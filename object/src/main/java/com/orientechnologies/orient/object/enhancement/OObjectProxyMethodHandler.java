--- conflicted
+++ resolved
@@ -22,7 +22,13 @@
 import com.orientechnologies.orient.core.db.ODatabaseRecordThreadLocal;
 import com.orientechnologies.orient.core.db.object.ODatabaseObject;
 import com.orientechnologies.orient.core.db.object.OObjectLazyMultivalueElement;
-import com.orientechnologies.orient.core.db.record.*;
+import com.orientechnologies.orient.core.db.record.OIdentifiable;
+import com.orientechnologies.orient.core.db.record.ORecordLazyList;
+import com.orientechnologies.orient.core.db.record.ORecordLazyMap;
+import com.orientechnologies.orient.core.db.record.ORecordLazySet;
+import com.orientechnologies.orient.core.db.record.OTrackedList;
+import com.orientechnologies.orient.core.db.record.OTrackedMap;
+import com.orientechnologies.orient.core.db.record.OTrackedSet;
 import com.orientechnologies.orient.core.exception.OSerializationException;
 import com.orientechnologies.orient.core.hook.ORecordHook.TYPE;
 import com.orientechnologies.orient.core.id.ORID;
@@ -54,7 +60,13 @@
 import java.lang.reflect.Field;
 import java.lang.reflect.InvocationTargetException;
 import java.lang.reflect.Method;
-import java.util.*;
+import java.util.ArrayList;
+import java.util.Collection;
+import java.util.HashMap;
+import java.util.HashSet;
+import java.util.List;
+import java.util.Map;
+import java.util.Set;
 
 /**
  * @author Luca Molino (molino.luca--at--gmail.com)
@@ -336,16 +348,12 @@
               Method setMethod = getSetMethod(self.getClass().getSuperclass(), getSetterFieldName(fieldName), value);
               setMethod.invoke(self, value);
             } else if ((value instanceof Set || value instanceof Map)
-<<<<<<< HEAD
                 && loadedFields.get(fieldName).compareTo(doc.getRecordVersion()) < 0
                 && !OReflectionHelper.isJavaType(genericMultiValueType)) {
-=======
-                && loadedFields.get(fieldName).compareTo(doc.getRecordVersion()) < 0 && !OReflectionHelper.isJavaType(genericMultiValueType)) {
->>>>>>> a644ab0f
-              if (value instanceof Set && !(value instanceof OTrackedSet))
+              if (value instanceof Set)
                 value = new OObjectLazySet(self, (Set<OIdentifiable>) docValue, OObjectEntitySerializer.isCascadeDeleteField(
                     self.getClass(), fieldName));
-              else if (!(value instanceof OTrackedMap))
+              else
                 value = new OObjectLazyMap(self, (Map<Object, OIdentifiable>) docValue,
                     OObjectEntitySerializer.isCascadeDeleteField(self.getClass(), fieldName));
               final Method setMethod = getSetMethod(self.getClass().getSuperclass(), getSetterFieldName(fieldName), value);
