--- conflicted
+++ resolved
@@ -1,18 +1,10 @@
 package com.orientechnologies.orient.etl;
 
-<<<<<<< HEAD
-import com.orientechnologies.orient.etl.transformer.OCSVTransformer;
-=======
 import com.orientechnologies.orient.etl.transformer.OVertexTransformer;
->>>>>>> c82db316
 import org.junit.Test;
 
 import static org.assertj.core.api.Assertions.assertThat;
 
-<<<<<<< HEAD
-
-=======
->>>>>>> c82db316
 /**
  * Created by frank on 9/18/15.
  */
@@ -22,11 +14,7 @@
   public void testMain() throws Exception {
 
     final OETLProcessor processor = OETLProcessor.parseConfigAndParameters(new String[] { "-dburl=local:/tmp/db",
-<<<<<<< HEAD
-        "./src/main/resources/comment.json" });
-=======
         "./src/test/resources/comment.json" });
->>>>>>> c82db316
 
     assertThat(processor.getContext().getVariable("dburl")).isEqualTo("local:/tmp/db");
 
@@ -36,19 +24,11 @@
   public void shouldParseSplittedConfiguration() throws Exception {
 
     final OETLProcessor processor = OETLProcessor.parseConfigAndParameters(new String[] { "-dburl=local:/tmp/db",
-<<<<<<< HEAD
-        "./src/main/resources/comment_split_1.json", "./src/main/resources/comment_split_2.json" });
-
-    assertThat(processor.getContext().getVariable("dburl")).isEqualTo("local:/tmp/db");
-    assertThat(processor.getTransformers().get(0)).isInstanceOf(OCSVTransformer.class);
-    assertThat(processor.getExtractor().getName()).isEqualTo("row");
-=======
         "./src/test/resources/comment_split_1.json", "./src/test/resources/comment_split_2.json" });
 
     assertThat(processor.getContext().getVariable("dburl")).isEqualTo("local:/tmp/db");
     assertThat(processor.getTransformers().get(0)).isInstanceOf(OVertexTransformer.class);
     assertThat(processor.getExtractor().getName()).isEqualTo("csv");
->>>>>>> c82db316
   }
 
 }