--- conflicted
+++ resolved
@@ -1,91 +1,86 @@
-/*
- * Copyright 2010-2012 Luca Garulli (l.garulli--at--orientechnologies.com)
- *
- * Licensed under the Apache License, Version 2.0 (the "License");
- * you may not use this file except in compliance with the License.
- * You may obtain a copy of the License at
- *
- *     http://www.apache.org/licenses/LICENSE-2.0
- *
- * Unless required by applicable law or agreed to in writing, software
- * distributed under the License is distributed on an "AS IS" BASIS,
- * WITHOUT WARRANTIES OR CONDITIONS OF ANY KIND, either express or implied.
- * See the License for the specific language governing permissions and
- * limitations under the License.
- */
-package com.orientechnologies.orient.enterprise.channel.binary;
-
-import java.io.IOException;
-
-import com.orientechnologies.common.thread.OSoftThread;
-import com.orientechnologies.orient.core.Orient;
-import com.orientechnologies.orient.core.record.ORecordInternal;
-
-/**
- * Service thread that catches internal messages sent by the server
- * 
- * @author Luca Garulli (l.garulli--at--orientechnologies.com)
- */
-public class OAsynchChannelServiceThread extends OSoftThread {
-  private OChannelBinaryClient       network;
-  private int                        sessionId;
-  private ORemoteServerEventListener remoteServerEventListener;
-
-  public OAsynchChannelServiceThread(final ORemoteServerEventListener iRemoteServerEventListener,
-<<<<<<< HEAD
-      final OChannelBinaryClient iFirstChannel, final String iThreadName) {
-    super(Orient.instance().getThreadGroup(), iThreadName);
-=======
-      final OChannelBinaryClient iChannel) {
-    super(Orient.instance().getThreadGroup(), "OrientDB <- Asynch Client (" + iChannel.socket.getRemoteSocketAddress() + ")");
->>>>>>> 7c217f28
-    sessionId = Integer.MIN_VALUE;
-    remoteServerEventListener = iRemoteServerEventListener;
-    network = iChannel;
-    start();
-  }
-
-  @Override
-  protected void execute() throws Exception {
-    try {
-      network.beginResponse(sessionId, 0);
-      try {
-        final byte request = network.readByte();
-
-        Object obj = null;
-
-        switch (request) {
-        case OChannelBinaryProtocol.REQUEST_PUSH_RECORD:
-          obj = (ORecordInternal<?>) OChannelBinaryProtocol.readIdentifiable(network);
-          break;
-
-        case OChannelBinaryProtocol.REQUEST_PUSH_DISTRIB_CONFIG:
-          obj = network.readBytes();
-          break;
-        }
-
-        if (remoteServerEventListener != null)
-          remoteServerEventListener.onRequest(request, obj);
-
-      } catch (IOException ioe) {
-        // EXCEPTION RECEIVED (THE SOCKET HAS BEEN CLOSED?) ASSURE TO UNLOCK THE READ AND EXIT THIS THREAD
-        sendShutdown();
-        network.close();
-        network = null;
-
-      } finally {
-        if (network != null)
-          network.endResponse();
-      }
-
-    } catch (Exception e) {
-      // OLogManager.instance().error(this, "Error in service thread", e);
-      sendShutdown();
-      if (network != null) {
-        final OChannelBinaryClient n = network;
-        network = null;
-        n.close();
-      }
-    }
-  }
-}
+/*
+ * Copyright 2010-2012 Luca Garulli (l.garulli--at--orientechnologies.com)
+ *
+ * Licensed under the Apache License, Version 2.0 (the "License");
+ * you may not use this file except in compliance with the License.
+ * You may obtain a copy of the License at
+ *
+ *     http://www.apache.org/licenses/LICENSE-2.0
+ *
+ * Unless required by applicable law or agreed to in writing, software
+ * distributed under the License is distributed on an "AS IS" BASIS,
+ * WITHOUT WARRANTIES OR CONDITIONS OF ANY KIND, either express or implied.
+ * See the License for the specific language governing permissions and
+ * limitations under the License.
+ */
+package com.orientechnologies.orient.enterprise.channel.binary;
+
+import java.io.IOException;
+
+import com.orientechnologies.common.thread.OSoftThread;
+import com.orientechnologies.orient.core.Orient;
+import com.orientechnologies.orient.core.record.ORecordInternal;
+
+/**
+ * Service thread that catches internal messages sent by the server
+ * 
+ * @author Luca Garulli (l.garulli--at--orientechnologies.com)
+ */
+public class OAsynchChannelServiceThread extends OSoftThread {
+  private OChannelBinaryClient       network;
+  private int                        sessionId;
+  private ORemoteServerEventListener remoteServerEventListener;
+
+  public OAsynchChannelServiceThread(final ORemoteServerEventListener iRemoteServerEventListener,
+      final OChannelBinaryClient iChannel) {
+    super(Orient.instance().getThreadGroup(), "OrientDB <- Asynch Client (" + iChannel.socket.getRemoteSocketAddress() + ")");
+    sessionId = Integer.MIN_VALUE;
+    remoteServerEventListener = iRemoteServerEventListener;
+    network = iChannel;
+    start();
+  }
+
+  @Override
+  protected void execute() throws Exception {
+    try {
+      network.beginResponse(sessionId, 0);
+      try {
+        final byte request = network.readByte();
+
+        Object obj = null;
+
+        switch (request) {
+        case OChannelBinaryProtocol.REQUEST_PUSH_RECORD:
+          obj = (ORecordInternal<?>) OChannelBinaryProtocol.readIdentifiable(network);
+          break;
+
+        case OChannelBinaryProtocol.REQUEST_PUSH_DISTRIB_CONFIG:
+          obj = network.readBytes();
+          break;
+        }
+
+        if (remoteServerEventListener != null)
+          remoteServerEventListener.onRequest(request, obj);
+
+      } catch (IOException ioe) {
+        // EXCEPTION RECEIVED (THE SOCKET HAS BEEN CLOSED?) ASSURE TO UNLOCK THE READ AND EXIT THIS THREAD
+        sendShutdown();
+        network.close();
+        network = null;
+
+      } finally {
+        if (network != null)
+          network.endResponse();
+      }
+
+    } catch (Exception e) {
+      // OLogManager.instance().error(this, "Error in service thread", e);
+      sendShutdown();
+      if (network != null) {
+        final OChannelBinaryClient n = network;
+        network = null;
+        n.close();
+      }
+    }
+  }
+}