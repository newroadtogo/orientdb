--- conflicted
+++ resolved
@@ -30,23 +30,6 @@
 import com.orientechnologies.orient.server.hazelcast.OHazelcastPlugin;
 
 /**
-<<<<<<< HEAD
- * It checks the consistency in the cluster with the following scenario:
- * - 3 servers (writeQuorum=majority)
- * - record r1 (version x) is present in full replica on all the servers
- * - server3 is isolated (simulated by: shutdown + opening plocal db)
- * - update of r1 on server3 succeeds, so we have r1* on server3
- * - server3 joins the cluster (restart)
- * - shutdown server1 (so quorum for CRUD operation on r1 will not be reached)
- * - delete request for r1 on server3:
- * - quorum not reached because r1* on server3 is not consistent with r1 on server2 (different values and versions)
- * - delete operation is aborted on server2 and is rolled back on server3 (resurrection)
- * - restart server1 (so quorum for CRUD operation on r1 will be reached)
- * - check consistency: r1 is still present on server1 and server2, and r1* is present on server3.
- * - delete request for r1 on server1:
- * - quorum reached
- * - check consistency: r1 is not present on server1 and server2, and r1* is not present on server3.
-=======
  * It checks the consistency in the cluster with the following scenario: - 3 servers (writeQuorum=majority) - record r1 (version x)
  * is present in full replica on all the servers - server3 is isolated (simulated by: shutdown + opening plocal db) - update of r1
  * on server3 succeeds, so we have r1* on server3 - server3 joins the cluster (restart) - shutdown server1 (so quorum for CRUD
@@ -55,7 +38,6 @@
  * server3 (resurrection) - restart server1 (so quorum for CRUD operation on r1 will be reached) - check consistency: r1 is still
  * present on server1 and server2, and r1* is present on server3. - delete request for r1 on server1: - quorum reached - check
  * consistency: r1 is not present on server1 and server2, and r1* is not present on server3.
->>>>>>> 594afc5c
  *
  * @author Gabriele Ponzi
  * @email <gabriele.ponzi--at--gmail.com>
@@ -187,11 +169,7 @@
     assertEquals("R001", r1onServer3.field("id"));
     assertEquals("Darth", r1onServer3.field("firstName"));
     assertEquals("Vader", r1onServer3.field("lastName"));
-<<<<<<< HEAD
-    assertEquals((Integer) (initialVersion + 1), r1onServer3.field("@version"));
-=======
     assertEquals(initialVersion + 1, r1onServer3.field("@version"));
->>>>>>> 594afc5c
 
     // shutdown server1
     System.out.println("Network fault on server1.\n");
