--- conflicted
+++ resolved
@@ -20,35 +20,24 @@
 
 package com.orientechnologies.orient.core.serialization.serializer.record;
 
-<<<<<<< HEAD
-import com.orientechnologies.orient.core.record.impl.ODocument;
-
 import java.util.IdentityHashMap;
 import java.util.Map;
-=======
+
 import com.orientechnologies.orient.core.OOrientListenerAbstract;
 import com.orientechnologies.orient.core.Orient;
 import com.orientechnologies.orient.core.record.impl.ODocument;
-
-import java.util.Collections;
-import java.util.IdentityHashMap;
-import java.util.Set;
->>>>>>> 9b06543f
 
 /**
  * Thread local set of serialized documents. Used to prevent infinite recursion during serialization of records.
  * 
  * @author Artem Loginov (logart2007-at-gmail.com), Artem Orobets (enisher-at-gmail.com)
  */
-<<<<<<< HEAD
 public class OSerializationSetThreadLocal extends ThreadLocal<Map<ODocument, Boolean>> {
   public static OSerializationSetThreadLocal INSTANCE = new OSerializationSetThreadLocal();
 
   public static boolean check(final ODocument document) {
     return INSTANCE.get().containsKey(document);
-=======
-public class OSerializationSetThreadLocal extends ThreadLocal<Set<ODocument>> {
-  public static volatile OSerializationSetThreadLocal INSTANCE = new OSerializationSetThreadLocal();
+  }
 
   static {
     Orient.instance().registerListener(new OOrientListenerAbstract() {
@@ -63,15 +52,14 @@
           INSTANCE = new OSerializationSetThreadLocal();
       }
     });
->>>>>>> 9b06543f
   }
 
   public static boolean checkIfPartial(final ODocument document) {
     final Boolean partial = INSTANCE.get().get(document);
     if (partial != null) {
-//      if (partial)
-//        // REMOVE FROM SET TO LET SERIALIZE IT AT UPPER LEVEL
-//        INSTANCE.get().remove(document);
+      // if (partial)
+      // // REMOVE FROM SET TO LET SERIALIZE IT AT UPPER LEVEL
+      // INSTANCE.get().remove(document);
       return partial;
     }
     return false;
@@ -96,13 +84,8 @@
   }
 
   @Override
-<<<<<<< HEAD
   protected Map<ODocument, Boolean> initialValue() {
     return new IdentityHashMap<ODocument, Boolean>();
-=======
-  protected Set<ODocument> initialValue() {
-    return Collections.newSetFromMap(new IdentityHashMap<ODocument, Boolean>());
->>>>>>> 9b06543f
   }
 
 }