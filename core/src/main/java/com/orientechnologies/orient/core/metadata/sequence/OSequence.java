/*
 *
 *  *  Copyright 2014 OrientDB LTD (info(at)orientdb.com)
 *  *
 *  *  Licensed under the Apache License, Version 2.0 (the "License");
 *  *  you may not use this file except in compliance with the License.
 *  *  You may obtain a copy of the License at
 *  *
 *  *       http://www.apache.org/licenses/LICENSE-2.0
 *  *
 *  *  Unless required by applicable law or agreed to in writing, software
 *  *  distributed under the License is distributed on an "AS IS" BASIS,
 *  *  WITHOUT WARRANTIES OR CONDITIONS OF ANY KIND, either express or implied.
 *  *  See the License for the specific language governing permissions and
 *  *  limitations under the License.
 *  *
 *  * For more information: http://www.orientdb.com
 *
 */
package com.orientechnologies.orient.core.metadata.sequence;

import com.orientechnologies.common.exception.OException;
import com.orientechnologies.common.util.OApi;
import com.orientechnologies.orient.core.config.OGlobalConfiguration;
import com.orientechnologies.orient.core.db.ODatabaseDocumentInternal;
import com.orientechnologies.orient.core.exception.OConcurrentModificationException;
import com.orientechnologies.orient.core.exception.OSequenceException;
import com.orientechnologies.orient.core.exception.OStorageException;
import com.orientechnologies.orient.core.metadata.schema.OClassImpl;
import com.orientechnologies.orient.core.metadata.schema.OType;
import com.orientechnologies.orient.core.record.impl.ODocument;

import java.util.Random;
import java.util.concurrent.Callable;
import java.util.concurrent.ExecutionException;

/**
 * @author Matan Shukry (matanshukry@gmail.com)
 * @since 3/2/2015
 */
public abstract class OSequence {
  public static final long    DEFAULT_START            = 0;
  public static final int     DEFAULT_INCREMENT        = 1;
  public static final int     DEFAULT_CACHE            = 20;
  public static final Long    DEFAULT_LIMIT_VALUE      = null;
  public static final boolean DEFAULT_RECYCLABLE_VALUE = false;

  protected static final int    DEF_MAX_RETRY = OGlobalConfiguration.SEQUENCE_MAX_RETRY.getValueAsInteger();
  public static final    String CLASS_NAME    = "OSequence";

  private static final String FIELD_START       = "start";
  private static final String FIELD_INCREMENT   = "incr";
  private static final String FIELD_VALUE       = "value";
  private static final String FIELD_LIMIT_VALUE = "lvalue";
  private static final String FIELD_ORDER_TYPE  = "otype";
  private static final String FIELD_RECYCLABLE  = "recycle";
  //initialy set this value to true, so those one who read it can pull upper limit value from document  

  private static final String FIELD_NAME = "name";
  private static final String FIELD_TYPE = "type";

  private ODocument document;
//  ThreadLocal<ODocument> tlDocument = new ThreadLocal<ODocument>();

  private boolean cruacialValueChanged = false;

  public static final SequenceOrderType DEFAULT_ORDER_TYPE = SequenceOrderType.ORDER_POSITIVE;

  protected static int replicationProtocolVersion = OGlobalConfiguration.DISTRIBUTED_REPLICATION_PROTOCOL_VERSION.getValue();

  public static class CreateParams {
    protected Long              start        = DEFAULT_START;
    protected Integer           increment    = DEFAULT_INCREMENT;
    //significant only for cached sequences
    protected Integer           cacheSize    = DEFAULT_CACHE;
    protected Long              limitValue   = DEFAULT_LIMIT_VALUE;
    protected SequenceOrderType orderType    = DEFAULT_ORDER_TYPE;
    protected Boolean           recyclable   = DEFAULT_RECYCLABLE_VALUE;
    protected Boolean           turnLimitOff = false;
    protected Long              currentValue = null;

    public CreateParams setStart(Long start) {
      this.start = start;
      return this;
    }

    public CreateParams setIncrement(Integer increment) {
      this.increment = increment;
      return this;
    }

    public CreateParams setCacheSize(Integer cacheSize) {
      this.cacheSize = cacheSize;
      return this;
    }

    public CreateParams setLimitValue(Long limitValue) {
      this.limitValue = limitValue;
      return this;
    }

    public CreateParams setOrderType(SequenceOrderType orderType) {
      this.orderType = orderType;
      return this;
    }

    public CreateParams setRecyclable(boolean recyclable) {
      this.recyclable = recyclable;
      return this;
    }

    public CreateParams setTurnLimitOff(Boolean turnLimitOff) {
      this.turnLimitOff = turnLimitOff;
      return this;
    }

    public CreateParams setCurrentValue(Long currentValue) {
      this.currentValue = currentValue;
      return this;
    }

    public CreateParams() {
    }

    public CreateParams resetNull() {
      start = null;
      increment = null;
      cacheSize = null;
      limitValue = null;
      orderType = null;
      recyclable = null;
      turnLimitOff = false;
      currentValue = null;
      return this;
    }

    public CreateParams setDefaults() {
      this.start = this.start != null ? this.start : DEFAULT_START;
      this.increment = this.increment != null ? this.increment : DEFAULT_INCREMENT;
      this.cacheSize = this.cacheSize != null ? this.cacheSize : DEFAULT_CACHE;
      limitValue = limitValue == null ? DEFAULT_LIMIT_VALUE : limitValue;
      orderType = orderType == null ? DEFAULT_ORDER_TYPE : orderType;
      recyclable = recyclable == null ? DEFAULT_RECYCLABLE_VALUE : recyclable;
      turnLimitOff = turnLimitOff == null ? false : turnLimitOff;
      currentValue = currentValue == null ? null : currentValue;
      return this;
    }

    public Long getStart() {
      return start;
    }

    public Integer getIncrement() {
      return increment;
    }

    public Integer getCacheSize() {
      return cacheSize;
    }

    public Long getLimitValue() {
      return limitValue;
    }

    public SequenceOrderType getOrderType() {
      return orderType;
    }

    public Boolean getRecyclable() {
      return recyclable;
    }

    public Boolean getTurnLimitOff() {
      return turnLimitOff;
    }

    public Long getCurrentValue() {
      return currentValue;
    }

  }

  public enum SEQUENCE_TYPE {
    CACHED((byte) 0), ORDERED((byte) 1);

    private byte val;

    SEQUENCE_TYPE(byte val) {
      this.val = val;
    }

    public byte getVal() {
      return val;
    }

    public static SEQUENCE_TYPE fromVal(byte val) {
      switch (val) {
      case 0:
        return CACHED;
      case 1:
        return ORDERED;
      default:
        return null;
      }
    }
  }

  private int maxRetry = DEF_MAX_RETRY;

  protected OSequence() {
    this(null, null);
  }

  protected void setCrucialValueChanged(boolean val) {
    synchronized (this) {
      cruacialValueChanged = val;
    }
  }

  protected boolean getCrucialValueChanged() {
    synchronized (this) {
      return cruacialValueChanged;
    }
  }

  protected OSequence(final ODocument iDocument) {
    this(iDocument, null);
  }

  protected OSequence(final ODocument iDocument, CreateParams params) {
    document = iDocument != null ? iDocument : new ODocument(CLASS_NAME);

    if (iDocument == null) {
      if (params == null) {
        params = new CreateParams().setDefaults();
      }

      initSequence(params);      
    }
    cruacialValueChanged = true;
  }

  public void save() {        
    document = document.save();
    onUpdate(document);
  }

  public final ODocument getDocument() {
    return document;
  }

  private <T> T sendSequenceActionOverCluster(int actionType, CreateParams params) throws ExecutionException, InterruptedException {
    OSequenceAction action = new OSequenceAction(actionType, getName(), params, getSequenceType());
<<<<<<< HEAD
    return document.getDatabase().sendSequenceAction(action);    
=======
    return tlDocument.get().getDatabase().sendSequenceAction(action);
>>>>>>> 34e5ba35
  }

  protected final synchronized void initSequence(OSequence.CreateParams params) {
    setStart(params.start);
    setIncrement(params.increment);
    if (params.currentValue == null) {
      setValue(params.start);
    } else {
      setValue(params.currentValue);
    }
    setLimitValue(params.limitValue);
    setOrderType(params.orderType);
    setRecyclable(params.recyclable);

    setSequenceType();
  }

  protected boolean shouldGoOverDistrtibute() {
    return isOnDistributted() && (replicationProtocolVersion == 2);
  }

  public boolean updateParams(CreateParams params) throws ExecutionException, InterruptedException {
    boolean shouldGoOverDistributted = shouldGoOverDistrtibute();
    return updateParams(params, shouldGoOverDistributted);
  }
<<<<<<< HEAD
  
  protected boolean isOnDistributted(){    
    return document.getDatabase().isDistributed();
=======

  protected boolean isOnDistributted() {
    return tlDocument.get().getDatabase().isDistributed();
>>>>>>> 34e5ba35
  }

  public synchronized boolean updateParams(CreateParams params, boolean executeViaDistributed)
      throws ExecutionException, InterruptedException {
    if (executeViaDistributed) {
      return sendSequenceActionOverCluster(OSequenceAction.UPDATE, params);
    }
    boolean any = false;

    if (params.start != null && this.getStart() != params.start) {
      this.setStart(params.start);
      any = true;
    }

    if (params.increment != null && this.getIncrement() != params.increment) {
      this.setIncrement(params.increment);
      any = true;
    }

    if (params.limitValue != null && this.getLimitValue() != params.limitValue) {
      this.setLimitValue(params.limitValue);
      any = true;
    }

    if (params.orderType != null && this.getOrderType() != params.orderType) {
      this.setOrderType(params.orderType);
      any = true;
    }

    if (params.recyclable != null && this.getRecyclable() != params.recyclable) {
      this.setRecyclable(params.recyclable);
      any = true;
    }

    if (params.turnLimitOff != null && params.turnLimitOff == true) {
      this.setLimitValue(null);
    }

    if (params.currentValue != null && getValue() != params.currentValue) {
      this.setValue(params.currentValue);
    }

    save();

    return any;
  }

  public void onUpdate(ODocument iDocument) {    
    document = iDocument;
<<<<<<< HEAD
=======
    this.tlDocument.set(iDocument);
>>>>>>> 34e5ba35
  }

  protected static Long getValue(ODocument doc) {
    if (!doc.containsField(FIELD_VALUE)) {
      return null;
    }
    return doc.field(FIELD_VALUE, OType.LONG);
  }

  protected synchronized long getValue() {
    return getValue(document);
  }

  protected synchronized void setValue(long value) {
    document.field(FIELD_VALUE, value);
    setCrucialValueChanged(true);
  }

  protected synchronized int getIncrement() {
    return document.field(FIELD_INCREMENT, OType.INTEGER);
  }

  protected synchronized void setLimitValue(Long limitValue) {
    document.field(FIELD_LIMIT_VALUE, limitValue);
    setCrucialValueChanged(true);
  }

  protected synchronized Long getLimitValue() {
    return document.field(FIELD_LIMIT_VALUE, OType.LONG);
  }

  protected synchronized void setOrderType(SequenceOrderType orderType) {
    document.field(FIELD_ORDER_TYPE, orderType.getValue());
    setCrucialValueChanged(true);
  }

  protected synchronized SequenceOrderType getOrderType() {
    byte val = document.field(FIELD_ORDER_TYPE);
    return SequenceOrderType.fromValue(val);
  }

  protected synchronized void setIncrement(int value) {
    document.field(FIELD_INCREMENT, value);
    setCrucialValueChanged(true);
  }

  protected synchronized long getStart() {
    return document.field(FIELD_START, OType.LONG);
  }

  protected synchronized void setStart(long value) {
    document.field(FIELD_START, value);
    setCrucialValueChanged(true);
  }

  public synchronized int getMaxRetry() {
    return maxRetry;
  }

  public synchronized void setMaxRetry(final int maxRetry) {
    this.maxRetry = maxRetry;
  }

  public synchronized String getName() {
    return getSequenceName(document);
  }

  public synchronized OSequence setName(final String name) {
    document.field(FIELD_NAME, name);
    return this;
  }

  public synchronized boolean getRecyclable() {
    return document.field(FIELD_RECYCLABLE, OType.BOOLEAN);
  }

  public synchronized void setRecyclable(final boolean recyclable) {
    document.field(FIELD_RECYCLABLE, recyclable);
    setCrucialValueChanged(true);
  }

  private synchronized void setSequenceType() {
    document.field(FIELD_TYPE, getSequenceType());
    setCrucialValueChanged(true);
  }

//  protected final synchronized ODatabaseDocumentInternal getDatabase() {
//    return ODatabaseRecordThreadLocal.instance().get();
//  }

  public static String getSequenceName(final ODocument iDocument) {
    return iDocument.field(FIELD_NAME, OType.STRING);
  }

  public static SEQUENCE_TYPE getSequenceType(final ODocument document) {
    String sequenceTypeStr = document.field(FIELD_TYPE);
    if (sequenceTypeStr != null)
      return SEQUENCE_TYPE.valueOf(sequenceTypeStr);

    return null;
  }

  public static void initClass(OClassImpl sequenceClass) {
    sequenceClass.createProperty(OSequence.FIELD_START, OType.LONG, (OType) null, true);
    sequenceClass.createProperty(OSequence.FIELD_INCREMENT, OType.INTEGER, (OType) null, true);
    sequenceClass.createProperty(OSequence.FIELD_VALUE, OType.LONG, (OType) null, true);

    sequenceClass.createProperty(OSequence.FIELD_NAME, OType.STRING, (OType) null, true);
    sequenceClass.createProperty(OSequence.FIELD_TYPE, OType.STRING, (OType) null, true);

    sequenceClass.createProperty(OSequence.FIELD_LIMIT_VALUE, OType.INTEGER, (OType) null, true);
    sequenceClass.createProperty(OSequence.FIELD_ORDER_TYPE, OType.BYTE, (OType) null, true);
    sequenceClass.createProperty(OSequence.FIELD_RECYCLABLE, OType.BOOLEAN, (OType) null, true);
  }

  /*
   * Forwards the sequence by one, and returns the new value.
   */
  @OApi
  public long next() throws OSequenceLimitReachedException, ExecutionException, InterruptedException {
    boolean shouldGoOverDistributted = shouldGoOverDistrtibute();
    return next(shouldGoOverDistributted);
  }

  //TODO hide this for regular user
  public long next(boolean executeViaDistributed) throws OSequenceLimitReachedException, ExecutionException, InterruptedException {
    long retVal;
    if (executeViaDistributed) {
      retVal = sendSequenceActionOverCluster(OSequenceAction.NEXT, null);
    } else {
      retVal = nextWork();
    }
    return retVal;
  }

  public abstract long nextWork() throws OSequenceLimitReachedException;

  /*
   * Returns the current sequence value. If next() was never called, returns null
   */
  @OApi
  public long current() throws ExecutionException, InterruptedException {
    boolean shouldGoOverDistributted = shouldGoOverDistrtibute();
    return current(shouldGoOverDistributted);
  }

  @OApi
  public long current(boolean executeViaDistributed) throws ExecutionException, InterruptedException {
    long retVal;
    if (executeViaDistributed) {
      retVal = sendSequenceActionOverCluster(OSequenceAction.CURRENT, null);
    } else {
      retVal = currentWork();
    }
    return retVal;
  }

  protected abstract long currentWork();

  public long reset() throws ExecutionException, InterruptedException {
    boolean shouldGoOverDistributted = shouldGoOverDistrtibute();
    return reset(shouldGoOverDistributted);
  }

  /*
   * Resets the sequence value to it's initialized value.
   */
  @OApi
  public long reset(boolean executeViaDistributed) throws ExecutionException, InterruptedException {
    long retVal;
    if (executeViaDistributed) {
      retVal = sendSequenceActionOverCluster(OSequenceAction.RESET, null);
    } else {
      retVal = resetWork();
    }
    return retVal;
  }

  public abstract long resetWork();

  /*
   * Returns the sequence type
   */
  public abstract SEQUENCE_TYPE getSequenceType();

  protected void reloadSequence() {
    document.reload(null, true);
  }

  protected <T> T callRetry(boolean reloadSequence, final Callable<T> callable, final String method) {
    for (int retry = 0; retry < maxRetry; ++retry) {
      try {
<<<<<<< HEAD
//        if (reloadSequence){
//          reloadSequence();
//        }
=======
        if (reloadSequence) {
          reloadSequence();
        }
>>>>>>> 34e5ba35
        return callable.call();
      } catch (OConcurrentModificationException ignore) {
        try {
          ODatabaseDocumentInternal db = document.getDatabase();
          Thread.sleep(1 + new Random()
              .nextInt(db.getConfiguration().getValueAsInteger(OGlobalConfiguration.SEQUENCE_RETRY_DELAY)));
        } catch (InterruptedException ignored) {
          Thread.currentThread().interrupt();
          break;
        }

      } catch (OStorageException e) {
        if (e.getCause() instanceof OConcurrentModificationException) {
          reloadSequence();
        } else {
          throw OException
              .wrapException(new OSequenceException("Error in transactional processing of " + getName() + "." + method + "()"), e);
        }
      } catch (OSequenceLimitReachedException exc) {
        throw exc;
      } catch (OException ignore) {
        reloadSequence();
      } catch (Exception e) {
        throw OException
            .wrapException(new OSequenceException("Error in transactional processing of " + getName() + "." + method + "()"), e);
      }
    }

    try {
      return callable.call();
    } catch (Exception e) {
      if (e.getCause() instanceof OConcurrentModificationException) {
        //noinspection ThrowInsideCatchBlockWhichIgnoresCaughtException
        throw ((OConcurrentModificationException) e.getCause());
      }
      throw OException
          .wrapException(new OSequenceException("Error in transactional processing of " + getName() + "." + method + "()"), e);
    }
  }

}<|MERGE_RESOLUTION|>--- conflicted
+++ resolved
@@ -251,11 +251,7 @@
 
   private <T> T sendSequenceActionOverCluster(int actionType, CreateParams params) throws ExecutionException, InterruptedException {
     OSequenceAction action = new OSequenceAction(actionType, getName(), params, getSequenceType());
-<<<<<<< HEAD
-    return document.getDatabase().sendSequenceAction(action);    
-=======
-    return tlDocument.get().getDatabase().sendSequenceAction(action);
->>>>>>> 34e5ba35
+    return document.getDatabase().sendSequenceAction(action);
   }
 
   protected final synchronized void initSequence(OSequence.CreateParams params) {
@@ -281,15 +277,9 @@
     boolean shouldGoOverDistributted = shouldGoOverDistrtibute();
     return updateParams(params, shouldGoOverDistributted);
   }
-<<<<<<< HEAD
   
   protected boolean isOnDistributted(){    
     return document.getDatabase().isDistributed();
-=======
-
-  protected boolean isOnDistributted() {
-    return tlDocument.get().getDatabase().isDistributed();
->>>>>>> 34e5ba35
   }
 
   public synchronized boolean updateParams(CreateParams params, boolean executeViaDistributed)
@@ -339,10 +329,6 @@
 
   public void onUpdate(ODocument iDocument) {    
     document = iDocument;
-<<<<<<< HEAD
-=======
-    this.tlDocument.set(iDocument);
->>>>>>> 34e5ba35
   }
 
   protected static Long getValue(ODocument doc) {
@@ -535,15 +521,6 @@
   protected <T> T callRetry(boolean reloadSequence, final Callable<T> callable, final String method) {
     for (int retry = 0; retry < maxRetry; ++retry) {
       try {
-<<<<<<< HEAD
-//        if (reloadSequence){
-//          reloadSequence();
-//        }
-=======
-        if (reloadSequence) {
-          reloadSequence();
-        }
->>>>>>> 34e5ba35
         return callable.call();
       } catch (OConcurrentModificationException ignore) {
         try {
