/*
 *
 *  *  Copyright 2014 Orient Technologies LTD (info(at)orientechnologies.com)
 *  *
 *  *  Licensed under the Apache License, Version 2.0 (the "License");
 *  *  you may not use this file except in compliance with the License.
 *  *  You may obtain a copy of the License at
 *  *
 *  *       http://www.apache.org/licenses/LICENSE-2.0
 *  *
 *  *  Unless required by applicable law or agreed to in writing, software
 *  *  distributed under the License is distributed on an "AS IS" BASIS,
 *  *  WITHOUT WARRANTIES OR CONDITIONS OF ANY KIND, either express or implied.
 *  *  See the License for the specific language governing permissions and
 *  *  limitations under the License.
 *  *
 *  * For more information: http://www.orientechnologies.com
 *
 */
package com.orientechnologies.orient.core.index.hashindex.local;

import com.orientechnologies.common.comparator.ODefaultComparator;
import com.orientechnologies.common.serialization.types.OBinarySerializer;
import com.orientechnologies.common.util.OCommonConst;
import com.orientechnologies.orient.core.config.OGlobalConfiguration;
import com.orientechnologies.orient.core.exception.OStorageException;
import com.orientechnologies.orient.core.index.OIndexException;
import com.orientechnologies.orient.core.index.hashindex.local.cache.OCacheEntry;
import com.orientechnologies.orient.core.index.hashindex.local.cache.ODiskCache;
import com.orientechnologies.orient.core.index.sbtree.local.OSBTreeException;
import com.orientechnologies.orient.core.metadata.schema.OType;
import com.orientechnologies.orient.core.serialization.serializer.binary.OBinarySerializerFactory;
import com.orientechnologies.orient.core.storage.impl.local.OAbstractPaginatedStorage;
import com.orientechnologies.orient.core.storage.impl.local.paginated.atomicoperations.OAtomicOperation;
import com.orientechnologies.orient.core.storage.impl.local.paginated.base.ODurableComponent;

import java.io.IOException;
import java.util.Comparator;
import java.util.Iterator;

/**
 * Implementation of hash index which is based on <a href="http://en.wikipedia.org/wiki/Extendible_hashing">extendible hashing
 * algorithm</a>. The directory for extindible hashing is implemented in
 * {@link com.orientechnologies.orient.core.index.hashindex.local.OHashTableDirectory} class. Directory is not implemented according
 * to classic algorithm because of its big memory consumption in case of non-uniform data distribution instead it is implemented
 * according too "Multilevel Extendible Hashing Sven Helmer, Thomas Neumann, Guido Moerkotte April 17, 2002". Which has much less
 * memory consumption in case of nonuniform data distribution.
 * 
 * Index itself uses so called "muiltilevel  schema" when first level contains 256 buckets, when bucket is split it is put at the
 * end of other file which represents second level. So if data which are put has distribution close to uniform (this index was
 * designed to be use as rid index for DHT storage) buckets split will be preformed in append only manner to speed up index write
 * speed.
 * 
 * So hash index bucket itself has following structure:
 * <ol>
 * <li>Bucket depth - 1 byte.</li>
 * <li>Bucket's size - amount of entities (key, value) in one bucket, 4 bytes</li>
 * <li>Page indexes of parents of this bucket, page indexes of buckets split of which created current bucket - 64*8 bytes.</li>
 * <li>Offsets of entities stored in this bucket relatively to it's beginning. It is array of int values of undefined size.</li>
 * <li>Entities itself</li>
 * </ol>
 * 
 * So if 1-st and 2-nd fields are clear. We should discuss the last ones.
 * 
 * 
 * Entities in bucket are sorted by key's hash code so each entity has following storage format in bucket: key's hash code (8
 * bytes), key, value. Because entities are stored in sorted order it means that every time when we insert new entity old ones
 * should be moved.
 * 
 * There are 2 reasons why it is bad:
 * <ol>
 * <li>It will generate write ahead log of enormous size.</li>
 * <li>The more amount of memory is affected in operation the less speed we will have. In worst case 60 kb of memory should be
 * moved.</li>
 * </ol>
 * 
 * To avoid disadvantages listed above entries ara appended to the end of bucket, but their offsets are stored at the beginning of
 * bucket. Offsets are stored in sorted order (ordered by hash code of entity's key) so we need to move only small amount of memory
 * to store entities in sorted order.
 * 
 * About indexes of parents of current bucket. When item is removed from bucket we check space which is needed to store all entities
 * of this bucket, it's buddy bucket (bucket which was also created from parent bucket during split) and if space of single bucket
 * is enough to save all entities from both buckets we remove these buckets and put all content in parent bucket. That is why we
 * need indexes of parents of current bucket.
 * 
 * Also hash index has special file of one page long which contains information about state of each level of buckets in index. This
 * information is stored as array index of which equals to file level. All array item has following structure:
 * <ol>
 * <li>Is level removed (in case all buckets are empty or level was not created yet) - 1 byte</li>
 * <li>File's level id - 8 bytes</li>
 * <li>Amount of buckets in given level - 8 bytes.</li>
 * <li>Index of page of first removed bucket (not splitted but removed) - 8 bytes</li>
 * </ol>
 * 
 * 
 * @author Andrey Lomakin
 * @since 12.03.13
 */
public class OLocalHashTable<K, V> extends ODurableComponent {
  private static final double            MERGE_THRESHOLD     = 0.2;

  private static final long              HASH_CODE_MIN_VALUE = 0;
  private static final long              HASH_CODE_MAX_VALUE = 0xFFFFFFFFFFFFFFFFL;

  private final String                   metadataConfigurationFileExtension;
  private final String                   treeStateFileExtension;
  private final String                   bucketFileExtension;

  public static final int                HASH_CODE_SIZE      = 64;
  public static final int                MAX_LEVEL_DEPTH     = 8;
  public static final int                MAX_LEVEL_SIZE      = 1 << MAX_LEVEL_DEPTH;

  public static final int                LEVEL_MASK          = Integer.MAX_VALUE >>> (31 - MAX_LEVEL_DEPTH);

  private OAbstractPaginatedStorage      storage;

  private String                         name;

  private ODiskCache                     diskCache;
  private final OHashFunction<K>         keyHashFunction;

  private OBinarySerializer<K>           keySerializer;
  private OBinarySerializer<V>           valueSerializer;
  private OType[]                        keyTypes;

  private final KeyHashCodeComparator<K> comparator;

  private boolean                        nullKeyIsSupported;
  private long                           nullBucketFileId    = -1;
  private final String                   nullBucketFileExtension;

  private long                           fileStateId;

  private long                           hashStateEntryIndex;

  private OHashTableDirectory            directory;

  private final boolean                  durableInNonTxMode;

  public OLocalHashTable(String metadataConfigurationFileExtension, String treeStateFileExtension, String bucketFileExtension,
      String nullBucketFileExtension, OHashFunction<K> keyHashFunction, boolean durableInNonTxMode) {
    super(OGlobalConfiguration.ENVIRONMENT_CONCURRENT.getValueAsBoolean());
    this.metadataConfigurationFileExtension = metadataConfigurationFileExtension;
    this.treeStateFileExtension = treeStateFileExtension;
    this.bucketFileExtension = bucketFileExtension;
    this.keyHashFunction = keyHashFunction;
    this.nullBucketFileExtension = nullBucketFileExtension;
    this.durableInNonTxMode = durableInNonTxMode;

    this.comparator = new KeyHashCodeComparator<K>(this.keyHashFunction);
  }

  public void create(String name, OBinarySerializer<K> keySerializer, OBinarySerializer<V> valueSerializer, OType[] keyTypes,
      OAbstractPaginatedStorage storageLocal, boolean nullKeyIsSupported) {
    acquireExclusiveLock();
    try {
      this.storage = storageLocal;
      this.keyTypes = keyTypes;
      this.nullKeyIsSupported = nullKeyIsSupported;

      this.diskCache = storage.getDiskCache();
      if (this.diskCache == null)
        throw new IllegalStateException("Disk cache was not initialized on storage level");

      this.name = name;

      init(storage);
      this.directory = new OHashTableDirectory(treeStateFileExtension, name, durableInNonTxMode, storage);

      OAtomicOperation atomicOperation = startAtomicOperation();
      try {
        fileStateId = addFile(atomicOperation, name + metadataConfigurationFileExtension, diskCache);

        directory.create();

        final OCacheEntry hashStateEntry = addPage(atomicOperation, fileStateId, diskCache);
        pinPage(atomicOperation, hashStateEntry, diskCache);

        hashStateEntry.acquireExclusiveLock();
        try {
          OHashIndexFileLevelMetadataPage page = new OHashIndexFileLevelMetadataPage(hashStateEntry, getChangesTree(
              atomicOperation, hashStateEntry), true);

          createFileMetadata(0, page, atomicOperation);
          hashStateEntryIndex = hashStateEntry.getPageIndex();
        } finally {
          hashStateEntry.releaseExclusiveLock();
          releasePage(atomicOperation, hashStateEntry, diskCache);
        }

        setKeySerializer(keySerializer);
        setValueSerializer(valueSerializer);

        initHashTreeState(atomicOperation);

        if (nullKeyIsSupported)
          nullBucketFileId = addFile(atomicOperation, name + nullBucketFileExtension, diskCache);

        endAtomicOperation(false);
      } catch (IOException e) {
        endAtomicOperation(true);
        throw e;
      } catch (Throwable e) {
        endAtomicOperation(true);
        throw new OStorageException(null, e);
      }

    } catch (IOException e) {
      throw new OIndexException("Error during local hash table creation.", e);
    } finally {
      releaseExclusiveLock();
    }
  }

  @Override
  protected void endAtomicOperation(boolean rollback) throws IOException {
    if (storage.getStorageTransaction() == null && !durableInNonTxMode)
      return;

    super.endAtomicOperation(rollback);
  }

  @Override
  protected OAtomicOperation startAtomicOperation() throws IOException {
    if (storage.getStorageTransaction() == null && !durableInNonTxMode)
      return storage.getAtomicOperationsManager().getCurrentOperation();

    return super.startAtomicOperation();
  }

  public OBinarySerializer<K> getKeySerializer() {
    acquireSharedLock();
    try {
      return keySerializer;
    } finally {
      releaseSharedLock();
    }
  }

  public void setKeySerializer(OBinarySerializer<K> keySerializer) {
    acquireExclusiveLock();
    try {
      OAtomicOperation atomicOperation = startAtomicOperation();

      this.keySerializer = keySerializer;
      OCacheEntry hashStateEntry = loadPage(atomicOperation, fileStateId, hashStateEntryIndex, true, diskCache);
      hashStateEntry.acquireExclusiveLock();
      try {
        OHashIndexFileLevelMetadataPage metadataPage = new OHashIndexFileLevelMetadataPage(hashStateEntry, getChangesTree(
            atomicOperation, hashStateEntry), false);

        metadataPage.setKeySerializerId(keySerializer.getId());
      } finally {
        hashStateEntry.releaseExclusiveLock();
        releasePage(atomicOperation, hashStateEntry, diskCache);
      }

      endAtomicOperation(false);
    } catch (IOException e) {
      rollback();

      throw new OIndexException("Can not set serializer for index keys", e);
    } catch (Throwable e) {
      rollback();
      throw new OStorageException(null, e);
    } finally {
      releaseExclusiveLock();
    }
  }

  private void rollback() {
    try {
      endAtomicOperation(true);
    } catch (IOException ioe) {
      throw new OIndexException("Error during operation roolback", ioe);
    }
  }

  public OBinarySerializer<V> getValueSerializer() {
    acquireSharedLock();
    try {
      return valueSerializer;
    } finally {
      releaseSharedLock();
    }
  }

  public void setValueSerializer(OBinarySerializer<V> valueSerializer) {
    acquireExclusiveLock();
    try {
      final OAtomicOperation atomicOperation = startAtomicOperation();
      this.valueSerializer = valueSerializer;

      final OCacheEntry hashStateEntry = loadPage(atomicOperation, fileStateId, hashStateEntryIndex, true, diskCache);
      hashStateEntry.acquireExclusiveLock();
      try {
        OHashIndexFileLevelMetadataPage metadataPage = new OHashIndexFileLevelMetadataPage(hashStateEntry, getChangesTree(
            atomicOperation, hashStateEntry), false);

        metadataPage.setValueSerializerId(valueSerializer.getId());
      } finally {
        hashStateEntry.releaseExclusiveLock();
        releasePage(atomicOperation, hashStateEntry, diskCache);
      }

      endAtomicOperation(false);
    } catch (IOException e) {
      rollback();
      throw new OIndexException("Can not set serializer for index values", e);
    } catch (Throwable e) {
      rollback();
      throw new OStorageException(null, e);
    } finally {
      releaseExclusiveLock();
    }
  }

  private void createFileMetadata(int fileLevel, OHashIndexFileLevelMetadataPage page, OAtomicOperation atomicOperation)
      throws IOException {
    final String fileName = name + fileLevel + bucketFileExtension;
    final long fileId = addFile(atomicOperation, fileName, diskCache);

    page.setFileMetadata(fileLevel, fileId, 0, -1);
  }

  public V get(K key) {

    acquireSharedLock();
    try {
      final OAtomicOperation atomicOperation = storage.getAtomicOperationsManager().getCurrentOperation();

      checkNullSupport(key);
      if (key == null) {
        if (getFilledUpTo(atomicOperation, diskCache, nullBucketFileId) == 0)
          return null;

        V result = null;
        OCacheEntry cacheEntry = loadPage(atomicOperation, nullBucketFileId, 0, false, diskCache);
        try {
          ONullBucket<V> nullBucket = new ONullBucket<V>(cacheEntry, getChangesTree(atomicOperation, cacheEntry), valueSerializer,
              false);
          result = nullBucket.getValue();
        } finally {
          releasePage(atomicOperation, cacheEntry, diskCache);
        }

        return result;
      } else {
        key = keySerializer.preprocess(key, (Object[]) keyTypes);

        if (keyHashFunction instanceof OMurmurHash3HashFunction) {
          ((OMurmurHash3HashFunction) keyHashFunction).setValueSerializer(keySerializer);
        }

        final long hashCode = keyHashFunction.hashCode(key);

        BucketPath bucketPath = getBucket(hashCode);
        final long bucketPointer = directory.getNodePointer(bucketPath.nodeIndex, bucketPath.itemIndex + bucketPath.hashMapOffset);
        if (bucketPointer == 0)
          return null;

        long pageIndex = getPageIndex(bucketPointer);
        int fileLevel = getFileLevel(bucketPointer);

        OCacheEntry cacheEntry = loadPageEntry(pageIndex, fileLevel, atomicOperation);
        try {
          final OHashIndexBucket<K, V> bucket = new OHashIndexBucket<K, V>(cacheEntry, keySerializer, valueSerializer, keyTypes,
              getChangesTree(atomicOperation, cacheEntry));

          OHashIndexBucket.Entry<K, V> entry = bucket.find(key, hashCode);
          if (entry == null)
            return null;

          return entry.value;
        } finally {
          releasePage(atomicOperation, cacheEntry, diskCache);
        }
      }
    } catch (IOException e) {
      throw new OIndexException("Exception during index value retrieval", e);
    } finally {
      releaseSharedLock();
    }
  }

  public void put(K key, V value) {
    acquireExclusiveLock();
    try {
      OAtomicOperation atomicOperation = startAtomicOperation();

      checkNullSupport(key);

      key = keySerializer.preprocess(key, (Object[]) keyTypes);

      doPut(key, value, atomicOperation);

      endAtomicOperation(false);
    } catch (IOException e) {
      rollback();
      throw new OIndexException("Error during index update", e);
    } catch (Throwable e) {
      rollback();
      throw new OStorageException(null, e);
    } finally {
      releaseExclusiveLock();
    }
  }

  public V remove(K key) {
    acquireExclusiveLock();
    try {
      final OAtomicOperation atomicOperation = startAtomicOperation();
      checkNullSupport(key);

      int sizeDiff = 0;
      if (key != null) {
        key = keySerializer.preprocess(key, (Object[]) keyTypes);

        final long hashCode = keyHashFunction.hashCode(key);

        if (keyHashFunction instanceof OMurmurHash3HashFunction) {
          ((OMurmurHash3HashFunction) keyHashFunction).setValueSerializer(keySerializer);
        }

        final BucketPath nodePath = getBucket(hashCode);
        final long bucketPointer = directory.getNodePointer(nodePath.nodeIndex, nodePath.itemIndex + nodePath.hashMapOffset);

        final long pageIndex = getPageIndex(bucketPointer);
        final int fileLevel = getFileLevel(bucketPointer);
        final V removed;

        final OCacheEntry cacheEntry = loadPageEntry(pageIndex, fileLevel, atomicOperation);
        cacheEntry.acquireExclusiveLock();
        try {
          final OHashIndexBucket<K, V> bucket = new OHashIndexBucket<K, V>(cacheEntry, keySerializer, valueSerializer, keyTypes,
              getChangesTree(atomicOperation, cacheEntry));
          final int positionIndex = bucket.getIndex(hashCode, key);
          if (positionIndex < 0) {
            endAtomicOperation(false);
            return null;
          }

          removed = bucket.deleteEntry(positionIndex).value;
          sizeDiff--;

          mergeBucketsAfterDeletion(nodePath, bucket, atomicOperation);
        } finally {
          cacheEntry.releaseExclusiveLock();
          releasePage(atomicOperation, cacheEntry, diskCache);
        }

        if (nodePath.parent != null) {
          final int hashMapSize = 1 << nodePath.nodeLocalDepth;

          final boolean allMapsContainSameBucket = checkAllMapsContainSameBucket(directory.getNode(nodePath.nodeIndex), hashMapSize);
          if (allMapsContainSameBucket)
            mergeNodeToParent(nodePath);
        }

        changeSize(sizeDiff, atomicOperation);

        endAtomicOperation(false);
        return removed;
      } else {
        if (getFilledUpTo(atomicOperation, diskCache, nullBucketFileId) == 0)
          return null;

        V removed = null;

        OCacheEntry cacheEntry = loadPage(atomicOperation, nullBucketFileId, 0, false, diskCache);
        if (cacheEntry == null)
          cacheEntry = addPage(atomicOperation, nullBucketFileId, diskCache);

        cacheEntry.acquireExclusiveLock();
        try {
          final ONullBucket<V> nullBucket = new ONullBucket<V>(cacheEntry, getChangesTree(atomicOperation, cacheEntry),
              valueSerializer, false);

          removed = nullBucket.getValue();
          if (removed != null) {
            nullBucket.removeValue();
            sizeDiff--;
          }
        } finally {
          cacheEntry.releaseExclusiveLock();
          releasePage(atomicOperation, cacheEntry, diskCache);
        }

        changeSize(sizeDiff, atomicOperation);

        endAtomicOperation(false);
        return removed;
      }
    } catch (IOException e) {
      rollback();
      throw new OIndexException("Error during index removal", e);
    } catch (Throwable e) {
      rollback();
      throw new OStorageException(null, e);
    } finally {
      releaseExclusiveLock();
    }
  }

  private void changeSize(int sizeDiff, OAtomicOperation atomicOperation) throws IOException {
    if (sizeDiff != 0) {
      OCacheEntry hashStateEntry = loadPage(atomicOperation, fileStateId, hashStateEntryIndex, true, diskCache);
      hashStateEntry.acquireExclusiveLock();
      try {
        OHashIndexFileLevelMetadataPage page = new OHashIndexFileLevelMetadataPage(hashStateEntry, getChangesTree(atomicOperation,
            hashStateEntry), false);

        page.setRecordsCount(page.getRecordsCount() + sizeDiff);
      } finally {
        hashStateEntry.releaseExclusiveLock();
        releasePage(atomicOperation, hashStateEntry, diskCache);
      }
    }
  }

  public void clear() {
    acquireExclusiveLock();
    try {
      final OAtomicOperation atomicOperation = startAtomicOperation();
      final OCacheEntry hashStateEntry = loadPage(atomicOperation, fileStateId, hashStateEntryIndex, true, diskCache);
      hashStateEntry.acquireExclusiveLock();
      try {
        OHashIndexFileLevelMetadataPage page = new OHashIndexFileLevelMetadataPage(hashStateEntry, getChangesTree(atomicOperation,
            hashStateEntry), false);

        for (int i = 0; i < HASH_CODE_SIZE; i++) {
          if (!page.isRemoved(i)) {
            truncateFile(atomicOperation, page.getFileId(i), diskCache);
            page.setBucketsCount(i, 0);
            page.setTombstoneIndex(i, -1);
          }
        }
      } finally {
        hashStateEntry.releaseExclusiveLock();
        releasePage(atomicOperation, hashStateEntry, diskCache);
      }

      if (nullKeyIsSupported)
        truncateFile(atomicOperation, nullBucketFileId, diskCache);

      initHashTreeState(atomicOperation);

      endAtomicOperation(false);
    } catch (IOException e) {
      rollback();
      throw new OIndexException("Error during hash table clear", e);
    } catch (Throwable e) {
      rollback();
      throw new OSBTreeException(null, e);
    } finally {
      releaseExclusiveLock();
    }
  }

  public OHashIndexBucket.Entry<K, V>[] higherEntries(K key) {
    return higherEntries(key, -1);
  }

  public OHashIndexBucket.Entry<K, V>[] higherEntries(K key, int limit) {
    acquireSharedLock();
    try {
      final OAtomicOperation atomicOperation = storage.getAtomicOperationsManager().getCurrentOperation();

      key = keySerializer.preprocess(key, (Object[]) keyTypes);

      if (keyHashFunction instanceof OMurmurHash3HashFunction) {
        ((OMurmurHash3HashFunction) keyHashFunction).setValueSerializer(keySerializer);
      }

      final long hashCode = keyHashFunction.hashCode(key);
      BucketPath bucketPath = getBucket(hashCode);
      long bucketPointer = directory.getNodePointer(bucketPath.nodeIndex, bucketPath.itemIndex + bucketPath.hashMapOffset);

      int fileLevel = getFileLevel(bucketPointer);
      long pageIndex = getPageIndex(bucketPointer);

      OCacheEntry cacheEntry = loadPageEntry(pageIndex, fileLevel, atomicOperation);
      try {
        OHashIndexBucket<K, V> bucket = new OHashIndexBucket<K, V>(cacheEntry, keySerializer, valueSerializer, keyTypes,
            getChangesTree(atomicOperation, cacheEntry));

        while (bucket.size() == 0 || comparator.compare(bucket.getKey(bucket.size() - 1), key) <= 0) {
          bucketPath = nextBucketToFind(bucketPath, bucket.getDepth());
          if (bucketPath == null)
            return OCommonConst.EMPTY_BUCKET_ENTRY_ARRAY;

          releasePage(atomicOperation, cacheEntry, diskCache);

          final long nextPointer = directory.getNodePointer(bucketPath.nodeIndex, bucketPath.itemIndex + bucketPath.hashMapOffset);

          fileLevel = getFileLevel(nextPointer);
          pageIndex = getPageIndex(nextPointer);

          cacheEntry = loadPageEntry(pageIndex, fileLevel, atomicOperation);
          bucket = new OHashIndexBucket<K, V>(cacheEntry, keySerializer, valueSerializer, keyTypes, getChangesTree(atomicOperation,
              cacheEntry));
        }

        final int index = bucket.getIndex(hashCode, key);
        final int startIndex;
        if (index >= 0)
          startIndex = index + 1;
        else
          startIndex = -index - 1;

        final int endIndex;
        if (limit <= 0)
          endIndex = bucket.size();
        else
          endIndex = Math.min(bucket.size(), startIndex + limit);

        return convertBucketToEntries(bucket, startIndex, endIndex);
      } finally {
        releasePage(atomicOperation, cacheEntry, diskCache);
      }
    } catch (IOException ioe) {
      throw new OIndexException("Exception during data retrieval", ioe);
    } finally {
      releaseSharedLock();
    }
  }

  public void load(String name, OType[] keyTypes, OAbstractPaginatedStorage storageLocal, boolean nullKeyIsSupported) {
    acquireExclusiveLock();
    try {
      this.storage = storageLocal;
      this.keyTypes = keyTypes;
      this.nullKeyIsSupported = nullKeyIsSupported;

      diskCache = storage.getDiskCache();

      this.name = name;

      init(storage);

      OAtomicOperation atomicOperation = storage.getAtomicOperationsManager().getCurrentOperation();

      fileStateId = openFile(atomicOperation, name + metadataConfigurationFileExtension, diskCache);
      final OCacheEntry hashStateEntry = loadPage(atomicOperation, fileStateId, 0, true, diskCache);
      hashStateEntryIndex = hashStateEntry.getPageIndex();

      directory = new OHashTableDirectory(treeStateFileExtension, name, durableInNonTxMode, storage);
      directory.open();

      pinPage(atomicOperation, hashStateEntry, diskCache);
      try {
        OHashIndexFileLevelMetadataPage page = new OHashIndexFileLevelMetadataPage(hashStateEntry, getChangesTree(atomicOperation,
            hashStateEntry), false);
        keySerializer = (OBinarySerializer<K>) OBinarySerializerFactory.getInstance()
            .getObjectSerializer(page.getKeySerializerId());
        valueSerializer = (OBinarySerializer<V>) OBinarySerializerFactory.getInstance().getObjectSerializer(
            page.getValueSerializerId());

        for (int i = 0; i < HASH_CODE_SIZE; i++)
          if (!page.isRemoved(i))
            openFile(atomicOperation, page.getFileId(i), diskCache);
      } finally {
        releasePage(atomicOperation, hashStateEntry, diskCache);
      }

      if (nullKeyIsSupported)
        nullBucketFileId = openFile(atomicOperation, name + nullBucketFileExtension, diskCache);
    } catch (IOException e) {
      throw new OIndexException("Exception during hash table loading", e);
    } finally {
      releaseExclusiveLock();
    }
  }

  public void deleteWithoutLoad(String name, OAbstractPaginatedStorage storageLocal) {
    acquireExclusiveLock();
    try {
      storage = storageLocal;

      final ODiskCache diskCache = storage.getDiskCache();

<<<<<<< HEAD
      OAtomicOperation atomicOperation = storage.getAtomicOperationsManager().getCurrentOperation();
      fileStateId = openFile(atomicOperation, name + metadataConfigurationFileExtension, diskCache);
      final OCacheEntry hashStateEntry = loadPage(atomicOperation, fileStateId, 0, true, diskCache);

      hashStateEntryIndex = hashStateEntry.getPageIndex();

      assert hashStateEntry != null;

      try {
        OHashIndexFileLevelMetadataPage metadataPage = new OHashIndexFileLevelMetadataPage(hashStateEntry, getChangesTree(
            atomicOperation, hashStateEntry), false);
        for (int i = 0; i < HASH_CODE_SIZE; i++) {
          if (!metadataPage.isRemoved(i)) {
            openFile(atomicOperation, metadataPage.getFileId(i), diskCache);
            deleteFile(atomicOperation, metadataPage.getFileId(i), diskCache);
=======
      if (diskCache.exists(name + metadataConfigurationFileExtension)) {
        fileStateId = diskCache.openFile(name + metadataConfigurationFileExtension);
        hashStateEntry = diskCache.load(fileStateId, 0, true);
        try {
          OHashIndexFileLevelMetadataPage metadataPage = new OHashIndexFileLevelMetadataPage(hashStateEntry,
              ODurablePage.TrackMode.NONE, false);
          for (int i = 0; i < HASH_CODE_SIZE; i++) {
            if (!metadataPage.isRemoved(i)) {
              final long fileId = metadataPage.getFileId(i);
              if (diskCache.exists(fileId)) {
                diskCache.openFile(fileId);
                diskCache.deleteFile(fileId);
              }
            }
>>>>>>> dca7564c
          }
        } finally {
          diskCache.release(hashStateEntry);
        }
<<<<<<< HEAD
      } finally {
        releasePage(atomicOperation, hashStateEntry, diskCache);
      }

      deleteFile(atomicOperation, fileStateId, diskCache);
      directory = new OHashTableDirectory(treeStateFileExtension, name, durableInNonTxMode, storage);
      directory.deleteWithoutOpen();

      final long nullBucketId = openFile(atomicOperation, name + nullBucketFileExtension, diskCache);
      deleteFile(atomicOperation, nullBucketId, diskCache);
=======

        diskCache.deleteFile(fileStateId);

        directory = new OHashTableDirectory(treeStateFileExtension, name, durableInNonTxMode, storage);
        directory.deleteWithoutOpen();

        if (diskCache.exists(name + nullBucketFileExtension)) {
          final long nullBucketId = diskCache.openFile(name + nullBucketFileExtension);
          diskCache.deleteFile(nullBucketId);
        }
      }
>>>>>>> dca7564c
    } catch (IOException ioe) {
      throw new OIndexException("Can not delete hash table with name " + name, ioe);
    } finally {
      releaseExclusiveLock();
    }
  }

  private OHashIndexBucket.Entry<K, V>[] convertBucketToEntries(final OHashIndexBucket<K, V> bucket, int startIndex, int endIndex) {
    final OHashIndexBucket.Entry<K, V>[] entries = new OHashIndexBucket.Entry[endIndex - startIndex];
    final Iterator<OHashIndexBucket.Entry<K, V>> iterator = bucket.iterator(startIndex);

    for (int i = 0, k = startIndex; k < endIndex; i++, k++)
      entries[i] = iterator.next();

    return entries;
  }

  private BucketPath nextBucketToFind(final BucketPath bucketPath, int bucketDepth) throws IOException {
    int offset = bucketPath.nodeGlobalDepth - bucketDepth;

    BucketPath currentNode = bucketPath;
    int nodeLocalDepth = directory.getNodeLocalDepth(bucketPath.nodeIndex);

    assert directory.getNodeLocalDepth(bucketPath.nodeIndex) == bucketPath.nodeLocalDepth;

    while (offset > 0) {
      offset -= nodeLocalDepth;
      if (offset > 0) {
        currentNode = bucketPath.parent;
        nodeLocalDepth = currentNode.nodeLocalDepth;
        assert directory.getNodeLocalDepth(currentNode.nodeIndex) == currentNode.nodeLocalDepth;
      }
    }

    final int diff = bucketDepth - (currentNode.nodeGlobalDepth - nodeLocalDepth);
    final int interval = (1 << (nodeLocalDepth - diff));
    final int firstStartIndex = currentNode.itemIndex & ((LEVEL_MASK << (nodeLocalDepth - diff)) & LEVEL_MASK);

    final BucketPath bucketPathToFind;
    final int globalIndex = firstStartIndex + interval + currentNode.hashMapOffset;
    if (globalIndex >= MAX_LEVEL_SIZE)
      bucketPathToFind = nextLevelUp(currentNode);
    else {
      final int hashMapSize = 1 << currentNode.nodeLocalDepth;
      final int hashMapOffset = globalIndex / hashMapSize * hashMapSize;

      final int startIndex = globalIndex - hashMapOffset;

      bucketPathToFind = new BucketPath(currentNode.parent, hashMapOffset, startIndex, currentNode.nodeIndex,
          currentNode.nodeLocalDepth, currentNode.nodeGlobalDepth);
    }

    return nextNonEmptyNode(bucketPathToFind);
  }

  private BucketPath nextNonEmptyNode(BucketPath bucketPath) throws IOException {
    nextBucketLoop: while (bucketPath != null) {
      final long[] node = directory.getNode(bucketPath.nodeIndex);
      final int startIndex = bucketPath.itemIndex + bucketPath.hashMapOffset;
      final int endIndex = MAX_LEVEL_SIZE;

      for (int i = startIndex; i < endIndex; i++) {
        final long position = node[i];

        if (position > 0) {
          final int hashMapSize = 1 << bucketPath.nodeLocalDepth;
          final int hashMapOffset = (i / hashMapSize) * hashMapSize;
          final int itemIndex = i - hashMapOffset;

          return new BucketPath(bucketPath.parent, hashMapOffset, itemIndex, bucketPath.nodeIndex, bucketPath.nodeLocalDepth,
              bucketPath.nodeGlobalDepth);
        }

        if (position < 0) {
          final int childNodeIndex = (int) ((position & Long.MAX_VALUE) >> 8);
          final int childItemOffset = (int) position & 0xFF;

          final BucketPath parent = new BucketPath(bucketPath.parent, 0, i, bucketPath.nodeIndex, bucketPath.nodeLocalDepth,
              bucketPath.nodeGlobalDepth);

          final int childLocalDepth = directory.getNodeLocalDepth(childNodeIndex);
          bucketPath = new BucketPath(parent, childItemOffset, 0, childNodeIndex, childLocalDepth, bucketPath.nodeGlobalDepth
              + childLocalDepth);

          continue nextBucketLoop;
        }
      }

      bucketPath = nextLevelUp(bucketPath);
    }

    return null;
  }

  private BucketPath nextLevelUp(BucketPath bucketPath) throws IOException {
    if (bucketPath.parent == null)
      return null;

    final int nodeLocalDepth = bucketPath.nodeLocalDepth;

    assert directory.getNodeLocalDepth(bucketPath.nodeIndex) == bucketPath.nodeLocalDepth;

    final int pointersSize = 1 << (MAX_LEVEL_DEPTH - nodeLocalDepth);

    final BucketPath parent = bucketPath.parent;

    if (parent.itemIndex < MAX_LEVEL_SIZE / 2) {
      final int nextParentIndex = (parent.itemIndex / pointersSize + 1) * pointersSize;
      return new BucketPath(parent.parent, 0, nextParentIndex, parent.nodeIndex, parent.nodeLocalDepth, parent.nodeGlobalDepth);
    }

    final int nextParentIndex = ((parent.itemIndex - MAX_LEVEL_SIZE / 2) / pointersSize + 1) * pointersSize + MAX_LEVEL_SIZE / 2;
    if (nextParentIndex < MAX_LEVEL_SIZE)
      return new BucketPath(parent.parent, 0, nextParentIndex, parent.nodeIndex, parent.nodeLocalDepth, parent.nodeGlobalDepth);

    return nextLevelUp(new BucketPath(parent.parent, 0, MAX_LEVEL_SIZE - 1, parent.nodeIndex, parent.nodeLocalDepth,
        parent.nodeGlobalDepth));
  }

  public OHashIndexBucket.Entry<K, V>[] ceilingEntries(K key) {
    acquireSharedLock();
    try {
      OAtomicOperation atomicOperation = storage.getAtomicOperationsManager().getCurrentOperation();

      key = keySerializer.preprocess(key, (Object[]) keyTypes);

      if (keyHashFunction instanceof OMurmurHash3HashFunction) {
        ((OMurmurHash3HashFunction) keyHashFunction).setValueSerializer(keySerializer);
      }

      final long hashCode = keyHashFunction.hashCode(key);
      BucketPath bucketPath = getBucket(hashCode);

      long bucketPointer = directory.getNodePointer(bucketPath.nodeIndex, bucketPath.itemIndex + bucketPath.hashMapOffset);

      int fileLevel = getFileLevel(bucketPointer);
      long pageIndex = getPageIndex(bucketPointer);

      OCacheEntry cacheEntry = loadPageEntry(pageIndex, fileLevel, atomicOperation);
      try {
        OHashIndexBucket<K, V> bucket = new OHashIndexBucket<K, V>(cacheEntry, keySerializer, valueSerializer, keyTypes,
            getChangesTree(atomicOperation, cacheEntry));
        while (bucket.size() == 0) {
          bucketPath = nextBucketToFind(bucketPath, bucket.getDepth());
          if (bucketPath == null)
            return OCommonConst.EMPTY_BUCKET_ENTRY_ARRAY;

          releasePage(atomicOperation, cacheEntry, diskCache);
          final long nextPointer = directory.getNodePointer(bucketPath.nodeIndex, bucketPath.itemIndex + bucketPath.hashMapOffset);

          fileLevel = getFileLevel(nextPointer);
          pageIndex = getPageIndex(nextPointer);

          cacheEntry = loadPageEntry(pageIndex, fileLevel, atomicOperation);
          bucket = new OHashIndexBucket<K, V>(cacheEntry, keySerializer, valueSerializer, keyTypes, getChangesTree(atomicOperation,
              cacheEntry));
        }

        final int index = bucket.getIndex(hashCode, key);
        final int startIndex;
        if (index >= 0)
          startIndex = index;
        else
          startIndex = -index - 1;

        final int endIndex = bucket.size();
        return convertBucketToEntries(bucket, startIndex, endIndex);
      } finally {
        releasePage(atomicOperation, cacheEntry, diskCache);
      }

    } catch (IOException ioe) {
      throw new OIndexException("Error during data retrieval", ioe);
    } finally {
      releaseSharedLock();
    }
  }

  public OHashIndexBucket.Entry<K, V> firstEntry() {
    acquireSharedLock();
    try {
      BucketPath bucketPath = getBucket(HASH_CODE_MIN_VALUE);
      long bucketPointer = directory.getNodePointer(bucketPath.nodeIndex, bucketPath.itemIndex);

      int fileLevel = getFileLevel(bucketPointer);
      long pageIndex = getPageIndex(bucketPointer);
      OAtomicOperation atomicOperation = storage.getAtomicOperationsManager().getCurrentOperation();

      OCacheEntry cacheEntry = loadPageEntry(pageIndex, fileLevel, atomicOperation);
      try {
        OHashIndexBucket<K, V> bucket = new OHashIndexBucket<K, V>(cacheEntry, keySerializer, valueSerializer, keyTypes,
            getChangesTree(atomicOperation, cacheEntry));

        while (bucket.size() == 0) {
          bucketPath = nextBucketToFind(bucketPath, bucket.getDepth());
          if (bucketPath == null)
            return null;

          releasePage(atomicOperation, cacheEntry, diskCache);
          final long nextPointer = directory.getNodePointer(bucketPath.nodeIndex, bucketPath.itemIndex + bucketPath.hashMapOffset);

          fileLevel = getFileLevel(nextPointer);
          pageIndex = getPageIndex(nextPointer);

          cacheEntry = loadPageEntry(pageIndex, fileLevel, atomicOperation);
          bucket = new OHashIndexBucket<K, V>(cacheEntry, keySerializer, valueSerializer, keyTypes, getChangesTree(atomicOperation,
              cacheEntry));
        }

        return bucket.getEntry(0);
      } finally {
        releasePage(atomicOperation, cacheEntry, diskCache);
      }

    } catch (IOException ioe) {
      throw new OIndexException("Exception during data read", ioe);
    } finally {
      releaseSharedLock();
    }
  }

  public OHashIndexBucket.Entry<K, V> lastEntry() {
    acquireSharedLock();
    try {
      OAtomicOperation atomicOperation = storage.getAtomicOperationsManager().getCurrentOperation();
      BucketPath bucketPath = getBucket(HASH_CODE_MAX_VALUE);
      long bucketPointer = directory.getNodePointer(bucketPath.nodeIndex, bucketPath.itemIndex + bucketPath.hashMapOffset);

      int fileLevel = getFileLevel(bucketPointer);
      long pageIndex = getPageIndex(bucketPointer);

      OCacheEntry cacheEntry = loadPageEntry(pageIndex, fileLevel, atomicOperation);
      try {
        OHashIndexBucket<K, V> bucket = new OHashIndexBucket<K, V>(cacheEntry, keySerializer, valueSerializer, keyTypes,
            getChangesTree(atomicOperation, cacheEntry));

        while (bucket.size() == 0) {
          final BucketPath prevBucketPath = prevBucketToFind(bucketPath, bucket.getDepth());
          if (prevBucketPath == null)
            return null;

          releasePage(atomicOperation, cacheEntry, diskCache);
          final long prevPointer = directory.getNodePointer(prevBucketPath.nodeIndex, prevBucketPath.itemIndex
              + prevBucketPath.hashMapOffset);

          fileLevel = getFileLevel(prevPointer);
          pageIndex = getPageIndex(prevPointer);

          cacheEntry = loadPageEntry(pageIndex, fileLevel, atomicOperation);
          bucket = new OHashIndexBucket<K, V>(cacheEntry, keySerializer, valueSerializer, keyTypes, getChangesTree(atomicOperation,
              cacheEntry));

          bucketPath = prevBucketPath;
        }

        return bucket.getEntry(bucket.size() - 1);
      } finally {
        releasePage(atomicOperation, cacheEntry, diskCache);
      }
    } catch (IOException ioe) {
      throw new OIndexException("Exception during data read", ioe);
    } finally {
      releaseSharedLock();
    }
  }

  public OHashIndexBucket.Entry<K, V>[] lowerEntries(K key) {
    acquireSharedLock();
    try {
      key = keySerializer.preprocess(key, (Object[]) keyTypes);

      if (keyHashFunction instanceof OMurmurHash3HashFunction) {
        ((OMurmurHash3HashFunction) keyHashFunction).setValueSerializer(keySerializer);
      }

      final long hashCode = keyHashFunction.hashCode(key);
      BucketPath bucketPath = getBucket(hashCode);

      long bucketPointer = directory.getNodePointer(bucketPath.nodeIndex, bucketPath.itemIndex + bucketPath.hashMapOffset);

      int fileLevel = getFileLevel(bucketPointer);
      long pageIndex = getPageIndex(bucketPointer);
      OAtomicOperation atomicOperation = storage.getAtomicOperationsManager().getCurrentOperation();

      OCacheEntry cacheEntry = loadPageEntry(pageIndex, fileLevel, atomicOperation);
      try {
        OHashIndexBucket<K, V> bucket = new OHashIndexBucket<K, V>(cacheEntry, keySerializer, valueSerializer, keyTypes,
            getChangesTree(atomicOperation, cacheEntry));
        while (bucket.size() == 0 || comparator.compare(bucket.getKey(0), key) >= 0) {
          final BucketPath prevBucketPath = prevBucketToFind(bucketPath, bucket.getDepth());
          if (prevBucketPath == null)
            return OCommonConst.EMPTY_BUCKET_ENTRY_ARRAY;

          releasePage(atomicOperation, cacheEntry, diskCache);

          final long prevPointer = directory.getNodePointer(prevBucketPath.nodeIndex, prevBucketPath.itemIndex
              + prevBucketPath.hashMapOffset);

          fileLevel = getFileLevel(prevPointer);
          pageIndex = getPageIndex(prevPointer);

          cacheEntry = loadPageEntry(pageIndex, fileLevel, atomicOperation);
          bucket = new OHashIndexBucket<K, V>(cacheEntry, keySerializer, valueSerializer, keyTypes, getChangesTree(atomicOperation,
              cacheEntry));

          bucketPath = prevBucketPath;
        }

        final int startIndex = 0;
        final int index = bucket.getIndex(hashCode, key);

        final int endIndex;
        if (index >= 0)
          endIndex = index;
        else
          endIndex = -index - 1;

        return convertBucketToEntries(bucket, startIndex, endIndex);
      } finally {
        releasePage(atomicOperation, cacheEntry, diskCache);
      }
    } catch (IOException ioe) {
      throw new OIndexException("Exception during data read", ioe);
    } finally {
      releaseSharedLock();
    }
  }

  public OHashIndexBucket.Entry<K, V>[] floorEntries(K key) {
    acquireSharedLock();
    try {
      OAtomicOperation atomicOperation = storage.getAtomicOperationsManager().getCurrentOperation();
      key = keySerializer.preprocess(key, (Object[]) keyTypes);

      if (keyHashFunction instanceof OMurmurHash3HashFunction) {
        ((OMurmurHash3HashFunction) keyHashFunction).setValueSerializer(keySerializer);
      }

      final long hashCode = keyHashFunction.hashCode(key);
      BucketPath bucketPath = getBucket(hashCode);

      long bucketPointer = directory.getNodePointer(bucketPath.nodeIndex, bucketPath.itemIndex + bucketPath.hashMapOffset);

      int fileLevel = getFileLevel(bucketPointer);
      long pageIndex = getPageIndex(bucketPointer);

      OCacheEntry cacheEntry = loadPageEntry(pageIndex, fileLevel, atomicOperation);
      try {
        OHashIndexBucket<K, V> bucket = new OHashIndexBucket<K, V>(cacheEntry, keySerializer, valueSerializer, keyTypes,
            getChangesTree(atomicOperation, cacheEntry));
        while (bucket.size() == 0) {
          final BucketPath prevBucketPath = prevBucketToFind(bucketPath, bucket.getDepth());
          if (prevBucketPath == null)
            return OCommonConst.EMPTY_BUCKET_ENTRY_ARRAY;

          releasePage(atomicOperation, cacheEntry, diskCache);

          final long prevPointer = directory.getNodePointer(prevBucketPath.nodeIndex, prevBucketPath.itemIndex
              + prevBucketPath.hashMapOffset);

          fileLevel = getFileLevel(prevPointer);
          pageIndex = getPageIndex(prevPointer);

          cacheEntry = loadPageEntry(pageIndex, fileLevel, atomicOperation);

          bucket = new OHashIndexBucket<K, V>(cacheEntry, keySerializer, valueSerializer, keyTypes, getChangesTree(atomicOperation,
              cacheEntry));

          bucketPath = prevBucketPath;
        }

        final int startIndex = 0;
        final int index = bucket.getIndex(hashCode, key);

        final int endIndex;
        if (index >= 0)
          endIndex = index + 1;
        else
          endIndex = -index - 1;

        return convertBucketToEntries(bucket, startIndex, endIndex);
      } finally {
        releasePage(atomicOperation, cacheEntry, diskCache);
      }
    } catch (IOException ioe) {
      throw new OIndexException("Exception during data read", ioe);
    } finally {
      releaseSharedLock();
    }
  }

  private BucketPath prevBucketToFind(final BucketPath bucketPath, int bucketDepth) throws IOException {
    int offset = bucketPath.nodeGlobalDepth - bucketDepth;

    BucketPath currentBucket = bucketPath;
    int nodeLocalDepth = bucketPath.nodeLocalDepth;
    while (offset > 0) {
      offset -= nodeLocalDepth;
      if (offset > 0) {
        currentBucket = bucketPath.parent;
        nodeLocalDepth = currentBucket.nodeLocalDepth;
      }
    }

    final int diff = bucketDepth - (currentBucket.nodeGlobalDepth - nodeLocalDepth);
    final int firstStartIndex = currentBucket.itemIndex & ((LEVEL_MASK << (nodeLocalDepth - diff)) & LEVEL_MASK);
    final int globalIndex = firstStartIndex + currentBucket.hashMapOffset - 1;

    final BucketPath bucketPathToFind;
    if (globalIndex < 0)
      bucketPathToFind = prevLevelUp(bucketPath);
    else {
      final int hashMapSize = 1 << currentBucket.nodeLocalDepth;
      final int hashMapOffset = globalIndex / hashMapSize * hashMapSize;

      final int startIndex = globalIndex - hashMapOffset;

      bucketPathToFind = new BucketPath(currentBucket.parent, hashMapOffset, startIndex, currentBucket.nodeIndex,
          currentBucket.nodeLocalDepth, currentBucket.nodeGlobalDepth);
    }

    return prevNonEmptyNode(bucketPathToFind);
  }

  private BucketPath prevNonEmptyNode(BucketPath nodePath) throws IOException {
    prevBucketLoop: while (nodePath != null) {
      final long[] node = directory.getNode(nodePath.nodeIndex);
      final int startIndex = 0;
      final int endIndex = nodePath.itemIndex + nodePath.hashMapOffset;

      for (int i = endIndex; i >= startIndex; i--) {
        final long position = node[i];
        if (position > 0) {
          final int hashMapSize = 1 << nodePath.nodeLocalDepth;
          final int hashMapOffset = (i / hashMapSize) * hashMapSize;
          final int itemIndex = i - hashMapOffset;

          return new BucketPath(nodePath.parent, hashMapOffset, itemIndex, nodePath.nodeIndex, nodePath.nodeLocalDepth,
              nodePath.nodeGlobalDepth);
        }

        if (position < 0) {
          final int childNodeIndex = (int) ((position & Long.MAX_VALUE) >> 8);
          final int childItemOffset = (int) position & 0xFF;
          final int nodeLocalDepth = directory.getNodeLocalDepth(childNodeIndex);
          final int endChildIndex = (1 << nodeLocalDepth) - 1;

          final BucketPath parent = new BucketPath(nodePath.parent, 0, i, nodePath.nodeIndex, nodePath.nodeLocalDepth,
              nodePath.nodeGlobalDepth);
          nodePath = new BucketPath(parent, childItemOffset, endChildIndex, childNodeIndex, nodeLocalDepth, parent.nodeGlobalDepth
              + nodeLocalDepth);
          continue prevBucketLoop;
        }
      }

      nodePath = prevLevelUp(nodePath);
    }

    return null;
  }

  private BucketPath prevLevelUp(BucketPath bucketPath) {
    if (bucketPath.parent == null)
      return null;

    final int nodeLocalDepth = bucketPath.nodeLocalDepth;
    final int pointersSize = 1 << (MAX_LEVEL_DEPTH - nodeLocalDepth);

    final BucketPath parent = bucketPath.parent;

    if (parent.itemIndex > MAX_LEVEL_SIZE / 2) {
      final int prevParentIndex = ((parent.itemIndex - MAX_LEVEL_SIZE / 2) / pointersSize) * pointersSize + MAX_LEVEL_SIZE / 2 - 1;
      return new BucketPath(parent.parent, 0, prevParentIndex, parent.nodeIndex, parent.nodeLocalDepth, parent.nodeGlobalDepth);
    }

    final int prevParentIndex = (parent.itemIndex / pointersSize) * pointersSize - 1;
    if (prevParentIndex >= 0)
      return new BucketPath(parent.parent, 0, prevParentIndex, parent.nodeIndex, parent.nodeLocalDepth, parent.nodeGlobalDepth);

    return prevLevelUp(new BucketPath(parent.parent, 0, 0, parent.nodeIndex, parent.nodeLocalDepth, -1));
  }

  public long size() {
    acquireSharedLock();
    try {
      final OAtomicOperation atomicOperation = storage.getAtomicOperationsManager().getCurrentOperation();
      final OCacheEntry hashStateEntry = loadPage(atomicOperation, fileStateId, hashStateEntryIndex, true, diskCache);
      try {
        OHashIndexFileLevelMetadataPage metadataPage = new OHashIndexFileLevelMetadataPage(hashStateEntry, getChangesTree(
            atomicOperation, hashStateEntry), false);
        return metadataPage.getRecordsCount();
      } finally {
        releasePage(atomicOperation, hashStateEntry, diskCache);
      }
    } catch (IOException e) {
      throw new OIndexException("Error during index size request.", e);
    } finally {
      releaseSharedLock();
    }
  }

  public void close() {
    acquireExclusiveLock();
    try {
      flush();

      OAtomicOperation atomicOperation = storage.getAtomicOperationsManager().getCurrentOperation();
      directory.close();

      final OCacheEntry hashStateEntry = loadPage(atomicOperation, fileStateId, hashStateEntryIndex, true, diskCache);
      try {
        for (int i = 0; i < HASH_CODE_SIZE; i++) {
          OHashIndexFileLevelMetadataPage metadataPage = new OHashIndexFileLevelMetadataPage(hashStateEntry, getChangesTree(
              atomicOperation, hashStateEntry), false);
          if (!metadataPage.isRemoved(i)) {
            diskCache.closeFile(metadataPage.getFileId(i));
          }
        }
      } finally {
        releasePage(atomicOperation, hashStateEntry, diskCache);
      }

      diskCache.closeFile(fileStateId);
    } catch (IOException e) {
      throw new OIndexException("Error during hash table close", e);
    } finally {
      releaseExclusiveLock();
    }
  }

  public void delete() {
    acquireExclusiveLock();
    try {
      OAtomicOperation atomicOperation = storage.getAtomicOperationsManager().getCurrentOperation();
      final OCacheEntry hashStateEntry = loadPage(atomicOperation, fileStateId, hashStateEntryIndex, true, diskCache);
      try {
        for (int i = 0; i < HASH_CODE_SIZE; i++) {
          OHashIndexFileLevelMetadataPage metadataPage = new OHashIndexFileLevelMetadataPage(hashStateEntry, getChangesTree(
              atomicOperation, hashStateEntry), false);
          if (!metadataPage.isRemoved(i)) {
            deleteFile(atomicOperation, metadataPage.getFileId(i), diskCache);
          }
        }
      } finally {
        releasePage(atomicOperation, hashStateEntry, diskCache);
      }

      directory.delete();
      deleteFile(atomicOperation, fileStateId, diskCache);

      if (nullKeyIsSupported)
        deleteFile(atomicOperation, nullBucketFileId, diskCache);

    } catch (IOException e) {
      throw new OIndexException("Exception during index deletion", e);
    } finally {
      releaseExclusiveLock();
    }
  }

  private void mergeNodeToParent(BucketPath nodePath) throws IOException {
    final int startIndex = findParentNodeStartIndex(nodePath);
    final int localNodeDepth = nodePath.nodeLocalDepth;
    final int hashMapSize = 1 << localNodeDepth;

    final int parentIndex = nodePath.parent.nodeIndex;
    for (int i = 0, k = startIndex; i < MAX_LEVEL_SIZE; i += hashMapSize, k++) {
      directory.setNodePointer(parentIndex, k, directory.getNodePointer(nodePath.nodeIndex, i));
    }

    directory.deleteNode(nodePath.nodeIndex);

    if (nodePath.parent.itemIndex < MAX_LEVEL_SIZE / 2) {
      final int maxChildDepth = directory.getMaxLeftChildDepth(parentIndex);
      if (maxChildDepth == localNodeDepth)
        directory.setMaxLeftChildDepth(parentIndex, (byte) getMaxLevelDepth(parentIndex, 0, MAX_LEVEL_SIZE / 2));
    } else {
      final int maxChildDepth = directory.getMaxRightChildDepth(parentIndex);
      if (maxChildDepth == localNodeDepth)
        directory.setMaxRightChildDepth(parentIndex, (byte) getMaxLevelDepth(parentIndex, MAX_LEVEL_SIZE / 2, MAX_LEVEL_SIZE));
    }
  }

  private void mergeBucketsAfterDeletion(BucketPath nodePath, OHashIndexBucket<K, V> bucket, OAtomicOperation atomicOperation)
      throws IOException {
    final int bucketDepth = bucket.getDepth();

    if (bucket.getContentSize() > OHashIndexBucket.MAX_BUCKET_SIZE_BYTES * MERGE_THRESHOLD)
      return;

    if (bucketDepth - MAX_LEVEL_DEPTH < 1)
      return;

    int offset = nodePath.nodeGlobalDepth - (bucketDepth - 1);
    BucketPath currentNode = nodePath;
    int nodeLocalDepth = nodePath.nodeLocalDepth;
    while (offset > 0) {
      offset -= nodeLocalDepth;
      if (offset > 0) {
        currentNode = nodePath.parent;
        nodeLocalDepth = currentNode.nodeLocalDepth;
      }
    }

    final int diff = bucketDepth - 1 - (currentNode.nodeGlobalDepth - nodeLocalDepth);
    final int interval = (1 << (nodeLocalDepth - diff - 1));

    int firstStartIndex = currentNode.itemIndex & ((LEVEL_MASK << (nodeLocalDepth - diff)) & LEVEL_MASK);
    int firstEndIndex = firstStartIndex + interval;

    final int secondStartIndex = firstEndIndex;
    final int secondEndIndex = secondStartIndex + interval;

    final OHashIndexBucket<K, V> buddyBucket;

    int buddyLevel;
    long buddyIndex;
    long buddyPointer;

    if ((currentNode.itemIndex >>> (nodeLocalDepth - diff - 1) & 1) == 1) {
      buddyPointer = directory.getNodePointer(currentNode.nodeIndex, firstStartIndex + currentNode.hashMapOffset);

      while (buddyPointer < 0) {
        final int nodeIndex = (int) ((buddyPointer & Long.MAX_VALUE) >> 8);
        final int itemOffset = (int) buddyPointer & 0xFF;

        buddyPointer = directory.getNodePointer(nodeIndex, itemOffset);
      }

      assert buddyPointer > 0;

      buddyLevel = getFileLevel(buddyPointer);
      buddyIndex = getPageIndex(buddyPointer);
    } else {
      buddyPointer = directory.getNodePointer(currentNode.nodeIndex, secondStartIndex + currentNode.hashMapOffset);

      while (buddyPointer < 0) {
        final int nodeIndex = (int) ((buddyPointer & Long.MAX_VALUE) >> 8);
        final int itemOffset = (int) buddyPointer & 0xFF;

        buddyPointer = directory.getNodePointer(nodeIndex, itemOffset);
      }

      assert buddyPointer > 0;

      buddyLevel = getFileLevel(buddyPointer);
      buddyIndex = getPageIndex(buddyPointer);
    }

    OCacheEntry buddyCacheEntry = loadPageEntry(buddyIndex, buddyLevel, atomicOperation);
    buddyCacheEntry.acquireExclusiveLock();
    try {
      final OCacheEntry hashStateEntry = loadPage(atomicOperation, fileStateId, hashStateEntryIndex, true, diskCache);
      hashStateEntry.acquireExclusiveLock();
      try {
        buddyBucket = new OHashIndexBucket<K, V>(buddyCacheEntry, keySerializer, valueSerializer, keyTypes, getChangesTree(
            atomicOperation, buddyCacheEntry));

        if (buddyBucket.getDepth() != bucketDepth)
          return;

        if (bucket.mergedSize(buddyBucket) >= OHashIndexBucket.MAX_BUCKET_SIZE_BYTES)
          return;

        OHashIndexFileLevelMetadataPage metadataPage = new OHashIndexFileLevelMetadataPage(hashStateEntry, getChangesTree(
            atomicOperation, hashStateEntry), false);
        metadataPage.setBucketsCount(buddyLevel, metadataPage.getBucketsCount(buddyLevel) - 2);

        int newBuddyLevel = buddyLevel - 1;
        long newBuddyIndex = buddyBucket.getSplitHistory(newBuddyLevel);

        metadataPage.setBucketsCount(buddyLevel, metadataPage.getBucketsCount(buddyLevel) + 1);

        final OCacheEntry newBuddyCacheEntry = loadPageEntry(newBuddyIndex, newBuddyLevel, atomicOperation);
        newBuddyCacheEntry.acquireExclusiveLock();
        try {
          final OHashIndexBucket<K, V> newBuddyBucket = new OHashIndexBucket<K, V>(bucketDepth - 1, newBuddyCacheEntry,
              keySerializer, valueSerializer, keyTypes, getChangesTree(atomicOperation, newBuddyCacheEntry));

          for (OHashIndexBucket.Entry<K, V> entry : buddyBucket)
            newBuddyBucket.appendEntry(entry.hashCode, entry.key, entry.value);

          for (OHashIndexBucket.Entry<K, V> entry : bucket)
            newBuddyBucket.addEntry(entry.hashCode, entry.key, entry.value);

        } finally {
          newBuddyCacheEntry.releaseExclusiveLock();

          releasePage(atomicOperation, newBuddyCacheEntry, diskCache);
        }

        final long bucketPointer = directory.getNodePointer(nodePath.nodeIndex, nodePath.itemIndex + nodePath.hashMapOffset);
        final long bucketIndex = getPageIndex(bucketPointer);

        final long newBuddyPointer = createBucketPointer(buddyIndex, buddyLevel);

        for (int i = firstStartIndex; i < secondEndIndex; i++)
          updateBucket(currentNode.nodeIndex, i, currentNode.hashMapOffset, newBuddyPointer);

        if (metadataPage.getBucketsCount(buddyLevel) > 0) {
          final long newTombstoneIndex;
          if (bucketIndex < buddyIndex) {
            bucket.setNextRemovedBucketPair(metadataPage.getTombstoneIndex(buddyLevel));

            newTombstoneIndex = bucketIndex;
          } else {
            buddyBucket.setNextRemovedBucketPair(metadataPage.getTombstoneIndex(buddyLevel));
            newTombstoneIndex = buddyIndex;
          }

          metadataPage.setTombstoneIndex(buddyLevel, newTombstoneIndex);
        } else
          metadataPage.setTombstoneIndex(buddyLevel, -1);

      } finally {
        hashStateEntry.releaseExclusiveLock();
        releasePage(atomicOperation, hashStateEntry, diskCache);
      }
    } finally {
      buddyCacheEntry.releaseExclusiveLock();
      releasePage(atomicOperation, buddyCacheEntry, diskCache);
    }
  }

  public void flush() {
    acquireExclusiveLock();
    try {
      OAtomicOperation atomicOperation = storage.getAtomicOperationsManager().getCurrentOperation();
      final OCacheEntry hashStateEntry = loadPage(atomicOperation, fileStateId, hashStateEntryIndex, true, diskCache);
      try {
        for (int i = 0; i < HASH_CODE_SIZE; i++) {
          OHashIndexFileLevelMetadataPage metadataPage = new OHashIndexFileLevelMetadataPage(hashStateEntry, getChangesTree(
              atomicOperation, hashStateEntry), false);
          if (!metadataPage.isRemoved(i))
            diskCache.flushFile(metadataPage.getFileId(i));
        }
      } finally {
        releasePage(atomicOperation, hashStateEntry, diskCache);
      }

      diskCache.flushFile(fileStateId);
      directory.flush();

      if (nullKeyIsSupported)
        diskCache.flushFile(nullBucketFileId);
    } catch (IOException e) {
      throw new OIndexException("Error during hash table flush", e);
    } finally {
      releaseExclusiveLock();
    }
  }

  private void doPut(K key, V value, OAtomicOperation atomicOperation) throws IOException {
    int sizeDiff = 0;

    if (key == null) {
      boolean isNew;
      OCacheEntry cacheEntry;
      if (getFilledUpTo(atomicOperation, diskCache, nullBucketFileId) == 0) {
        cacheEntry = addPage(atomicOperation, nullBucketFileId, diskCache);
        isNew = true;
      } else {
        cacheEntry = loadPage(atomicOperation, nullBucketFileId, 0, false, diskCache);
        isNew = false;
      }

      cacheEntry.acquireExclusiveLock();
      try {
        ONullBucket<V> nullBucket = new ONullBucket<V>(cacheEntry, getChangesTree(atomicOperation, cacheEntry), valueSerializer,
            isNew);
        if (nullBucket.getValue() != null)
          sizeDiff--;

        nullBucket.setValue(value);
        sizeDiff++;
      } finally {
        cacheEntry.releaseExclusiveLock();
        releasePage(atomicOperation, cacheEntry, diskCache);
      }

      changeSize(sizeDiff, atomicOperation);
    } else {
      final long hashCode = keyHashFunction.hashCode(key);

      final BucketPath bucketPath = getBucket(hashCode);
      final long bucketPointer = directory.getNodePointer(bucketPath.nodeIndex, bucketPath.itemIndex + bucketPath.hashMapOffset);
      if (bucketPointer == 0)
        throw new IllegalStateException("In this version of hash table buckets are added through split only.");

      final long pageIndex = getPageIndex(bucketPointer);
      final int fileLevel = getFileLevel(bucketPointer);

      final OCacheEntry cacheEntry = loadPageEntry(pageIndex, fileLevel, atomicOperation);
      cacheEntry.acquireExclusiveLock();
      try {
        final OHashIndexBucket<K, V> bucket = new OHashIndexBucket<K, V>(cacheEntry, keySerializer, valueSerializer, keyTypes,
            getChangesTree(atomicOperation, cacheEntry));
        final int index = bucket.getIndex(hashCode, key);

        if (index > -1) {
          final int updateResult = bucket.updateEntry(index, value);
          if (updateResult == 0) {
            changeSize(sizeDiff, atomicOperation);
            return;
          }

          if (updateResult == 1) {
            changeSize(sizeDiff, atomicOperation);
            return;
          }

          assert updateResult == -1;

          bucket.deleteEntry(index);
          sizeDiff--;
        }

        if (bucket.addEntry(hashCode, key, value)) {
          sizeDiff++;

          changeSize(sizeDiff, atomicOperation);
          return;
        }

        final BucketSplitResult splitResult = splitBucket(bucket, fileLevel, pageIndex, atomicOperation);

        final long updatedBucketPointer = splitResult.updatedBucketPointer;
        final long newBucketPointer = splitResult.newBucketPointer;
        final int bucketDepth = splitResult.newDepth;

        if (bucketDepth <= bucketPath.nodeGlobalDepth) {
          updateNodeAfterBucketSplit(bucketPath, bucketDepth, newBucketPointer, updatedBucketPointer);
        } else {
          if (bucketPath.nodeLocalDepth < MAX_LEVEL_DEPTH) {
            final NodeSplitResult nodeSplitResult = splitNode(bucketPath);

            assert !(nodeSplitResult.allLeftHashMapsEqual && nodeSplitResult.allRightHashMapsEqual);

            final long[] newNode = nodeSplitResult.newNode;

            final int nodeLocalDepth = bucketPath.nodeLocalDepth + 1;
            final int hashMapSize = 1 << nodeLocalDepth;

            assert nodeSplitResult.allRightHashMapsEqual == checkAllMapsContainSameBucket(newNode, hashMapSize);

            int newNodeIndex = -1;
            if (!nodeSplitResult.allRightHashMapsEqual || bucketPath.itemIndex >= MAX_LEVEL_SIZE / 2)
              newNodeIndex = directory.addNewNode((byte) 0, (byte) 0, (byte) nodeLocalDepth, newNode);

            final int updatedItemIndex = bucketPath.itemIndex << 1;
            final int updatedOffset = bucketPath.hashMapOffset << 1;
            final int updatedGlobalDepth = bucketPath.nodeGlobalDepth + 1;

            boolean allLeftHashMapsEqual = nodeSplitResult.allLeftHashMapsEqual;
            boolean allRightHashMapsEqual = nodeSplitResult.allRightHashMapsEqual;

            if (updatedOffset < MAX_LEVEL_SIZE) {
              allLeftHashMapsEqual = false;
              final BucketPath updatedBucketPath = new BucketPath(bucketPath.parent, updatedOffset, updatedItemIndex,
                  bucketPath.nodeIndex, nodeLocalDepth, updatedGlobalDepth);
              updateNodeAfterBucketSplit(updatedBucketPath, bucketDepth, newBucketPointer, updatedBucketPointer);
            } else {
              allRightHashMapsEqual = false;
              final BucketPath newBucketPath = new BucketPath(bucketPath.parent, updatedOffset - MAX_LEVEL_SIZE, updatedItemIndex,
                  newNodeIndex, nodeLocalDepth, updatedGlobalDepth);
              updateNodeAfterBucketSplit(newBucketPath, bucketDepth, newBucketPointer, updatedBucketPointer);
            }

            updateNodesAfterSplit(bucketPath, bucketPath.nodeIndex, newNode, nodeLocalDepth, hashMapSize, allLeftHashMapsEqual,
                allRightHashMapsEqual, newNodeIndex);

            if (allLeftHashMapsEqual)
              directory.deleteNode(bucketPath.nodeIndex);
          } else {
            addNewLevelNode(bucketPath, bucketPath.nodeIndex, newBucketPointer, updatedBucketPointer);
          }
        }
      } finally {
        cacheEntry.releaseExclusiveLock();
        releasePage(atomicOperation, cacheEntry, diskCache);
      }

      changeSize(sizeDiff, atomicOperation);
      doPut(key, value, atomicOperation);
    }

  }

  private void checkNullSupport(K key) {
    if (key == null && !nullKeyIsSupported)
      throw new OIndexException("Null keys are not supported.");
  }

  private void updateNodesAfterSplit(BucketPath bucketPath, int nodeIndex, long[] newNode, int nodeLocalDepth, int hashMapSize,
      boolean allLeftHashMapEquals, boolean allRightHashMapsEquals, int newNodeIndex) throws IOException {

    final int startIndex = findParentNodeStartIndex(bucketPath);

    final int parentNodeIndex = bucketPath.parent.nodeIndex;
    assert assertParentNodeStartIndex(bucketPath, directory.getNode(parentNodeIndex), startIndex);

    final int pointersSize = 1 << (MAX_LEVEL_DEPTH - nodeLocalDepth);
    if (allLeftHashMapEquals) {
      for (int i = 0; i < pointersSize; i++) {
        final long position = directory.getNodePointer(nodeIndex, i * hashMapSize);
        directory.setNodePointer(parentNodeIndex, startIndex + i, position);
      }
    } else {
      for (int i = 0; i < pointersSize; i++)
        directory.setNodePointer(parentNodeIndex, startIndex + i, (bucketPath.nodeIndex << 8) | (i * hashMapSize) | Long.MIN_VALUE);
    }

    if (allRightHashMapsEquals) {
      for (int i = 0; i < pointersSize; i++) {
        final long position = newNode[i * hashMapSize];
        directory.setNodePointer(parentNodeIndex, startIndex + pointersSize + i, position);
      }
    } else {
      for (int i = 0; i < pointersSize; i++)
        directory.setNodePointer(parentNodeIndex, startIndex + pointersSize + i, (newNodeIndex << 8) | (i * hashMapSize)
            | Long.MIN_VALUE);
    }

    updateMaxChildDepth(bucketPath.parent, bucketPath.nodeLocalDepth + 1);
  }

  private void updateMaxChildDepth(BucketPath parentPath, int childDepth) throws IOException {
    if (parentPath == null)
      return;

    if (parentPath.itemIndex < MAX_LEVEL_SIZE / 2) {
      final int maxChildDepth = directory.getMaxLeftChildDepth(parentPath.nodeIndex);
      if (childDepth > maxChildDepth)
        directory.setMaxLeftChildDepth(parentPath.nodeIndex, (byte) childDepth);
    } else {
      final int maxChildDepth = directory.getMaxRightChildDepth(parentPath.nodeIndex);
      if (childDepth > maxChildDepth)
        directory.setMaxRightChildDepth(parentPath.nodeIndex, (byte) childDepth);
    }
  }

  private boolean assertParentNodeStartIndex(BucketPath bucketPath, long[] parentNode, int calculatedIndex) {
    int startIndex = -1;
    for (int i = 0; i < parentNode.length; i++)
      if (parentNode[i] < 0 && (parentNode[i] & Long.MAX_VALUE) >>> 8 == bucketPath.nodeIndex) {
        startIndex = i;
        break;
      }

    return startIndex == calculatedIndex;
  }

  private int findParentNodeStartIndex(BucketPath bucketPath) {
    final BucketPath parentBucketPath = bucketPath.parent;
    final int pointersSize = 1 << (MAX_LEVEL_DEPTH - bucketPath.nodeLocalDepth);

    if (parentBucketPath.itemIndex < MAX_LEVEL_SIZE / 2)
      return (parentBucketPath.itemIndex / pointersSize) * pointersSize;

    return ((parentBucketPath.itemIndex - MAX_LEVEL_SIZE / 2) / pointersSize) * pointersSize + MAX_LEVEL_SIZE / 2;
  }

  private void addNewLevelNode(BucketPath bucketPath, int nodeIndex, long newBucketPointer, long updatedBucketPointer)
      throws IOException {
    final int newNodeDepth;
    final int newNodeStartIndex;
    final int mapInterval;

    if (bucketPath.itemIndex < MAX_LEVEL_SIZE / 2) {
      final int maxDepth = directory.getMaxLeftChildDepth(bucketPath.nodeIndex);

      assert getMaxLevelDepth(bucketPath.nodeIndex, 0, MAX_LEVEL_SIZE / 2) == maxDepth;

      if (maxDepth > 0)
        newNodeDepth = maxDepth;
      else
        newNodeDepth = 1;

      mapInterval = 1 << (MAX_LEVEL_DEPTH - newNodeDepth);
      newNodeStartIndex = (bucketPath.itemIndex / mapInterval) * mapInterval;
    } else {
      final int maxDepth = directory.getMaxRightChildDepth(bucketPath.nodeIndex);
      assert getMaxLevelDepth(bucketPath.nodeIndex, MAX_LEVEL_SIZE / 2, MAX_LEVEL_SIZE) == maxDepth;
      if (maxDepth > 0)
        newNodeDepth = maxDepth;
      else
        newNodeDepth = 1;

      mapInterval = 1 << (MAX_LEVEL_DEPTH - newNodeDepth);
      newNodeStartIndex = ((bucketPath.itemIndex - MAX_LEVEL_SIZE / 2) / mapInterval) * mapInterval + MAX_LEVEL_SIZE / 2;
    }

    final int newNodeIndex = directory.addNewNode((byte) 0, (byte) 0, (byte) newNodeDepth, new long[MAX_LEVEL_SIZE]);

    final int mapSize = 1 << newNodeDepth;
    for (int i = 0; i < mapInterval; i++) {
      final int nodeOffset = i + newNodeStartIndex;
      final long bucketPointer = directory.getNodePointer(nodeIndex, nodeOffset);

      if (nodeOffset != bucketPath.itemIndex) {
        for (int n = i << newNodeDepth; n < (i + 1) << newNodeDepth; n++)
          directory.setNodePointer(newNodeIndex, n, bucketPointer);
      } else {
        for (int n = i << newNodeDepth; n < (2 * i + 1) << (newNodeDepth - 1); n++)
          directory.setNodePointer(newNodeIndex, n, updatedBucketPointer);

        for (int n = (2 * i + 1) << (newNodeDepth - 1); n < (i + 1) << newNodeDepth; n++)
          directory.setNodePointer(newNodeIndex, n, newBucketPointer);
      }

      directory.setNodePointer(nodeIndex, nodeOffset, (newNodeIndex << 8) | (i * mapSize) | Long.MIN_VALUE);
    }

    updateMaxChildDepth(bucketPath, newNodeDepth);
  }

  private int getMaxLevelDepth(int nodeIndex, int start, int end) throws IOException {
    int currentIndex = -1;
    int maxDepth = 0;

    for (int i = start; i < end; i++) {
      final long nodePosition = directory.getNodePointer(nodeIndex, i);
      if (nodePosition >= 0)
        continue;

      final int index = (int) ((nodePosition & Long.MAX_VALUE) >>> 8);
      if (index == currentIndex)
        continue;

      currentIndex = index;

      final int nodeLocalDepth = directory.getNodeLocalDepth(index);
      if (maxDepth < nodeLocalDepth)
        maxDepth = nodeLocalDepth;
    }

    return maxDepth;
  }

  private void updateNodeAfterBucketSplit(BucketPath bucketPath, int bucketDepth, long newBucketPointer, long updatedBucketPointer)
      throws IOException {
    int offset = bucketPath.nodeGlobalDepth - (bucketDepth - 1);
    BucketPath currentNode = bucketPath;
    int nodeLocalDepth = bucketPath.nodeLocalDepth;
    while (offset > 0) {
      offset -= nodeLocalDepth;
      if (offset > 0) {
        currentNode = bucketPath.parent;
        nodeLocalDepth = currentNode.nodeLocalDepth;
      }
    }

    final int diff = bucketDepth - 1 - (currentNode.nodeGlobalDepth - nodeLocalDepth);

    final int interval = (1 << (nodeLocalDepth - diff - 1));
    final int firstStartIndex = currentNode.itemIndex & ((LEVEL_MASK << (nodeLocalDepth - diff)) & LEVEL_MASK);
    final int firstEndIndex = firstStartIndex + interval;

    final int secondStartIndex = firstEndIndex;
    final int secondEndIndex = secondStartIndex + interval;

    for (int i = firstStartIndex; i < firstEndIndex; i++)
      updateBucket(currentNode.nodeIndex, i, currentNode.hashMapOffset, updatedBucketPointer);

    for (int i = secondStartIndex; i < secondEndIndex; i++)
      updateBucket(currentNode.nodeIndex, i, currentNode.hashMapOffset, newBucketPointer);
  }

  private boolean checkAllMapsContainSameBucket(long[] newNode, int hashMapSize) {
    int n = 0;
    boolean allHashMapsEquals = true;
    while (n < newNode.length) {
      boolean allHashBucketEquals = true;
      for (int i = 0; i < hashMapSize - 1; i++) {
        if (newNode[i + n] != newNode[i + n + 1]) {
          allHashBucketEquals = false;
          break;
        }
      }
      n += hashMapSize;
      if (!allHashBucketEquals) {
        allHashMapsEquals = false;
        break;
      }
    }

    assert assertAllNodesAreFilePointers(allHashMapsEquals, newNode, hashMapSize);

    return allHashMapsEquals;
  }

  private boolean assertAllNodesAreFilePointers(boolean allHashMapsEquals, long[] newNode, int hashMapSize) {
    if (allHashMapsEquals) {
      int n = 0;
      while (n < newNode.length) {
        for (int i = 0; i < hashMapSize; i++) {
          if (newNode[i] < 0) {
            return false;
          }
        }
        n += hashMapSize;
      }
    }

    return true;
  }

  private NodeSplitResult splitNode(BucketPath bucketPath) throws IOException {
    final long[] newNode = new long[MAX_LEVEL_SIZE];
    final int hashMapSize = 1 << (bucketPath.nodeLocalDepth + 1);

    boolean hashMapItemsAreEqual = true;
    boolean allLeftItemsAreEqual;
    boolean allRightItemsAreEqual;

    int mapCounter = 0;
    long firstPosition = -1;

    long[] node = directory.getNode(bucketPath.nodeIndex);

    for (int i = MAX_LEVEL_SIZE / 2; i < MAX_LEVEL_SIZE; i++) {
      final long position = node[i];
      if (hashMapItemsAreEqual && mapCounter == 0)
        firstPosition = position;

      newNode[2 * (i - MAX_LEVEL_SIZE / 2)] = position;
      newNode[2 * (i - MAX_LEVEL_SIZE / 2) + 1] = position;

      if (hashMapItemsAreEqual) {
        hashMapItemsAreEqual = firstPosition == position;
        mapCounter += 2;

        if (mapCounter >= hashMapSize)
          mapCounter = 0;
      }
    }

    mapCounter = 0;
    allRightItemsAreEqual = hashMapItemsAreEqual;

    hashMapItemsAreEqual = true;
    final long[] updatedNode = new long[node.length];
    for (int i = 0; i < MAX_LEVEL_SIZE / 2; i++) {
      final long position = node[i];
      if (hashMapItemsAreEqual && mapCounter == 0)
        firstPosition = position;

      updatedNode[2 * i] = position;
      updatedNode[2 * i + 1] = position;

      if (hashMapItemsAreEqual) {
        hashMapItemsAreEqual = firstPosition == position;

        mapCounter += 2;

        if (mapCounter >= hashMapSize)
          mapCounter = 0;
      }
    }

    allLeftItemsAreEqual = hashMapItemsAreEqual;

    directory.setNode(bucketPath.nodeIndex, updatedNode);
    directory.setNodeLocalDepth(bucketPath.nodeIndex, (byte) (directory.getNodeLocalDepth(bucketPath.nodeIndex) + 1));

    return new NodeSplitResult(newNode, allLeftItemsAreEqual, allRightItemsAreEqual);
  }

  private void splitBucketContent(OHashIndexBucket<K, V> bucket, OHashIndexBucket<K, V> updatedBucket,
      OHashIndexBucket<K, V> newBucket, int newBucketDepth) throws IOException {
    assert checkBucketDepth(bucket);

    for (OHashIndexBucket.Entry<K, V> entry : bucket) {
      if (((keyHashFunction.hashCode(entry.key) >>> (HASH_CODE_SIZE - newBucketDepth)) & 1) == 0)
        updatedBucket.appendEntry(entry.hashCode, entry.key, entry.value);
      else
        newBucket.appendEntry(entry.hashCode, entry.key, entry.value);
    }

    updatedBucket.setDepth(newBucketDepth);
    newBucket.setDepth(newBucketDepth);

    assert checkBucketDepth(updatedBucket);
    assert checkBucketDepth(newBucket);
  }

  private BucketSplitResult splitBucket(OHashIndexBucket<K, V> bucket, int fileLevel, long pageIndex,
      OAtomicOperation atomicOperation) throws IOException {
    int bucketDepth = bucket.getDepth();
    int newBucketDepth = bucketDepth + 1;

    final int newFileLevel = newBucketDepth - MAX_LEVEL_DEPTH;
    final OCacheEntry hashStateEntry = loadPage(atomicOperation, fileStateId, hashStateEntryIndex, true, diskCache);

    hashStateEntry.acquireExclusiveLock();
    try {
      OHashIndexFileLevelMetadataPage metadataPage = new OHashIndexFileLevelMetadataPage(hashStateEntry, getChangesTree(
          atomicOperation, hashStateEntry), false);

      if (metadataPage.isRemoved(newFileLevel))
        createFileMetadata(newFileLevel, metadataPage, atomicOperation);

      final long tombstoneIndex = metadataPage.getTombstoneIndex(newFileLevel);

      final long updatedBucketIndex;

      if (tombstoneIndex >= 0) {
        final OCacheEntry tombstoneCacheEntry = loadPageEntry(tombstoneIndex, newFileLevel, atomicOperation);
        try {
          final OHashIndexBucket<K, V> tombstone = new OHashIndexBucket<K, V>(tombstoneCacheEntry, keySerializer, valueSerializer,
              keyTypes, getChangesTree(atomicOperation, tombstoneCacheEntry));
          metadataPage.setTombstoneIndex(newFileLevel, tombstone.getNextRemovedBucketPair());

          updatedBucketIndex = tombstoneIndex;
        } finally {
          releasePage(atomicOperation, tombstoneCacheEntry, diskCache);
        }
      } else
        updatedBucketIndex = getFilledUpTo(atomicOperation, diskCache, metadataPage.getFileId(newFileLevel));

      final long newBucketIndex = updatedBucketIndex + 1;

      final OCacheEntry updatedBucketCacheEntry = loadPageEntry(updatedBucketIndex, newFileLevel, atomicOperation);
      updatedBucketCacheEntry.acquireExclusiveLock();
      try {
        final OCacheEntry newBucketCacheEntry = loadPageEntry(newBucketIndex, newFileLevel, atomicOperation);

        newBucketCacheEntry.acquireExclusiveLock();
        try {
          final OHashIndexBucket<K, V> updatedBucket = new OHashIndexBucket<K, V>(newBucketDepth, updatedBucketCacheEntry,
              keySerializer, valueSerializer, keyTypes, getChangesTree(atomicOperation, updatedBucketCacheEntry));
          final OHashIndexBucket<K, V> newBucket = new OHashIndexBucket<K, V>(newBucketDepth, newBucketCacheEntry, keySerializer,
              valueSerializer, keyTypes, getChangesTree(atomicOperation, newBucketCacheEntry));

          splitBucketContent(bucket, updatedBucket, newBucket, newBucketDepth);

          assert bucket.getDepth() == bucketDepth;

          metadataPage.setBucketsCount(fileLevel, metadataPage.getBucketsCount(fileLevel) - 1);

          assert metadataPage.getBucketsCount(fileLevel) >= 0;

          updatedBucket.setSplitHistory(fileLevel, pageIndex);
          newBucket.setSplitHistory(fileLevel, pageIndex);

          metadataPage.setBucketsCount(newFileLevel, metadataPage.getBucketsCount(newFileLevel) + 2);

          final long updatedBucketPointer = createBucketPointer(updatedBucketIndex, newFileLevel);
          final long newBucketPointer = createBucketPointer(newBucketIndex, newFileLevel);

          return new BucketSplitResult(updatedBucketPointer, newBucketPointer, newBucketDepth);
        } finally {
          newBucketCacheEntry.releaseExclusiveLock();
          releasePage(atomicOperation, newBucketCacheEntry, diskCache);
        }
      } finally {
        updatedBucketCacheEntry.releaseExclusiveLock();
        releasePage(atomicOperation, updatedBucketCacheEntry, diskCache);
      }
    } finally {
      hashStateEntry.releaseExclusiveLock();
      releasePage(atomicOperation, hashStateEntry, diskCache);
    }
  }

  private boolean checkBucketDepth(OHashIndexBucket<K, V> bucket) {
    int bucketDepth = bucket.getDepth();

    if (bucket.size() == 0)
      return true;

    final Iterator<OHashIndexBucket.Entry<K, V>> positionIterator = bucket.iterator();

    long firstValue = keyHashFunction.hashCode(positionIterator.next().key) >>> (HASH_CODE_SIZE - bucketDepth);
    while (positionIterator.hasNext()) {
      final long value = keyHashFunction.hashCode(positionIterator.next().key) >>> (HASH_CODE_SIZE - bucketDepth);
      if (value != firstValue)
        return false;
    }

    return true;
  }

  private void updateBucket(int nodeIndex, int itemIndex, int offset, long newBucketPointer) throws IOException {
    final long position = directory.getNodePointer(nodeIndex, itemIndex + offset);
    if (position >= 0)
      directory.setNodePointer(nodeIndex, itemIndex + offset, newBucketPointer);
    else {
      final int childNodeIndex = (int) ((position & Long.MAX_VALUE) >>> 8);
      final int childOffset = (int) (position & 0xFF);
      final int childNodeDepth = directory.getNodeLocalDepth(childNodeIndex);
      final int interval = 1 << childNodeDepth;
      for (int i = 0; i < interval; i++) {
        updateBucket(childNodeIndex, i, childOffset, newBucketPointer);
      }
    }
  }

  private void initHashTreeState(OAtomicOperation atomicOperation) throws IOException {

    for (long pageIndex = 0; pageIndex < MAX_LEVEL_SIZE; pageIndex++) {
      final OCacheEntry cacheEntry = loadPageEntry(pageIndex, 0, atomicOperation);
      cacheEntry.acquireExclusiveLock();
      try {
        final OHashIndexBucket<K, V> emptyBucket = new OHashIndexBucket<K, V>(MAX_LEVEL_DEPTH, cacheEntry, keySerializer,
            valueSerializer, keyTypes, getChangesTree(atomicOperation, cacheEntry));
      } finally {
        cacheEntry.releaseExclusiveLock();
        releasePage(atomicOperation, cacheEntry, diskCache);
      }
    }

    final long[] rootTree = new long[MAX_LEVEL_SIZE];
    for (int i = 0; i < MAX_LEVEL_SIZE; i++)
      rootTree[i] = createBucketPointer(i, 0);

    directory.clear();
    directory.addNewNode((byte) 0, (byte) 0, (byte) MAX_LEVEL_DEPTH, rootTree);

    OCacheEntry hashStateEntry = loadPage(atomicOperation, fileStateId, hashStateEntryIndex, true, diskCache);
    hashStateEntry.acquireExclusiveLock();
    try {
      OHashIndexFileLevelMetadataPage metadataPage = new OHashIndexFileLevelMetadataPage(hashStateEntry, getChangesTree(
          atomicOperation, hashStateEntry), false);
      metadataPage.setBucketsCount(0, MAX_LEVEL_SIZE);
      metadataPage.setRecordsCount(0);
    } finally {
      hashStateEntry.releaseExclusiveLock();
      releasePage(atomicOperation, hashStateEntry, diskCache);
    }
  }

  private long createBucketPointer(long pageIndex, int fileLevel) {
    return ((pageIndex + 1) << 8) | fileLevel;
  }

  private long getPageIndex(long bucketPointer) {
    return (bucketPointer >>> 8) - 1;
  }

  private int getFileLevel(long bucketPointer) {
    return (int) (bucketPointer & 0xFF);
  }

  private OCacheEntry loadPageEntry(long pageIndex, int fileLevel, OAtomicOperation atomicOperation) throws IOException {
    final long fileId;
    final OCacheEntry hashStateEntry = loadPage(atomicOperation, fileStateId, hashStateEntryIndex, true, diskCache);
    try {
      OHashIndexFileLevelMetadataPage metadataPage = new OHashIndexFileLevelMetadataPage(hashStateEntry, getChangesTree(
          atomicOperation, hashStateEntry), false);
      fileId = metadataPage.getFileId(fileLevel);
    } finally {
      releasePage(atomicOperation, hashStateEntry, diskCache);
    }

    OCacheEntry entry = loadPage(atomicOperation, fileId, pageIndex, false, diskCache);
    if (entry == null)
      entry = addPage(atomicOperation, fileId, diskCache);

    return entry;
  }

  private BucketPath getBucket(final long hashCode) throws IOException {
    int localNodeDepth = directory.getNodeLocalDepth(0);
    int nodeDepth = localNodeDepth;
    BucketPath parentNode = null;
    int nodeIndex = 0;
    int offset = 0;

    int index = (int) ((hashCode >>> (HASH_CODE_SIZE - nodeDepth)) & (LEVEL_MASK >>> (MAX_LEVEL_DEPTH - localNodeDepth)));
    BucketPath currentNode = new BucketPath(parentNode, 0, index, 0, localNodeDepth, nodeDepth);
    do {
      final long position = directory.getNodePointer(nodeIndex, index + offset);
      if (position >= 0)
        return currentNode;

      nodeIndex = (int) ((position & Long.MAX_VALUE) >>> 8);
      offset = (int) (position & 0xFF);

      localNodeDepth = directory.getNodeLocalDepth(nodeIndex);
      nodeDepth += localNodeDepth;

      index = (int) ((hashCode >>> (HASH_CODE_SIZE - nodeDepth)) & (LEVEL_MASK >>> (MAX_LEVEL_DEPTH - localNodeDepth)));

      parentNode = currentNode;
      currentNode = new BucketPath(parentNode, offset, index, nodeIndex, localNodeDepth, nodeDepth);
    } while (nodeDepth <= HASH_CODE_SIZE);

    throw new IllegalStateException("Extendible hashing tree in corrupted state.");
  }

  private static final class BucketPath {
    private final BucketPath parent;
    private final int        hashMapOffset;
    private final int        itemIndex;
    private final int        nodeIndex;
    private final int        nodeGlobalDepth;
    private final int        nodeLocalDepth;

    private BucketPath(BucketPath parent, int hashMapOffset, int itemIndex, int nodeIndex, int nodeLocalDepth, int nodeGlobalDepth) {
      this.parent = parent;
      this.hashMapOffset = hashMapOffset;
      this.itemIndex = itemIndex;
      this.nodeIndex = nodeIndex;
      this.nodeGlobalDepth = nodeGlobalDepth;
      this.nodeLocalDepth = nodeLocalDepth;
    }
  }

  private static final class BucketSplitResult {
    private final long updatedBucketPointer;
    private final long newBucketPointer;
    private final int  newDepth;

    private BucketSplitResult(long updatedBucketPointer, long newBucketPointer, int newDepth) {
      this.updatedBucketPointer = updatedBucketPointer;
      this.newBucketPointer = newBucketPointer;
      this.newDepth = newDepth;
    }
  }

  private static final class NodeSplitResult {
    private final long[]  newNode;
    private final boolean allLeftHashMapsEqual;
    private final boolean allRightHashMapsEqual;

    private NodeSplitResult(long[] newNode, boolean allLeftHashMapsEqual, boolean allRightHashMapsEqual) {
      this.newNode = newNode;
      this.allLeftHashMapsEqual = allLeftHashMapsEqual;
      this.allRightHashMapsEqual = allRightHashMapsEqual;
    }
  }

  private static final class KeyHashCodeComparator<K> implements Comparator<K> {
    private final Comparator<? super K> comparator = ODefaultComparator.INSTANCE;

    private final OHashFunction<K>      keyHashFunction;

    public KeyHashCodeComparator(OHashFunction<K> keyHashFunction) {
      this.keyHashFunction = keyHashFunction;
    }

    @Override
    public int compare(K keyOne, K keyTwo) {
      final long hashCodeOne = keyHashFunction.hashCode(keyOne);
      final long hashCodeTwo = keyHashFunction.hashCode(keyTwo);

      if (greaterThanUnsigned(hashCodeOne, hashCodeTwo))
        return 1;
      if (lessThanUnsigned(hashCodeOne, hashCodeTwo))
        return -1;

      return comparator.compare(keyOne, keyTwo);
    }

    private static boolean lessThanUnsigned(long longOne, long longTwo) {
      return (longOne + Long.MIN_VALUE) < (longTwo + Long.MIN_VALUE);
    }

    private static boolean greaterThanUnsigned(long longOne, long longTwo) {
      return (longOne + Long.MIN_VALUE) > (longTwo + Long.MIN_VALUE);
    }
  }
}<|MERGE_RESOLUTION|>--- conflicted
+++ resolved
@@ -678,67 +678,36 @@
       storage = storageLocal;
 
       final ODiskCache diskCache = storage.getDiskCache();
-
-<<<<<<< HEAD
       OAtomicOperation atomicOperation = storage.getAtomicOperationsManager().getCurrentOperation();
-      fileStateId = openFile(atomicOperation, name + metadataConfigurationFileExtension, diskCache);
-      final OCacheEntry hashStateEntry = loadPage(atomicOperation, fileStateId, 0, true, diskCache);
-
-      hashStateEntryIndex = hashStateEntry.getPageIndex();
-
-      assert hashStateEntry != null;
-
-      try {
-        OHashIndexFileLevelMetadataPage metadataPage = new OHashIndexFileLevelMetadataPage(hashStateEntry, getChangesTree(
-            atomicOperation, hashStateEntry), false);
-        for (int i = 0; i < HASH_CODE_SIZE; i++) {
-          if (!metadataPage.isRemoved(i)) {
-            openFile(atomicOperation, metadataPage.getFileId(i), diskCache);
-            deleteFile(atomicOperation, metadataPage.getFileId(i), diskCache);
-=======
-      if (diskCache.exists(name + metadataConfigurationFileExtension)) {
-        fileStateId = diskCache.openFile(name + metadataConfigurationFileExtension);
-        hashStateEntry = diskCache.load(fileStateId, 0, true);
+
+      if (isFileExists(atomicOperation, name + metadataConfigurationFileExtension, diskCache)) {
+        fileStateId = openFile(atomicOperation, name + metadataConfigurationFileExtension, diskCache);
+        OCacheEntry hashStateEntry = loadPage(atomicOperation, fileStateId, 0, true, diskCache);
+        
         try {
-          OHashIndexFileLevelMetadataPage metadataPage = new OHashIndexFileLevelMetadataPage(hashStateEntry,
-              ODurablePage.TrackMode.NONE, false);
+          OHashIndexFileLevelMetadataPage metadataPage = new OHashIndexFileLevelMetadataPage(hashStateEntry, getChangesTree(
+              atomicOperation, hashStateEntry), false);
           for (int i = 0; i < HASH_CODE_SIZE; i++) {
             if (!metadataPage.isRemoved(i)) {
               final long fileId = metadataPage.getFileId(i);
-              if (diskCache.exists(fileId)) {
-                diskCache.openFile(fileId);
-                diskCache.deleteFile(fileId);
-              }
+              openFile(atomicOperation, fileId, diskCache);
+              deleteFile(atomicOperation, fileId, diskCache);
             }
->>>>>>> dca7564c
           }
         } finally {
           diskCache.release(hashStateEntry);
         }
-<<<<<<< HEAD
-      } finally {
-        releasePage(atomicOperation, hashStateEntry, diskCache);
-      }
-
-      deleteFile(atomicOperation, fileStateId, diskCache);
-      directory = new OHashTableDirectory(treeStateFileExtension, name, durableInNonTxMode, storage);
-      directory.deleteWithoutOpen();
-
-      final long nullBucketId = openFile(atomicOperation, name + nullBucketFileExtension, diskCache);
-      deleteFile(atomicOperation, nullBucketId, diskCache);
-=======
 
         diskCache.deleteFile(fileStateId);
 
         directory = new OHashTableDirectory(treeStateFileExtension, name, durableInNonTxMode, storage);
         directory.deleteWithoutOpen();
 
-        if (diskCache.exists(name + nullBucketFileExtension)) {
-          final long nullBucketId = diskCache.openFile(name + nullBucketFileExtension);
-          diskCache.deleteFile(nullBucketId);
-        }
-      }
->>>>>>> dca7564c
+        if (isFileExists(atomicOperation, name + nullBucketFileExtension, diskCache)) {
+          final long nullBucketId = openFile(atomicOperation, name + nullBucketFileExtension , diskCache);
+          deleteFile(atomicOperation, nullBucketId, diskCache);
+        }
+      }
     } catch (IOException ioe) {
       throw new OIndexException("Can not delete hash table with name " + name, ioe);
     } finally {
