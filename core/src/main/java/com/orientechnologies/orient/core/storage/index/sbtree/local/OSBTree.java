--- conflicted
+++ resolved
@@ -224,41 +224,20 @@
     put(key, value, null);
   }
 
-<<<<<<< HEAD
-  public boolean validatedPut(K key, V value, OBaseIndexEngine.Validator<K, V> validator) {
+  public boolean validatedPut(K key, V value, OBaseIndexEngine.Validator<K, V> validator) throws IOException {
     return put(key, value, validator);
   }
 
-  private boolean put(K key, V value, OBaseIndexEngine.Validator<K, V> validator) {
+  private boolean put(K key, V value, OBaseIndexEngine.Validator<K, V> validator) throws IOException {
     return update(key, (x, bonsayFileId) -> {
       return OIndexUpdateAction.changed(value);
     }, validator);
   }
 
   @SuppressWarnings("unchecked")
-  public boolean update(K key, OIndexKeyUpdater<V> updater, OBaseIndexEngine.Validator<K, V> validator) {
-    final OAtomicOperation atomicOperation;
-    try {
-      atomicOperation = startAtomicOperation(true);
-    } catch (IOException e) {
-      throw OException.wrapException(new OSBTreeException("Error during sbtree entrie put", this), e);
-    }
-
-    acquireExclusiveLock();
-=======
-  public boolean validatedPut(K key, V value, OIndexEngine.Validator<K, V> validator) throws IOException {
-    return put(key, value, validator);
-  }
-
-  private boolean put(K key, V value, OIndexEngine.Validator<K, V> validator) throws IOException {
-    return update(key, (x, bonsayFileId) -> OIndexUpdateAction.changed(value), validator);
-  }
-
-  @SuppressWarnings("unchecked")
-  public boolean update(K key, OIndexKeyUpdater<V> updater, OIndexEngine.Validator<K, V> validator) throws IOException {
+  public boolean update(K key, OIndexKeyUpdater<V> updater,  OBaseIndexEngine.Validator<K, V> validator) throws IOException {
     boolean rollback = false;
     final OAtomicOperation atomicOperation = startAtomicOperation(true);
->>>>>>> 4e8c8c05
     try {
       acquireExclusiveLock();
       try {
@@ -298,20 +277,14 @@
 
               try {
 
-                final Object result = validator.validate(key, oldValue, value);
-                if (result == OIndexEngine.Validator.IGNORE) {
-                  ignored = true;
-                  failure = false;
-                  return false;
-                }
-
-<<<<<<< HEAD
               final Object result = validator.validate(key, oldValue, value);
               if (result == OBaseIndexEngine.Validator.IGNORE) {
                 ignored = true;
-=======
+                failure = false;
+                return false;
+              }
+
                 value = (V) result;
->>>>>>> 4e8c8c05
                 failure = false;
               } finally {
                 if (failure || ignored) {
@@ -411,22 +384,17 @@
               final OSBTreeValue<V> treeValue = new OSBTreeValue<>(createLinkToTheValue, valueLink,
                   createLinkToTheValue ? null : value);
 
-              if (validator != null) {
-                final Object result = validator.validate(null, oldValueValue, value);
-                if (result == OIndexEngine.Validator.IGNORE) {
-                  return false;
-                }
-              }
-
-<<<<<<< HEAD
+            if (validator != null) {
+
               final Object result = validator.validate(null, oldValueValue, value);
               if (result == OBaseIndexEngine.Validator.IGNORE) {
-                ignored = true;
                 return false;
-=======
+              }
+
+            }
+
               if (oldValue != null) {
                 sizeDiff = -1;
->>>>>>> 4e8c8c05
               }
 
               nullBucket.setValue(treeValue);
