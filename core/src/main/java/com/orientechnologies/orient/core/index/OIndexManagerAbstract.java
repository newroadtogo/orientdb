--- conflicted
+++ resolved
@@ -1,421 +1,415 @@
-/*
- * Copyright 2010-2012 Luca Garulli (l.garulli--at--orientechnologies.com)
- *
- * Licensed under the Apache License, Version 2.0 (the "License");
- * you may not use this file except in compliance with the License.
- * You may obtain a copy of the License at
- *
- *     http://www.apache.org/licenses/LICENSE-2.0
- *
- * Unless required by applicable law or agreed to in writing, software
- * distributed under the License is distributed on an "AS IS" BASIS,
- * WITHOUT WARRANTIES OR CONDITIONS OF ANY KIND, either express or implied.
- * See the License for the specific language governing permissions and
- * limitations under the License.
- */
-package com.orientechnologies.orient.core.index;
-
-import java.util.*;
-import java.util.concurrent.ConcurrentHashMap;
-import java.util.concurrent.locks.ReadWriteLock;
-import java.util.concurrent.locks.ReentrantReadWriteLock;
-
-import com.orientechnologies.common.concur.resource.OCloseable;
-import com.orientechnologies.common.util.OMultiKey;
-import com.orientechnologies.orient.core.db.ODatabaseRecordThreadLocal;
-import com.orientechnologies.orient.core.db.record.ODatabaseRecord;
-import com.orientechnologies.orient.core.db.record.OIdentifiable;
-import com.orientechnologies.orient.core.dictionary.ODictionary;
-import com.orientechnologies.orient.core.exception.OConcurrentModificationException;
-import com.orientechnologies.orient.core.id.ORID;
-import com.orientechnologies.orient.core.id.ORecordId;
-import com.orientechnologies.orient.core.metadata.OMetadata;
-import com.orientechnologies.orient.core.metadata.schema.OClass;
-import com.orientechnologies.orient.core.metadata.schema.OType;
-import com.orientechnologies.orient.core.record.ORecordInternal;
-import com.orientechnologies.orient.core.record.impl.ODocument;
-import com.orientechnologies.orient.core.storage.OStorageProxy;
-import com.orientechnologies.orient.core.type.ODocumentWrapper;
-import com.orientechnologies.orient.core.type.ODocumentWrapperNoClass;
-
-/**
- * Abstract class to manage indexes.
- * 
- * @author Luca Garulli (l.garulli--at--orientechnologies.com)
- */
-@SuppressWarnings({ "unchecked", "serial" })
-public abstract class OIndexManagerAbstract extends ODocumentWrapperNoClass implements OIndexManager, OCloseable {
-  public static final String                                  CONFIG_INDEXES     = "indexes";
-  public static final String                                  DICTIONARY_NAME    = "dictionary";
-  protected Map<String, OIndex<?>>                            indexes            = new ConcurrentHashMap<String, OIndex<?>>();
-  protected final Map<String, Map<OMultiKey, Set<OIndex<?>>>> classPropertyIndex = new HashMap<String, Map<OMultiKey, Set<OIndex<?>>>>();
-  protected String                                            defaultClusterName = OMetadata.CLUSTER_INDEX_NAME;
-  protected String                                            manualClusterName  = OMetadata.CLUSTER_MANUAL_INDEX_NAME;
-
-  protected ReadWriteLock                                     lock               = new ReentrantReadWriteLock();
-
-  public OIndexManagerAbstract(final ODatabaseRecord iDatabase) {
-    super(new ODocument());
-  }
-
-  protected abstract OIndex<?> getIndexInstance(final OIndex<?> iIndex);
-
-  protected void acquireSharedLock() {
-    lock.readLock().lock();
-  }
-
-  protected void releaseSharedLock() {
-    lock.readLock().unlock();
-  }
-
-  protected void acquireExclusiveLock() {
-    lock.writeLock().lock();
-  }
-
-  protected void releaseExclusiveLock() {
-    lock.writeLock().unlock();
-  }
-
-  @Override
-  public OIndexManagerAbstract load() {
-    if (!autoRecreateIndexesAfterCrash()) {
-      acquireExclusiveLock();
-      try {
-
-        if (getDatabase().getStorage().getConfiguration().indexMgrRecordId == null)
-          // @COMPATIBILITY: CREATE THE INDEX MGR
-          create();
-
-        // CLEAR PREVIOUS STUFF
-        clearMetadata();
-
-        // RELOAD IT
-        ((ORecordId) document.getIdentity()).fromString(getDatabase().getStorage().getConfiguration().indexMgrRecordId);
-        super.reload("*:-1 index:0");
-      } finally {
-        releaseExclusiveLock();
-      }
-    }
-    return this;
-  }
-
-  private void clearMetadata() {
-    acquireExclusiveLock();
-    try {
-      indexes.clear();
-      classPropertyIndex.clear();
-    } finally {
-      releaseExclusiveLock();
-    }
-  }
-
-  @Override
-  public <RET extends ODocumentWrapper> RET reload() {
-    acquireExclusiveLock();
-    try {
-      return (RET) super.reload();
-    } finally {
-      releaseExclusiveLock();
-    }
-  }
-
-  @Override
-  public <RET extends ODocumentWrapper> RET save() {
-    acquireExclusiveLock();
-    try {
-      for (int retry = 0; retry < 10; retry++)
-        try {
-          return (RET) super.save();
-        } catch (OConcurrentModificationException e) {
-          reload(null, true);
-        }
-<<<<<<< HEAD
-
-      return (RET) super.save();
-
-=======
-      
-      return (RET) super.save();
-      
->>>>>>> 7c217f28
-    } finally {
-      releaseExclusiveLock();
-    }
-  }
-
-  public void create() {
-    acquireExclusiveLock();
-    try {
-      try {
-        save(OMetadata.CLUSTER_INTERNAL_NAME);
-      } catch (Exception e) {
-        // RESET RID TO ALLOCATE A NEW ONE
-        if (document.getIdentity().getClusterPosition().isPersistent()) {
-          document.getIdentity().reset();
-          save(OMetadata.CLUSTER_INTERNAL_NAME);
-        }
-      }
-      getDatabase().getStorage().getConfiguration().indexMgrRecordId = document.getIdentity().toString();
-      getDatabase().getStorage().getConfiguration().update();
-
-      createIndex(DICTIONARY_NAME, OClass.INDEX_TYPE.DICTIONARY.toString(), new OSimpleKeyIndexDefinition(OType.STRING), null, null);
-    } finally {
-      releaseExclusiveLock();
-    }
-  }
-
-  public void flush() {
-    for (final OIndex<?> idx : indexes.values())
-      if (idx instanceof OIndexInternal<?>)
-        ((OIndexInternal<?>) idx).flush();
-  }
-
-  public Collection<? extends OIndex<?>> getIndexes() {
-    final Collection<OIndex<?>> rawResult = indexes.values();
-    final List<OIndex<?>> result = new ArrayList<OIndex<?>>(rawResult.size());
-    for (final OIndex<?> index : rawResult)
-      result.add(preProcessBeforeReturn(index));
-    return result;
-  }
-
-  public OIndex<?> getIndex(final String iName) {
-    final OIndex<?> index = indexes.get(iName.toLowerCase());
-    if (index == null)
-      return null;
-    return preProcessBeforeReturn(index);
-  }
-
-  public boolean existsIndex(final String iName) {
-    return indexes.containsKey(iName.toLowerCase());
-  }
-
-  public String getDefaultClusterName() {
-    acquireSharedLock();
-    try {
-      return defaultClusterName;
-    } finally {
-      releaseSharedLock();
-    }
-  }
-
-  public void setDefaultClusterName(final String defaultClusterName) {
-    acquireExclusiveLock();
-    try {
-      this.defaultClusterName = defaultClusterName;
-    } finally {
-      releaseExclusiveLock();
-    }
-  }
-
-  public ODictionary<ORecordInternal<?>> getDictionary() {
-    OIndex<?> idx;
-    acquireSharedLock();
-    try {
-      idx = getIndex(DICTIONARY_NAME);
-    } finally {
-      releaseSharedLock();
-    }
-    // we lock exclusively only when ODictionary not found
-    if (idx == null) {
-      idx = createDictionaryIfNeeded();
-    }
-    return new ODictionary<ORecordInternal<?>>((OIndex<OIdentifiable>) idx);
-  }
-
-  private OIndex<?> createDictionaryIfNeeded() {
-    acquireExclusiveLock();
-    try {
-      OIndex<?> idx = getIndex(DICTIONARY_NAME);
-      return idx != null ? idx : createDictionary();
-    } finally {
-      releaseExclusiveLock();
-    }
-  }
-
-  private OIndex<?> createDictionary() {
-    return createIndex(DICTIONARY_NAME, OClass.INDEX_TYPE.DICTIONARY.toString(), new OSimpleKeyIndexDefinition(OType.STRING), null, null);
-  }
-
-  public ODocument getConfiguration() {
-    acquireSharedLock();
-
-    try {
-      return getDocument();
-    } finally {
-      releaseSharedLock();
-    }
-
-  }
-
-  protected ODatabaseRecord getDatabase() {
-    return ODatabaseRecordThreadLocal.INSTANCE.get();
-  }
-
-  public void close() {
-    acquireExclusiveLock();
-    try {
-      flush();
-      for (final OIndex<?> idx : indexes.values()) {
-        OIndexInternal<?> indexInternal = idx.getInternal();
-        if (indexInternal != null)
-          indexInternal.close();
-      }
-
-      clearMetadata();
-    } finally {
-      releaseExclusiveLock();
-    }
-  }
-
-  public OIndexManager setDirty() {
-    acquireExclusiveLock();
-    try {
-      document.setDirty();
-      return this;
-    } finally {
-      releaseExclusiveLock();
-    }
-  }
-
-  public OIndex<?> getIndex(final ORID iRID) {
-    for (final OIndex<?> idx : indexes.values()) {
-      if (idx.getIdentity().equals(iRID)) {
-        return getIndexInstance(idx);
-      }
-    }
-    return null;
-  }
-
-  protected void addIndexInternal(final OIndex<?> index) {
-    acquireExclusiveLock();
-    try {
-      if (!(getDatabase().getStorage() instanceof OStorageProxy))
-        getDatabase().registerListener(index.getInternal());
-
-      indexes.put(index.getName().toLowerCase(), index);
-
-      final OIndexDefinition indexDefinition = index.getDefinition();
-      if (indexDefinition == null || indexDefinition.getClassName() == null)
-        return;
-
-      Map<OMultiKey, Set<OIndex<?>>> propertyIndex = classPropertyIndex.get(indexDefinition.getClassName().toLowerCase());
-
-      if (propertyIndex == null) {
-        propertyIndex = new HashMap<OMultiKey, Set<OIndex<?>>>();
-        classPropertyIndex.put(indexDefinition.getClassName().toLowerCase(), propertyIndex);
-      }
-
-      final int paramCount = indexDefinition.getParamCount();
-
-      for (int i = 1; i <= paramCount; i++) {
-        final List<String> fields = indexDefinition.getFields().subList(0, i);
-        final OMultiKey multiKey = new OMultiKey(normalizeFieldNames(fields));
-        Set<OIndex<?>> indexSet = propertyIndex.get(multiKey);
-        if (indexSet == null)
-          indexSet = new HashSet<OIndex<?>>();
-        indexSet.add(index);
-        propertyIndex.put(multiKey, indexSet);
-      }
-    } finally {
-      releaseExclusiveLock();
-    }
-  }
-
-  public Set<OIndex<?>> getClassInvolvedIndexes(final String className, Collection<String> fields) {
-    acquireSharedLock();
-    try {
-      fields = normalizeFieldNames(fields);
-
-      final OMultiKey multiKey = new OMultiKey(fields);
-
-      final Map<OMultiKey, Set<OIndex<?>>> propertyIndex = classPropertyIndex.get(className.toLowerCase());
-
-      if (propertyIndex == null || !propertyIndex.containsKey(multiKey))
-        return Collections.emptySet();
-
-      final Set<OIndex<?>> rawResult = propertyIndex.get(multiKey);
-      final Set<OIndex<?>> transactionalResult = new HashSet<OIndex<?>>(rawResult.size());
-      for (final OIndex<?> index : rawResult)
-        transactionalResult.add(preProcessBeforeReturn(index));
-
-      return transactionalResult;
-    } finally {
-      releaseSharedLock();
-    }
-  }
-
-  public Set<OIndex<?>> getClassInvolvedIndexes(final String className, final String... fields) {
-    return getClassInvolvedIndexes(className, Arrays.asList(fields));
-  }
-
-  public boolean areIndexed(final String className, Collection<String> fields) {
-    acquireSharedLock();
-    try {
-      fields = normalizeFieldNames(fields);
-
-      final OMultiKey multiKey = new OMultiKey(fields);
-
-      final Map<OMultiKey, Set<OIndex<?>>> propertyIndex = classPropertyIndex.get(className.toLowerCase());
-
-      if (propertyIndex == null)
-        return false;
-
-      return propertyIndex.containsKey(multiKey) && !propertyIndex.get(multiKey).isEmpty();
-    } finally {
-      releaseSharedLock();
-    }
-  }
-
-  public boolean areIndexed(final String className, final String... fields) {
-    return areIndexed(className, Arrays.asList(fields));
-  }
-
-  public Set<OIndex<?>> getClassIndexes(final String className) {
-    acquireSharedLock();
-    try {
-      final Set<OIndex<?>> result = new HashSet<OIndex<?>>();
-      final Map<OMultiKey, Set<OIndex<?>>> propertyIndex = classPropertyIndex.get(className.toLowerCase());
-
-      if (propertyIndex == null)
-        return Collections.emptySet();
-
-      for (final Set<OIndex<?>> propertyIndexes : propertyIndex.values())
-        for (final OIndex<?> index : propertyIndexes)
-          result.add(preProcessBeforeReturn(index));
-      return result;
-    } finally {
-      releaseSharedLock();
-    }
-  }
-
-  public OIndex<?> getClassIndex(String className, String indexName) {
-    className = className.toLowerCase();
-    indexName = indexName.toLowerCase();
-    final OIndex<?> index = indexes.get(indexName);
-    if (index != null && index.getDefinition() != null && index.getDefinition().getClassName() != null
-        && className.equals(index.getDefinition().getClassName().toLowerCase()))
-      return preProcessBeforeReturn(index);
-    return null;
-  }
-
-  protected List<String> normalizeFieldNames(final Collection<String> fieldNames) {
-    final ArrayList<String> result = new ArrayList<String>(fieldNames.size());
-    for (final String fieldName : fieldNames)
-      result.add(fieldName.toLowerCase());
-    return result;
-  }
-
-  protected OIndex<?> preProcessBeforeReturn(final OIndex<?> index) {
-    if (!(getDatabase().getStorage() instanceof OStorageProxy)) {
-      getDatabase().registerListener(index.getInternal());
-
-      if (index instanceof OIndexMultiValues)
-        return new OIndexTxAwareMultiValue(getDatabase(), (OIndex<Collection<OIdentifiable>>) getIndexInstance(index));
-      else if (index instanceof OIndexDictionary)
-        return new OIndexTxAwareDictionary(getDatabase(), (OIndex<OIdentifiable>) getIndexInstance(index));
-      else if (index instanceof OIndexOneValue)
-        return new OIndexTxAwareOneValue(getDatabase(), (OIndex<OIdentifiable>) getIndexInstance(index));
-    }
-    return index;
-  }
-}
+/*
+ * Copyright 2010-2012 Luca Garulli (l.garulli--at--orientechnologies.com)
+ *
+ * Licensed under the Apache License, Version 2.0 (the "License");
+ * you may not use this file except in compliance with the License.
+ * You may obtain a copy of the License at
+ *
+ *     http://www.apache.org/licenses/LICENSE-2.0
+ *
+ * Unless required by applicable law or agreed to in writing, software
+ * distributed under the License is distributed on an "AS IS" BASIS,
+ * WITHOUT WARRANTIES OR CONDITIONS OF ANY KIND, either express or implied.
+ * See the License for the specific language governing permissions and
+ * limitations under the License.
+ */
+package com.orientechnologies.orient.core.index;
+
+import java.util.*;
+import java.util.concurrent.ConcurrentHashMap;
+import java.util.concurrent.locks.ReadWriteLock;
+import java.util.concurrent.locks.ReentrantReadWriteLock;
+
+import com.orientechnologies.common.concur.resource.OCloseable;
+import com.orientechnologies.common.util.OMultiKey;
+import com.orientechnologies.orient.core.db.ODatabaseRecordThreadLocal;
+import com.orientechnologies.orient.core.db.record.ODatabaseRecord;
+import com.orientechnologies.orient.core.db.record.OIdentifiable;
+import com.orientechnologies.orient.core.dictionary.ODictionary;
+import com.orientechnologies.orient.core.exception.OConcurrentModificationException;
+import com.orientechnologies.orient.core.id.ORID;
+import com.orientechnologies.orient.core.id.ORecordId;
+import com.orientechnologies.orient.core.metadata.OMetadata;
+import com.orientechnologies.orient.core.metadata.schema.OClass;
+import com.orientechnologies.orient.core.metadata.schema.OType;
+import com.orientechnologies.orient.core.record.ORecordInternal;
+import com.orientechnologies.orient.core.record.impl.ODocument;
+import com.orientechnologies.orient.core.storage.OStorageProxy;
+import com.orientechnologies.orient.core.type.ODocumentWrapper;
+import com.orientechnologies.orient.core.type.ODocumentWrapperNoClass;
+
+/**
+ * Abstract class to manage indexes.
+ * 
+ * @author Luca Garulli (l.garulli--at--orientechnologies.com)
+ */
+@SuppressWarnings({ "unchecked", "serial" })
+public abstract class OIndexManagerAbstract extends ODocumentWrapperNoClass implements OIndexManager, OCloseable {
+  public static final String                                  CONFIG_INDEXES     = "indexes";
+  public static final String                                  DICTIONARY_NAME    = "dictionary";
+  protected Map<String, OIndex<?>>                            indexes            = new ConcurrentHashMap<String, OIndex<?>>();
+  protected final Map<String, Map<OMultiKey, Set<OIndex<?>>>> classPropertyIndex = new HashMap<String, Map<OMultiKey, Set<OIndex<?>>>>();
+  protected String                                            defaultClusterName = OMetadata.CLUSTER_INDEX_NAME;
+  protected String                                            manualClusterName  = OMetadata.CLUSTER_MANUAL_INDEX_NAME;
+
+  protected ReadWriteLock                                     lock               = new ReentrantReadWriteLock();
+
+  public OIndexManagerAbstract(final ODatabaseRecord iDatabase) {
+    super(new ODocument());
+  }
+
+  protected abstract OIndex<?> getIndexInstance(final OIndex<?> iIndex);
+
+  protected void acquireSharedLock() {
+    lock.readLock().lock();
+  }
+
+  protected void releaseSharedLock() {
+    lock.readLock().unlock();
+  }
+
+  protected void acquireExclusiveLock() {
+    lock.writeLock().lock();
+  }
+
+  protected void releaseExclusiveLock() {
+    lock.writeLock().unlock();
+  }
+
+  @Override
+  public OIndexManagerAbstract load() {
+    if (!autoRecreateIndexesAfterCrash()) {
+      acquireExclusiveLock();
+      try {
+
+        if (getDatabase().getStorage().getConfiguration().indexMgrRecordId == null)
+          // @COMPATIBILITY: CREATE THE INDEX MGR
+          create();
+
+        // CLEAR PREVIOUS STUFF
+        clearMetadata();
+
+        // RELOAD IT
+        ((ORecordId) document.getIdentity()).fromString(getDatabase().getStorage().getConfiguration().indexMgrRecordId);
+        super.reload("*:-1 index:0");
+      } finally {
+        releaseExclusiveLock();
+      }
+    }
+    return this;
+  }
+
+  private void clearMetadata() {
+    acquireExclusiveLock();
+    try {
+      indexes.clear();
+      classPropertyIndex.clear();
+    } finally {
+      releaseExclusiveLock();
+    }
+  }
+
+  @Override
+  public <RET extends ODocumentWrapper> RET reload() {
+    acquireExclusiveLock();
+    try {
+      return (RET) super.reload();
+    } finally {
+      releaseExclusiveLock();
+    }
+  }
+
+  @Override
+  public <RET extends ODocumentWrapper> RET save() {
+    acquireExclusiveLock();
+    try {
+      for (int retry = 0; retry < 10; retry++)
+        try {
+          return (RET) super.save();
+        } catch (OConcurrentModificationException e) {
+          reload(null, true);
+        }
+
+      return (RET) super.save();
+
+    } finally {
+      releaseExclusiveLock();
+    }
+  }
+
+  public void create() {
+    acquireExclusiveLock();
+    try {
+      try {
+        save(OMetadata.CLUSTER_INTERNAL_NAME);
+      } catch (Exception e) {
+        // RESET RID TO ALLOCATE A NEW ONE
+        if (document.getIdentity().getClusterPosition().isPersistent()) {
+          document.getIdentity().reset();
+          save(OMetadata.CLUSTER_INTERNAL_NAME);
+        }
+      }
+      getDatabase().getStorage().getConfiguration().indexMgrRecordId = document.getIdentity().toString();
+      getDatabase().getStorage().getConfiguration().update();
+
+      createIndex(DICTIONARY_NAME, OClass.INDEX_TYPE.DICTIONARY.toString(), new OSimpleKeyIndexDefinition(OType.STRING), null, null);
+    } finally {
+      releaseExclusiveLock();
+    }
+  }
+
+  public void flush() {
+    for (final OIndex<?> idx : indexes.values())
+      if (idx instanceof OIndexInternal<?>)
+        ((OIndexInternal<?>) idx).flush();
+  }
+
+  public Collection<? extends OIndex<?>> getIndexes() {
+    final Collection<OIndex<?>> rawResult = indexes.values();
+    final List<OIndex<?>> result = new ArrayList<OIndex<?>>(rawResult.size());
+    for (final OIndex<?> index : rawResult)
+      result.add(preProcessBeforeReturn(index));
+    return result;
+  }
+
+  public OIndex<?> getIndex(final String iName) {
+    final OIndex<?> index = indexes.get(iName.toLowerCase());
+    if (index == null)
+      return null;
+    return preProcessBeforeReturn(index);
+  }
+
+  public boolean existsIndex(final String iName) {
+    return indexes.containsKey(iName.toLowerCase());
+  }
+
+  public String getDefaultClusterName() {
+    acquireSharedLock();
+    try {
+      return defaultClusterName;
+    } finally {
+      releaseSharedLock();
+    }
+  }
+
+  public void setDefaultClusterName(final String defaultClusterName) {
+    acquireExclusiveLock();
+    try {
+      this.defaultClusterName = defaultClusterName;
+    } finally {
+      releaseExclusiveLock();
+    }
+  }
+
+  public ODictionary<ORecordInternal<?>> getDictionary() {
+    OIndex<?> idx;
+    acquireSharedLock();
+    try {
+      idx = getIndex(DICTIONARY_NAME);
+    } finally {
+      releaseSharedLock();
+    }
+    // we lock exclusively only when ODictionary not found
+    if (idx == null) {
+      idx = createDictionaryIfNeeded();
+    }
+    return new ODictionary<ORecordInternal<?>>((OIndex<OIdentifiable>) idx);
+  }
+
+  private OIndex<?> createDictionaryIfNeeded() {
+    acquireExclusiveLock();
+    try {
+      OIndex<?> idx = getIndex(DICTIONARY_NAME);
+      return idx != null ? idx : createDictionary();
+    } finally {
+      releaseExclusiveLock();
+    }
+  }
+
+  private OIndex<?> createDictionary() {
+    return createIndex(DICTIONARY_NAME, OClass.INDEX_TYPE.DICTIONARY.toString(), new OSimpleKeyIndexDefinition(OType.STRING), null, null);
+  }
+
+  public ODocument getConfiguration() {
+    acquireSharedLock();
+
+    try {
+      return getDocument();
+    } finally {
+      releaseSharedLock();
+    }
+
+  }
+
+  protected ODatabaseRecord getDatabase() {
+    return ODatabaseRecordThreadLocal.INSTANCE.get();
+  }
+
+  public void close() {
+    acquireExclusiveLock();
+    try {
+      flush();
+      for (final OIndex<?> idx : indexes.values()) {
+        OIndexInternal<?> indexInternal = idx.getInternal();
+        if (indexInternal != null)
+          indexInternal.close();
+      }
+
+      clearMetadata();
+    } finally {
+      releaseExclusiveLock();
+    }
+  }
+
+  public OIndexManager setDirty() {
+    acquireExclusiveLock();
+    try {
+      document.setDirty();
+      return this;
+    } finally {
+      releaseExclusiveLock();
+    }
+  }
+
+  public OIndex<?> getIndex(final ORID iRID) {
+    for (final OIndex<?> idx : indexes.values()) {
+      if (idx.getIdentity().equals(iRID)) {
+        return getIndexInstance(idx);
+      }
+    }
+    return null;
+  }
+
+  protected void addIndexInternal(final OIndex<?> index) {
+    acquireExclusiveLock();
+    try {
+      if (!(getDatabase().getStorage() instanceof OStorageProxy))
+        getDatabase().registerListener(index.getInternal());
+
+      indexes.put(index.getName().toLowerCase(), index);
+
+      final OIndexDefinition indexDefinition = index.getDefinition();
+      if (indexDefinition == null || indexDefinition.getClassName() == null)
+        return;
+
+      Map<OMultiKey, Set<OIndex<?>>> propertyIndex = classPropertyIndex.get(indexDefinition.getClassName().toLowerCase());
+
+      if (propertyIndex == null) {
+        propertyIndex = new HashMap<OMultiKey, Set<OIndex<?>>>();
+        classPropertyIndex.put(indexDefinition.getClassName().toLowerCase(), propertyIndex);
+      }
+
+      final int paramCount = indexDefinition.getParamCount();
+
+      for (int i = 1; i <= paramCount; i++) {
+        final List<String> fields = indexDefinition.getFields().subList(0, i);
+        final OMultiKey multiKey = new OMultiKey(normalizeFieldNames(fields));
+        Set<OIndex<?>> indexSet = propertyIndex.get(multiKey);
+        if (indexSet == null)
+          indexSet = new HashSet<OIndex<?>>();
+        indexSet.add(index);
+        propertyIndex.put(multiKey, indexSet);
+      }
+    } finally {
+      releaseExclusiveLock();
+    }
+  }
+
+  public Set<OIndex<?>> getClassInvolvedIndexes(final String className, Collection<String> fields) {
+    acquireSharedLock();
+    try {
+      fields = normalizeFieldNames(fields);
+
+      final OMultiKey multiKey = new OMultiKey(fields);
+
+      final Map<OMultiKey, Set<OIndex<?>>> propertyIndex = classPropertyIndex.get(className.toLowerCase());
+
+      if (propertyIndex == null || !propertyIndex.containsKey(multiKey))
+        return Collections.emptySet();
+
+      final Set<OIndex<?>> rawResult = propertyIndex.get(multiKey);
+      final Set<OIndex<?>> transactionalResult = new HashSet<OIndex<?>>(rawResult.size());
+      for (final OIndex<?> index : rawResult)
+        transactionalResult.add(preProcessBeforeReturn(index));
+
+      return transactionalResult;
+    } finally {
+      releaseSharedLock();
+    }
+  }
+
+  public Set<OIndex<?>> getClassInvolvedIndexes(final String className, final String... fields) {
+    return getClassInvolvedIndexes(className, Arrays.asList(fields));
+  }
+
+  public boolean areIndexed(final String className, Collection<String> fields) {
+    acquireSharedLock();
+    try {
+      fields = normalizeFieldNames(fields);
+
+      final OMultiKey multiKey = new OMultiKey(fields);
+
+      final Map<OMultiKey, Set<OIndex<?>>> propertyIndex = classPropertyIndex.get(className.toLowerCase());
+
+      if (propertyIndex == null)
+        return false;
+
+      return propertyIndex.containsKey(multiKey) && !propertyIndex.get(multiKey).isEmpty();
+    } finally {
+      releaseSharedLock();
+    }
+  }
+
+  public boolean areIndexed(final String className, final String... fields) {
+    return areIndexed(className, Arrays.asList(fields));
+  }
+
+  public Set<OIndex<?>> getClassIndexes(final String className) {
+    acquireSharedLock();
+    try {
+      final Set<OIndex<?>> result = new HashSet<OIndex<?>>();
+      final Map<OMultiKey, Set<OIndex<?>>> propertyIndex = classPropertyIndex.get(className.toLowerCase());
+
+      if (propertyIndex == null)
+        return Collections.emptySet();
+
+      for (final Set<OIndex<?>> propertyIndexes : propertyIndex.values())
+        for (final OIndex<?> index : propertyIndexes)
+          result.add(preProcessBeforeReturn(index));
+      return result;
+    } finally {
+      releaseSharedLock();
+    }
+  }
+
+  public OIndex<?> getClassIndex(String className, String indexName) {
+    className = className.toLowerCase();
+    indexName = indexName.toLowerCase();
+    final OIndex<?> index = indexes.get(indexName);
+    if (index != null && index.getDefinition() != null && index.getDefinition().getClassName() != null
+        && className.equals(index.getDefinition().getClassName().toLowerCase()))
+      return preProcessBeforeReturn(index);
+    return null;
+  }
+
+  protected List<String> normalizeFieldNames(final Collection<String> fieldNames) {
+    final ArrayList<String> result = new ArrayList<String>(fieldNames.size());
+    for (final String fieldName : fieldNames)
+      result.add(fieldName.toLowerCase());
+    return result;
+  }
+
+  protected OIndex<?> preProcessBeforeReturn(final OIndex<?> index) {
+    if (!(getDatabase().getStorage() instanceof OStorageProxy)) {
+      getDatabase().registerListener(index.getInternal());
+
+      if (index instanceof OIndexMultiValues)
+        return new OIndexTxAwareMultiValue(getDatabase(), (OIndex<Collection<OIdentifiable>>) getIndexInstance(index));
+      else if (index instanceof OIndexDictionary)
+        return new OIndexTxAwareDictionary(getDatabase(), (OIndex<OIdentifiable>) getIndexInstance(index));
+      else if (index instanceof OIndexOneValue)
+        return new OIndexTxAwareOneValue(getDatabase(), (OIndex<OIdentifiable>) getIndexInstance(index));
+    }
+    return index;
+  }
+}