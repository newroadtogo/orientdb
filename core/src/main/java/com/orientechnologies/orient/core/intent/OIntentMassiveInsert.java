--- conflicted
+++ resolved
@@ -1,172 +1,157 @@
-/*
- *
- *  *  Copyright 2014 Orient Technologies LTD (info(at)orientechnologies.com)
- *  *
- *  *  Licensed under the Apache License, Version 2.0 (the "License");
- *  *  you may not use this file except in compliance with the License.
- *  *  You may obtain a copy of the License at
- *  *
- *  *       http://www.apache.org/licenses/LICENSE-2.0
- *  *
- *  *  Unless required by applicable law or agreed to in writing, software
- *  *  distributed under the License is distributed on an "AS IS" BASIS,
- *  *  WITHOUT WARRANTIES OR CONDITIONS OF ANY KIND, either express or implied.
- *  *  See the License for the specific language governing permissions and
- *  *  limitations under the License.
- *  *
- *  * For more information: http://www.orientechnologies.com
- *
- */
-
-package com.orientechnologies.orient.core.intent;
-
-import com.orientechnologies.orient.core.db.ODatabaseComplexInternal;
-import com.orientechnologies.orient.core.db.object.ODatabaseObject;
-import com.orientechnologies.orient.core.db.record.ODatabaseRecord;
-import com.orientechnologies.orient.core.db.record.ODatabaseRecordInternal;
-import com.orientechnologies.orient.core.hook.ORecordHook;
-import com.orientechnologies.orient.core.index.OClassIndexManager;
-import com.orientechnologies.orient.core.metadata.security.OSecurityUser;
-
-import java.util.HashMap;
-import java.util.Map;
-
-public class OIntentMassiveInsert implements OIntent {
-  private boolean                                     previousRetainRecords;
-  private boolean                                     previousRetainObjects;
-  private boolean                                     previousValidation;
-  private Map<ORecordHook, ORecordHook.HOOK_POSITION> removedHooks;
-  private OSecurityUser currentUser;
-
-<<<<<<< HEAD
-  private boolean                                     disableValidation = true;
-  private boolean                                     disableSecurity   = true;
-  private boolean                                     disableHooks      = true;
-
-  public void begin(final ODatabaseRaw iDatabase) {
-    if (disableSecurity) {
-      // DISABLE CHECK OF SECURITY
-      currentUser = iDatabase.getDatabaseOwner().getUser();
-      iDatabase.getDatabaseOwner().setUser(null);
-    }
-=======
-  public void begin(final ODatabaseRecordInternal iDatabase) {
-    // DISABLE CHECK OF SECURITY
-    currentUser = iDatabase.getDatabaseOwner().getUser();
-    iDatabase.getDatabaseOwner().setUser(null);
->>>>>>> b9b35bf8
-
-    ODatabaseComplexInternal<?> ownerDb = iDatabase.getDatabaseOwner();
-
-    if (ownerDb instanceof ODatabaseRecord) {
-      previousRetainRecords = ((ODatabaseRecord) ownerDb).isRetainRecords();
-      ((ODatabaseRecord) ownerDb).setRetainRecords(false);
-
-      // VALIDATION
-      if (disableValidation) {
-        previousValidation = ((ODatabaseRecord) ownerDb).isValidationEnabled();
-        if (previousValidation)
-          ((ODatabaseRecord) ownerDb).setValidationEnabled(false);
-      }
-    }
-
-    while (ownerDb.getDatabaseOwner() != ownerDb)
-      ownerDb = ownerDb.getDatabaseOwner();
-
-    if (ownerDb instanceof ODatabaseObject) {
-      previousRetainObjects = ((ODatabaseObject) ownerDb).isRetainObjects();
-      ((ODatabaseObject) ownerDb).setRetainObjects(false);
-    }
-
-    if (disableHooks) {
-      // REMOVE ALL HOOKS BUT INDEX
-      removedHooks = new HashMap<ORecordHook, ORecordHook.HOOK_POSITION>();
-      HashMap<ORecordHook, ORecordHook.HOOK_POSITION> hooks = new HashMap<ORecordHook, ORecordHook.HOOK_POSITION>(
-          ownerDb.getHooks());
-      for (Map.Entry<ORecordHook, ORecordHook.HOOK_POSITION> hook : hooks.entrySet()) {
-        if (!(hook.getKey() instanceof OClassIndexManager)) {
-          removedHooks.put(hook.getKey(), hook.getValue());
-          ownerDb.unregisterHook(hook.getKey());
-        }
-      }
-    }
-  }
-
-<<<<<<< HEAD
-  public void end(final ODatabaseRaw iDatabase) {
-    if (disableSecurity)
-      if (currentUser != null)
-        // RE-ENABLE CHECK OF SECURITY
-        iDatabase.getDatabaseOwner().setUser(currentUser);
-=======
-  public void end(final ODatabaseRecordInternal iDatabase) {
-    if (currentUser != null)
-      // RE-ENABLE CHECK OF SECURITY
-      iDatabase.getDatabaseOwner().setUser(currentUser);
->>>>>>> b9b35bf8
-
-    ODatabaseComplexInternal<?> ownerDb = iDatabase.getDatabaseOwner();
-
-    if (ownerDb instanceof ODatabaseRecord) {
-      ((ODatabaseRecord) ownerDb).setRetainRecords(previousRetainRecords);
-      if (disableValidation)
-        ((ODatabaseRecord) ownerDb).setValidationEnabled(previousValidation);
-    }
-
-    while (ownerDb.getDatabaseOwner() != ownerDb)
-      ownerDb = ownerDb.getDatabaseOwner();
-
-    if (ownerDb instanceof ODatabaseObject)
-      ((ODatabaseObject) ownerDb).setRetainObjects(previousRetainObjects);
-
-    if (disableHooks)
-      if (removedHooks != null) {
-        // RESTORE ALL REMOVED HOOKS
-        for (Map.Entry<ORecordHook, ORecordHook.HOOK_POSITION> hook : removedHooks.entrySet()) {
-          ownerDb.registerHook(hook.getKey(), hook.getValue());
-        }
-      }
-  }
-
-  public boolean isDisableValidation() {
-    return disableValidation;
-  }
-
-  public OIntentMassiveInsert setDisableValidation(final boolean disableValidation) {
-    this.disableValidation = disableValidation;
-    return this;
-  }
-
-  public boolean isDisableSecurity() {
-    return disableSecurity;
-  }
-
-  public OIntentMassiveInsert setDisableSecurity(final boolean disableSecurity) {
-    this.disableSecurity = disableSecurity;
-    return this;
-  }
-
-  public boolean isDisableHooks() {
-    return disableHooks;
-  }
-
-  public OIntentMassiveInsert setDisableHooks(final boolean disableHooks) {
-    this.disableHooks = disableHooks;
-    return this;
-  }
-
-  @Override
-  public OIntent copy() {
-    final OIntentMassiveInsert copy = new OIntentMassiveInsert();
-    copy.previousRetainRecords = previousRetainRecords;
-    copy.previousRetainObjects = previousRetainObjects;
-    copy.previousValidation = previousValidation;
-    copy.disableValidation = disableValidation;
-    copy.disableSecurity = disableSecurity;
-    copy.disableHooks = disableHooks;
-    copy.currentUser = currentUser;
-    if (removedHooks != null)
-      copy.removedHooks = new HashMap<ORecordHook, ORecordHook.HOOK_POSITION>(removedHooks);
-    return copy;
-  }
-}
+/*
+ *
+ *  *  Copyright 2014 Orient Technologies LTD (info(at)orientechnologies.com)
+ *  *
+ *  *  Licensed under the Apache License, Version 2.0 (the "License");
+ *  *  you may not use this file except in compliance with the License.
+ *  *  You may obtain a copy of the License at
+ *  *
+ *  *       http://www.apache.org/licenses/LICENSE-2.0
+ *  *
+ *  *  Unless required by applicable law or agreed to in writing, software
+ *  *  distributed under the License is distributed on an "AS IS" BASIS,
+ *  *  WITHOUT WARRANTIES OR CONDITIONS OF ANY KIND, either express or implied.
+ *  *  See the License for the specific language governing permissions and
+ *  *  limitations under the License.
+ *  *
+ *  * For more information: http://www.orientechnologies.com
+ *
+ */
+
+package com.orientechnologies.orient.core.intent;
+
+import java.util.HashMap;
+import java.util.Map;
+
+import com.orientechnologies.orient.core.db.ODatabaseComplexInternal;
+import com.orientechnologies.orient.core.db.object.ODatabaseObject;
+import com.orientechnologies.orient.core.db.record.ODatabaseRecord;
+import com.orientechnologies.orient.core.db.record.ODatabaseRecordInternal;
+import com.orientechnologies.orient.core.hook.ORecordHook;
+import com.orientechnologies.orient.core.index.OClassIndexManager;
+import com.orientechnologies.orient.core.metadata.security.OSecurityUser;
+
+public class OIntentMassiveInsert implements OIntent {
+  private boolean                                     previousRetainRecords;
+  private boolean                                     previousRetainObjects;
+  private boolean                                     previousValidation;
+  private Map<ORecordHook, ORecordHook.HOOK_POSITION> removedHooks;
+  private OSecurityUser                               currentUser;
+
+  private boolean                                     disableValidation = true;
+  private boolean                                     disableSecurity   = true;
+  private boolean                                     disableHooks      = true;
+
+  public void begin(final ODatabaseRecordInternal iDatabase) {
+    if (disableSecurity) {
+      // DISABLE CHECK OF SECURITY
+      currentUser = iDatabase.getDatabaseOwner().getUser();
+      iDatabase.getDatabaseOwner().setUser(null);
+    }
+    ODatabaseComplexInternal<?> ownerDb = iDatabase.getDatabaseOwner();
+
+    if (ownerDb instanceof ODatabaseRecord) {
+      previousRetainRecords = ((ODatabaseRecord) ownerDb).isRetainRecords();
+      ((ODatabaseRecord) ownerDb).setRetainRecords(false);
+
+      // VALIDATION
+      if (disableValidation) {
+        previousValidation = ((ODatabaseRecord) ownerDb).isValidationEnabled();
+        if (previousValidation)
+          ((ODatabaseRecord) ownerDb).setValidationEnabled(false);
+      }
+    }
+
+    while (ownerDb.getDatabaseOwner() != ownerDb)
+      ownerDb = ownerDb.getDatabaseOwner();
+
+    if (ownerDb instanceof ODatabaseObject) {
+      previousRetainObjects = ((ODatabaseObject) ownerDb).isRetainObjects();
+      ((ODatabaseObject) ownerDb).setRetainObjects(false);
+    }
+
+    if (disableHooks) {
+      // REMOVE ALL HOOKS BUT INDEX
+      removedHooks = new HashMap<ORecordHook, ORecordHook.HOOK_POSITION>();
+      HashMap<ORecordHook, ORecordHook.HOOK_POSITION> hooks = new HashMap<ORecordHook, ORecordHook.HOOK_POSITION>(
+          ownerDb.getHooks());
+      for (Map.Entry<ORecordHook, ORecordHook.HOOK_POSITION> hook : hooks.entrySet()) {
+        if (!(hook.getKey() instanceof OClassIndexManager)) {
+          removedHooks.put(hook.getKey(), hook.getValue());
+          ownerDb.unregisterHook(hook.getKey());
+        }
+      }
+    }
+  }
+
+  public void end(final ODatabaseRecordInternal iDatabase) {
+    if (disableSecurity)
+      if (currentUser != null)
+        // RE-ENABLE CHECK OF SECURITY
+        iDatabase.getDatabaseOwner().setUser(currentUser);
+
+    ODatabaseComplexInternal<?> ownerDb = iDatabase.getDatabaseOwner();
+
+    if (ownerDb instanceof ODatabaseRecord) {
+      ((ODatabaseRecord) ownerDb).setRetainRecords(previousRetainRecords);
+      if (disableValidation)
+        ((ODatabaseRecord) ownerDb).setValidationEnabled(previousValidation);
+    }
+
+    while (ownerDb.getDatabaseOwner() != ownerDb)
+      ownerDb = ownerDb.getDatabaseOwner();
+
+    if (ownerDb instanceof ODatabaseObject)
+      ((ODatabaseObject) ownerDb).setRetainObjects(previousRetainObjects);
+
+    if (disableHooks)
+      if (removedHooks != null) {
+        // RESTORE ALL REMOVED HOOKS
+        for (Map.Entry<ORecordHook, ORecordHook.HOOK_POSITION> hook : removedHooks.entrySet()) {
+          ownerDb.registerHook(hook.getKey(), hook.getValue());
+        }
+      }
+  }
+
+  public boolean isDisableValidation() {
+    return disableValidation;
+  }
+
+  public OIntentMassiveInsert setDisableValidation(final boolean disableValidation) {
+    this.disableValidation = disableValidation;
+    return this;
+  }
+
+  public boolean isDisableSecurity() {
+    return disableSecurity;
+  }
+
+  public OIntentMassiveInsert setDisableSecurity(final boolean disableSecurity) {
+    this.disableSecurity = disableSecurity;
+    return this;
+  }
+
+  public boolean isDisableHooks() {
+    return disableHooks;
+  }
+
+  public OIntentMassiveInsert setDisableHooks(final boolean disableHooks) {
+    this.disableHooks = disableHooks;
+    return this;
+  }
+
+  @Override
+  public OIntent copy() {
+    final OIntentMassiveInsert copy = new OIntentMassiveInsert();
+    copy.previousRetainRecords = previousRetainRecords;
+    copy.previousRetainObjects = previousRetainObjects;
+    copy.previousValidation = previousValidation;
+    copy.disableValidation = disableValidation;
+    copy.disableSecurity = disableSecurity;
+    copy.disableHooks = disableHooks;
+    copy.currentUser = currentUser;
+    if (removedHooks != null)
+      copy.removedHooks = new HashMap<ORecordHook, ORecordHook.HOOK_POSITION>(removedHooks);
+    return copy;
+  }
+}