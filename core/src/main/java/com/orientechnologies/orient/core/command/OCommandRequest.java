--- conflicted
+++ resolved
@@ -1,160 +1,132 @@
-/*
- *
- *  *  Copyright 2014 Orient Technologies LTD (info(at)orientechnologies.com)
- *  *
- *  *  Licensed under the Apache License, Version 2.0 (the "License");
- *  *  you may not use this file except in compliance with the License.
- *  *  You may obtain a copy of the License at
- *  *
- *  *       http://www.apache.org/licenses/LICENSE-2.0
- *  *
- *  *  Unless required by applicable law or agreed to in writing, software
- *  *  distributed under the License is distributed on an "AS IS" BASIS,
- *  *  WITHOUT WARRANTIES OR CONDITIONS OF ANY KIND, either express or implied.
- *  *  See the License for the specific language governing permissions and
- *  *  limitations under the License.
- *  *
- *  * For more information: http://www.orientechnologies.com
- *
- */
-package com.orientechnologies.orient.core.command;
+/*
+ *
+ *  *  Copyright 2014 Orient Technologies LTD (info(at)orientechnologies.com)
+ *  *
+ *  *  Licensed under the Apache License, Version 2.0 (the "License");
+ *  *  you may not use this file except in compliance with the License.
+ *  *  You may obtain a copy of the License at
+ *  *
+ *  *       http://www.apache.org/licenses/LICENSE-2.0
+ *  *
+ *  *  Unless required by applicable law or agreed to in writing, software
+ *  *  distributed under the License is distributed on an "AS IS" BASIS,
+ *  *  WITHOUT WARRANTIES OR CONDITIONS OF ANY KIND, either express or implied.
+ *  *  See the License for the specific language governing permissions and
+ *  *  limitations under the License.
+ *  *
+ *  * For more information: http://www.orientechnologies.com
+ *
+ */
+package com.orientechnologies.orient.core.command;
+
+import com.orientechnologies.orient.core.command.OCommandContext.TIMEOUT_STRATEGY;
+
+/**
+ * Generic GOF command pattern implementation. Execute a command passing the optional arguments "iArgs" and returns an Object.
+ * 
+ * @author Luca Garulli
+ */
+public interface OCommandRequest {
+  <RET> RET execute(Object... iArgs);
+
+  /**
+   * This api is deprecated use sql keyword "LIMIT" instead
+   * 
+   * Returns the limit of result set. -1 means no limits.
+   * 
+   */
 
-import com.orientechnologies.orient.core.command.OCommandContext.TIMEOUT_STRATEGY;
-
-/**
- * Generic GOF command pattern implementation. Execute a command passing the optional arguments "iArgs" and returns an Object.
- * 
- * @author Luca Garulli
- */
-public interface OCommandRequest {
-  <RET> RET execute(Object... iArgs);
-
-  /**
-   * This api is deprecated use sql keyword "LIMIT" instead
-   * 
-   * Returns the limit of result set. -1 means no limits.
-   * 
-   */
-<<<<<<< HEAD
-  int getLimit();
-=======
-  @Deprecated
-  public int getLimit();
->>>>>>> beac5103
-
-  /**
-   * This api is deprecated use sql keyword "LIMIT" instead
-   * 
-   * Sets the maximum items the command can returns. -1 means no limits.
-   * 
-   * @param iLimit
-   *          -1 = no limit. 1 to N to limit the result set.
-   * @return
-   */
-<<<<<<< HEAD
-  OCommandRequest setLimit(int iLimit);
-=======
-  @Deprecated
-  public OCommandRequest setLimit(int iLimit);
->>>>>>> beac5103
-
-  /**
-   * This api is deprecated use sql keyword "TIMEOUT" instead
-   * 
-   * Returns the command timeout. 0 means no timeout.
-   * 
-   * @return
-   */
-<<<<<<< HEAD
-  long getTimeoutTime();
-=======
-  @Deprecated
-  public long getTimeoutTime();
->>>>>>> beac5103
-
-  /**
-   * This api is deprecated use sql keyword "TIMEOUT" instead
-   * 
-   * Returns the command timeout strategy between the defined ones.
-   * 
-   * @return
-   */
-<<<<<<< HEAD
-  TIMEOUT_STRATEGY getTimeoutStrategy();
-=======
-  @Deprecated
-  public TIMEOUT_STRATEGY getTimeoutStrategy();
->>>>>>> beac5103
-
-  /**
-   * This api is deprecated use sql keyword "TIMEOUT" instead
-   * 
-   * Sets the command timeout. When the command execution time is major than the timeout the command returns
-   * 
-   * @param timeout
-   */
-<<<<<<< HEAD
-  void setTimeout(long timeout, TIMEOUT_STRATEGY strategy);
-=======
-  @Deprecated
-  public void setTimeout(long timeout, TIMEOUT_STRATEGY strategy);
->>>>>>> beac5103
-
-  /**
-   * Returns true if the command doesn't change the database, otherwise false.
-   */
-  boolean isIdempotent();
-
-  /**
-   * This api is deprecated use sql keyword "FETCHPLAN" instead
-   * 
-   * Returns the fetch plan if any
-   * 
-   * @return Fetch plan as unique string or null if it was not defined.
-   */
-<<<<<<< HEAD
-  String getFetchPlan();
-=======
-  @Deprecated
-  public String getFetchPlan();
->>>>>>> beac5103
-
-  /**
-   * This api is deprecated use sql keyword "FETCHPLAN" instead
-   * 
-   * Set the fetch plan. The format is:
-   * 
-   * <pre>
-   * &lt;field&gt;:&lt;depth-level&gt;*
-   * </pre>
-   * 
-   * Where:
-   * <ul>
-   * <li><b>field</b> is the name of the field to specify the depth-level. <b>*</b> wildcard means any fields</li>
-   * <li><b>depth-level</b> is the depth level to fetch. -1 means infinite, 0 means no fetch at all and 1-N the depth level value.</li>
-   * </ul>
-   * Uses the blank spaces to separate the fields strategies.<br>
-   * Example:
-   * 
-   * <pre>
-   * children:-1 parent:0 sibling:3 *:0
-   * </pre>
-   * 
-   * <br>
-   * 
-   * @param iFetchPlan
-   * @return
-   */
-<<<<<<< HEAD
-  <RET extends OCommandRequest> RET setFetchPlan(String iFetchPlan);
-=======
-  @Deprecated
-  public <RET extends OCommandRequest> RET setFetchPlan(String iFetchPlan);
->>>>>>> beac5103
-
-  void setUseCache(boolean iUseCache);
-
-  OCommandContext getContext();
-
-  OCommandRequest setContext(final OCommandContext iContext);
-}
+  int getLimit();
+
+  /**
+   * This api is deprecated use sql keyword "LIMIT" instead
+   * 
+   * Sets the maximum items the command can returns. -1 means no limits.
+   * 
+   * @param iLimit
+   *          -1 = no limit. 1 to N to limit the result set.
+   * @return
+   */
+  @Deprecated
+  OCommandRequest setLimit(int iLimit);
+
+  /**
+   * This api is deprecated use sql keyword "TIMEOUT" instead
+   * 
+   * Returns the command timeout. 0 means no timeout.
+   * 
+   * @return
+   */
+  @Deprecated
+  long getTimeoutTime();
+
+  /**
+   * This api is deprecated use sql keyword "TIMEOUT" instead
+   * 
+   * Returns the command timeout strategy between the defined ones.
+   * 
+   * @return
+   */
+  @Deprecated
+  TIMEOUT_STRATEGY getTimeoutStrategy();
+
+  /**
+   * This api is deprecated use sql keyword "TIMEOUT" instead
+   * 
+   * Sets the command timeout. When the command execution time is major than the timeout the command returns
+   * 
+   * @param timeout
+   */
+  @Deprecated
+  void setTimeout(long timeout, TIMEOUT_STRATEGY strategy);
+
+  /**
+   * Returns true if the command doesn't change the database, otherwise false.
+   */
+  boolean isIdempotent();
+
+  /**
+   * This api is deprecated use sql keyword "FETCHPLAN" instead
+   * 
+   * Returns the fetch plan if any
+   * 
+   * @return Fetch plan as unique string or null if it was not defined.
+   */
+  @Deprecated
+  String getFetchPlan();
+
+  /**
+   * This api is deprecated use sql keyword "FETCHPLAN" instead
+   * 
+   * Set the fetch plan. The format is:
+   * 
+   * <pre>
+   * &lt;field&gt;:&lt;depth-level&gt;*
+   * </pre>
+   * 
+   * Where:
+   * <ul>
+   * <li><b>field</b> is the name of the field to specify the depth-level. <b>*</b> wildcard means any fields</li>
+   * <li><b>depth-level</b> is the depth level to fetch. -1 means infinite, 0 means no fetch at all and 1-N the depth level value.</li>
+   * </ul>
+   * Uses the blank spaces to separate the fields strategies.<br>
+   * Example:
+   * 
+   * <pre>
+   * children:-1 parent:0 sibling:3 *:0
+   * </pre>
+   * 
+   * <br>
+   * 
+   * @param iFetchPlan
+   * @return
+   */
+  @Deprecated
+  <RET extends OCommandRequest> RET setFetchPlan(String iFetchPlan);
+
+  void setUseCache(boolean iUseCache);
+
+  OCommandContext getContext();
+
+  OCommandRequest setContext(final OCommandContext iContext);
+}