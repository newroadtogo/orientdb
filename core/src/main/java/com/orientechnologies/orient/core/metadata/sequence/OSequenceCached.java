--- conflicted
+++ resolved
@@ -63,11 +63,7 @@
       }
       setCacheSize(params.cacheSize);
       cacheStart = cacheEnd = 0L;
-<<<<<<< HEAD
       allocateCache(getCacheSize());
-=======
-      allocateCache(getCacheSize(), getDatabase());
->>>>>>> ca774939
     }
     if (iDocument != null) {
       firstCache = true;
@@ -90,11 +86,7 @@
     return any;
   }  
 
-<<<<<<< HEAD
   private void doRecycle() {
-=======
-  private void doRecycle(ODatabaseDocumentInternal finalDb) {
->>>>>>> ca774939
     if (recyclable) {
       reloadSequence();
       setValue(getStart());
@@ -119,7 +111,6 @@
     if (orderType == SequenceOrderType.ORDER_POSITIVE) {
       if (cacheStart + increment > cacheEnd && !(limitValue != null && cacheStart + increment > limitValue)){
         return true;
-<<<<<<< HEAD
       }
     }
     else{
@@ -168,12 +159,12 @@
   
   @Override
   public long nextWork() throws OSequenceLimitReachedException {           
-    return callRetry(signalToAllocateCache(), new Callable<Long>() {
+    return callRetry(signalToAllocateCache() || getCrucialValueChanged(), new Callable<Long>() {
       @Override
       public Long call() throws Exception {
         synchronized (OSequenceCached.this) {          
           boolean detectedCrucialValueChange = false;
-          if (getCrucilaValueChanged()) {
+          if (getCrucialValueChanged()) {
             reloadCrucialValues();
             detectedCrucialValueChange = true;
           }
@@ -184,93 +175,9 @@
               if (!cachedbefore) {
                 if (limitValue != null && cacheStart + increment > limitValue) {
                   doRecycle();
-=======
-      }
-    }
-    else{
-      if (cacheStart - increment < cacheEnd && !(limitValue != null && cacheStart - increment < limitValue)) {
-        return true;
-      }
-    }
-    return false;
-  }
-  
-  private <T> T sendSequenceActionSetAndNext(long value) throws ExecutionException, InterruptedException{    
-    OSequenceAction action = new OSequenceAction(getName(), value);
-    return tlDocument.get().getDatabase().sendSequenceAction(action);    
-  }
-  
-  //want to be atomic
-  //first set new current value then call next
-  public long nextWithNewCurrentValue(long currentValue, boolean executeViaDistributed) throws OSequenceLimitReachedException, ExecutionException, InterruptedException{
-    if (!executeViaDistributed){
-      //we don't want synchronization on whole method, because called with executeViaDistributed == true
-      //will later call nextWithNewCurrentValue with parameter executeViaDistributed == false
-      //and that will cause deadlock
-      synchronized(this){
-        cacheStart = currentValue;
-        return nextWork();
-      }
-    }
-    else{
-      return sendSequenceActionSetAndNext(currentValue);
-    }
-  }
-  
-  @Override
-  protected boolean shouldGoOverDistrtibute(){
-    return isOnDistributted() && (replicationProtocolVersion == 2) && signalToAllocateCache();
-  }
-  
-  @Override
-  public long next() throws OSequenceLimitReachedException, ExecutionException, InterruptedException{
-    boolean shouldGoOverDistributted = shouldGoOverDistrtibute();
-    if (shouldGoOverDistributted){
-      return nextWithNewCurrentValue(cacheStart, true);
-    }
-    return nextWork();
-  }
-  
-  @Override
-  public long nextWork() throws OSequenceLimitReachedException {
-    ODatabaseDocumentInternal mainDb = getDatabase();
-    boolean tx = mainDb.getTransaction().isActive();
-    try {
-      ODatabaseDocumentInternal db = mainDb;
-      if (tx) {
-        db = mainDb.copy();
-        db.activateOnCurrentThread();
-      }
-      try {
-        ODatabaseDocumentInternal finalDb = db;
-        return callRetry(signalToAllocateCache() || getCrucialValueChanged(), new Callable<Long>() {
-          @Override
-          public Long call() throws Exception {
-            synchronized (OSequenceCached.this) {
-
-              boolean detectedCrucialValueChange = false;
-              if (getCrucialValueChanged()) {
-                reloadCrucialValues();
-                detectedCrucialValueChange = true;
-              }
-              if (orderType == SequenceOrderType.ORDER_POSITIVE) {
-                if (signalToAllocateCache()) {
-                  boolean cachedbefore = !firstCache;
-                  allocateCache(getCacheSize(), finalDb);
-                  if (!cachedbefore) {
-                    if (limitValue != null && cacheStart + increment > limitValue) {
-                      doRecycle(finalDb);
-                    } else {
-                      cacheStart = cacheStart + increment;
-                    }
-                  }
-                } else if (limitValue != null && cacheStart + increment > limitValue) {
-                  doRecycle(finalDb);
->>>>>>> ca774939
                 } else {
                   cacheStart = cacheStart + increment;                  
                 }
-<<<<<<< HEAD
               }
             } else if (limitValue != null && cacheStart + increment > limitValue) {
               doRecycle();
@@ -284,21 +191,6 @@
               if (!cachedbefore) {
                 if (limitValue != null && cacheStart - increment < limitValue) {
                   doRecycle();
-=======
-              } else {
-                if (signalToAllocateCache()) {
-                  boolean cachedbefore = !firstCache;
-                  allocateCache(getCacheSize(), finalDb);
-                  if (!cachedbefore) {
-                    if (limitValue != null && cacheStart - increment < limitValue) {
-                      doRecycle(finalDb);
-                    } else {
-                      cacheStart = cacheStart - increment;
-                    }
-                  }
-                } else if (limitValue != null && cacheStart - increment < limitValue) {
-                  doRecycle(finalDb);
->>>>>>> ca774939
                 } else {
                   cacheStart = cacheStart - increment;
                 }
@@ -340,7 +232,6 @@
 
   @Override
   public long resetWork() {
-<<<<<<< HEAD
     return callRetry(true, new Callable<Long>() {
       @Override
       public Long call() throws Exception {
@@ -351,34 +242,6 @@
           firstCache = true;
           allocateCache(getCacheSize());
           return newValue;
-=======
-    ODatabaseDocumentInternal mainDb = getDatabase();
-    boolean tx = mainDb.getTransaction().isActive();
-    try {
-      ODatabaseDocumentInternal db = mainDb;
-      if (tx) {
-        db = mainDb.copy();
-        db.activateOnCurrentThread();
-      }
-      try {
-        ODatabaseDocumentInternal finalDb = db;
-        return callRetry(true, new Callable<Long>() {
-          @Override
-          public Long call() throws Exception {
-            synchronized (OSequenceCached.this) {
-              long newValue = getStart();
-              setValue(newValue);
-              save(finalDb);
-              firstCache = true;
-              allocateCache(getCacheSize(), finalDb);
-              return newValue;
-            }
-          }
-        }, "reset");
-      } finally {
-        if (tx) {
-          db.close();
->>>>>>> ca774939
         }
       }
     }, "reset");          
@@ -397,13 +260,8 @@
     getDocument().field(FIELD_CACHE, cacheSize);
   }
 
-<<<<<<< HEAD
   private void allocateCache(int cacheSize) {        
-    if (getCrucilaValueChanged()) {
-=======
-  private final void allocateCache(int cacheSize, ODatabaseDocumentInternal db) {
     if (getCrucialValueChanged()) {
->>>>>>> ca774939
       reloadCrucialValues();
       setCrucialValueChanged(false);
     }
