--- conflicted
+++ resolved
@@ -19,9 +19,6 @@
   private final OIndexCursor delegate;
   private final long         indexVersion;
 
-<<<<<<< HEAD
-  public static OIndexCursor wrap(OIndex<?> source, OIndexCursor cursor, long indexVersion) {
-=======
   /**
    * Wraps courser only if it is not already wrapped.
    *
@@ -30,18 +27,13 @@
    * @return Wrapped cursor.
    */
   public static OIndexCursor wrap(OIndex<?> source, OIndexCursor cursor) {
->>>>>>> 7c32264f
     if (cursor instanceof OIndexChangesWrapper)
       return cursor;
 
     return new OIndexChangesWrapper(source, cursor, indexVersion);
   }
 
-<<<<<<< HEAD
-  public OIndexChangesWrapper(OIndex<?> source, OIndexCursor delegate, long indexVersion) {
-=======
   private OIndexChangesWrapper(OIndex<?> source, OIndexCursor delegate) {
->>>>>>> 7c32264f
     this.source = source;
     this.delegate = delegate;
 
