--- conflicted
+++ resolved
@@ -1,238 +1,231 @@
-/*
- * Copyright 2010-2012 Luca Garulli (l.garulli--at--orientechnologies.com)
- *
- * Licensed under the Apache License, Version 2.0 (the "License");
- * you may not use this file except in compliance with the License.
- * You may obtain a copy of the License at
- *
- *     http://www.apache.org/licenses/LICENSE-2.0
- *
- * Unless required by applicable law or agreed to in writing, software
- * distributed under the License is distributed on an "AS IS" BASIS,
- * WITHOUT WARRANTIES OR CONDITIONS OF ANY KIND, either express or implied.
- * See the License for the specific language governing permissions and
- * limitations under the License.
- */
-package com.orientechnologies.orient.core.db.record;
-
-<<<<<<< HEAD
-import com.orientechnologies.orient.core.record.ORecord;
-import com.orientechnologies.orient.core.record.impl.ODocument;
-
-=======
->>>>>>> 0ccab879
-import java.io.Serializable;
-import java.util.Collection;
-import java.util.Collections;
-import java.util.HashSet;
-import java.util.Iterator;
-import java.util.List;
-import java.util.ListIterator;
-import java.util.Set;
-import java.util.WeakHashMap;
-
-import com.orientechnologies.orient.core.id.ORID;
-import com.orientechnologies.orient.core.record.ORecord;
-import com.orientechnologies.orient.core.record.ORecordInternal;
-import com.orientechnologies.orient.core.record.impl.ODocument;
-
-/**
- * Implementation of Set bound to a source ORecord object to keep track of changes. This avoid to call the makeDirty() by hand when
- * the set is changed.
- * 
- * @author Luca Garulli (l.garulli--at--orientechnologies.com)
- * 
- */
-@SuppressWarnings("serial")
-public class OTrackedSet<T> extends HashSet<T> implements ORecordElement, OTrackedMultiValue<T, T>, Serializable {
-  protected final ORecord<?>                   sourceRecord;
-  private final boolean                        embeddedCollection;
-  protected Class<?>                           genericClass;
-  private STATUS                               status          = STATUS.NOT_LOADED;
-  private Set<OMultiValueChangeListener<T, T>> changeListeners = Collections
-                                                                   .newSetFromMap(new WeakHashMap<OMultiValueChangeListener<T, T>, Boolean>());
-
-  public OTrackedSet(final ORecord<?> iRecord, final Collection<? extends T> iOrigin, final Class<?> cls) {
-    this(iRecord);
-    genericClass = cls;
-    if (iOrigin != null && !iOrigin.isEmpty())
-      addAll(iOrigin);
-  }
-
-  public OTrackedSet(final ORecord<?> iSourceRecord) {
-    this.sourceRecord = iSourceRecord;
-    embeddedCollection = this.getClass().equals(OTrackedSet.class);
-  }
-
-  @Override
-  public ORecordElement getOwner() {
-    return sourceRecord;
-  }
-
-  @Override
-  public Iterator<T> iterator() {
-    return new Iterator<T>() {
-      private final Iterator<T> underlying = OTrackedSet.super.iterator();
-
-      @Override
-      public boolean hasNext() {
-        return underlying.hasNext();
-      }
-
-      @Override
-      public T next() {
-        return underlying.next();
-      }
-
-      @Override
-      public void remove() {
-        underlying.remove();
-        setDirty();
-      }
-    };
-  }
-
-  public boolean add(final T e) {
-    if (super.add(e)) {
-      addOwnerToEmbeddedDoc(e);
-
-      fireCollectionChangedEvent(new OMultiValueChangeEvent<T, T>(OMultiValueChangeEvent.OChangeType.ADD, e, e));
-      return true;
-    }
-
-    return false;
-  }
-
-  @SuppressWarnings("unchecked")
-  @Override
-  public boolean remove(final Object o) {
-    if (super.remove(o)) {
-      if (o instanceof ODocument)
-        ((ODocument) o).removeOwner(this);
-
-      fireCollectionChangedEvent(new OMultiValueChangeEvent<T, T>(OMultiValueChangeEvent.OChangeType.REMOVE, (T) o, null, (T) o));
-      return true;
-    }
-    return false;
-  }
-
-  @Override
-  public void clear() {
-    final Set<T> origValues;
-    if (changeListeners.isEmpty())
-      origValues = null;
-    else
-      origValues = new HashSet<T>(this);
-
-    if (origValues == null) {
-      for (final T item : this) {
-        if (item instanceof ODocument)
-          ((ODocument) item).removeOwner(this);
-      }
-    }
-
-    super.clear();
-
-    if (origValues != null) {
-      for (final T item : origValues) {
-        if (item instanceof ODocument)
-          ((ODocument) item).removeOwner(this);
-
-        fireCollectionChangedEvent(new OMultiValueChangeEvent<T, T>(OMultiValueChangeEvent.OChangeType.REMOVE, item, null, item));
-      }
-
-    } else
-      setDirty();
-  }
-
-  @SuppressWarnings("unchecked")
-  public OTrackedSet<T> setDirty() {
-    if (status != STATUS.UNMARSHALLING && sourceRecord != null
-        && !(sourceRecord.isDirty() && ((ORecordInternal<?>) sourceRecord).isContentChanged()))
-      sourceRecord.setDirty();
-    return this;
-  }
-
-<<<<<<< HEAD
-  public void onBeforeIdentityChanged(ORecord<?> iRecord) {
-=======
-  @Override
-  public void setDirtyNoChanged() {
-    if (status != STATUS.UNMARSHALLING && sourceRecord != null)
-      sourceRecord.setDirtyNoChanged();
-  }
-
-  public void onBeforeIdentityChanged(ORID iRID) {
->>>>>>> 0ccab879
-  }
-
-  public void onAfterIdentityChanged(ORecord<?> iRecord) {
-  }
-
-  public STATUS getInternalStatus() {
-    return status;
-  }
-
-  public void setInternalStatus(final STATUS iStatus) {
-    status = iStatus;
-  }
-
-  public void addChangeListener(final OMultiValueChangeListener<T, T> changeListener) {
-    changeListeners.add(changeListener);
-  }
-
-  public void removeRecordChangeListener(final OMultiValueChangeListener<T, T> changeListener) {
-    changeListeners.remove(changeListener);
-  }
-
-  public Set<T> returnOriginalState(final List<OMultiValueChangeEvent<T, T>> multiValueChangeEvents) {
-    final Set<T> reverted = new HashSet<T>(this);
-
-    final ListIterator<OMultiValueChangeEvent<T, T>> listIterator = multiValueChangeEvents.listIterator(multiValueChangeEvents
-        .size());
-
-    while (listIterator.hasPrevious()) {
-      final OMultiValueChangeEvent<T, T> event = listIterator.previous();
-      switch (event.getChangeType()) {
-      case ADD:
-        reverted.remove(event.getKey());
-        break;
-      case REMOVE:
-        reverted.add(event.getOldValue());
-        break;
-      default:
-        throw new IllegalArgumentException("Invalid change type : " + event.getChangeType());
-      }
-    }
-
-    return reverted;
-  }
-
-  public Class<?> getGenericClass() {
-    return genericClass;
-  }
-
-  public void setGenericClass(Class<?> genericClass) {
-    this.genericClass = genericClass;
-  }
-
-  protected void fireCollectionChangedEvent(final OMultiValueChangeEvent<T, T> event) {
-    if (status == STATUS.UNMARSHALLING)
-      return;
-
-    setDirty();
-    for (final OMultiValueChangeListener<T, T> changeListener : changeListeners) {
-      if (changeListener != null)
-        changeListener.onAfterRecordChanged(event);
-    }
-  }
-
-  private void addOwnerToEmbeddedDoc(T e) {
-    if (embeddedCollection && e instanceof ODocument && !((ODocument) e).getIdentity().isValid())
-      ((ODocument) e).addOwner(this);
-  }
-
-  private Object writeReplace() {
-    return new HashSet<T>(this);
-  }
-}
+/*
+ * Copyright 2010-2012 Luca Garulli (l.garulli--at--orientechnologies.com)
+ *
+ * Licensed under the Apache License, Version 2.0 (the "License");
+ * you may not use this file except in compliance with the License.
+ * You may obtain a copy of the License at
+ *
+ *     http://www.apache.org/licenses/LICENSE-2.0
+ *
+ * Unless required by applicable law or agreed to in writing, software
+ * distributed under the License is distributed on an "AS IS" BASIS,
+ * WITHOUT WARRANTIES OR CONDITIONS OF ANY KIND, either express or implied.
+ * See the License for the specific language governing permissions and
+ * limitations under the License.
+ */
+package com.orientechnologies.orient.core.db.record;
+
+import com.orientechnologies.orient.core.record.ORecord;
+import com.orientechnologies.orient.core.record.impl.ODocument;
+
+import java.io.Serializable;
+import java.util.Collection;
+import java.util.Collections;
+import java.util.HashSet;
+import java.util.Iterator;
+import java.util.List;
+import java.util.ListIterator;
+import java.util.Set;
+import java.util.WeakHashMap;
+
+import com.orientechnologies.orient.core.id.ORID;
+import com.orientechnologies.orient.core.record.ORecord;
+import com.orientechnologies.orient.core.record.ORecordInternal;
+import com.orientechnologies.orient.core.record.impl.ODocument;
+
+/**
+ * Implementation of Set bound to a source ORecord object to keep track of changes. This avoid to call the makeDirty() by hand when
+ * the set is changed.
+ * 
+ * @author Luca Garulli (l.garulli--at--orientechnologies.com)
+ * 
+ */
+@SuppressWarnings("serial")
+public class OTrackedSet<T> extends HashSet<T> implements ORecordElement, OTrackedMultiValue<T, T>, Serializable {
+  protected final ORecord<?>                   sourceRecord;
+  private final boolean                        embeddedCollection;
+  protected Class<?>                           genericClass;
+  private STATUS                               status          = STATUS.NOT_LOADED;
+  private Set<OMultiValueChangeListener<T, T>> changeListeners = Collections
+                                                                   .newSetFromMap(new WeakHashMap<OMultiValueChangeListener<T, T>, Boolean>());
+
+  public OTrackedSet(final ORecord<?> iRecord, final Collection<? extends T> iOrigin, final Class<?> cls) {
+    this(iRecord);
+    genericClass = cls;
+    if (iOrigin != null && !iOrigin.isEmpty())
+      addAll(iOrigin);
+  }
+
+  public OTrackedSet(final ORecord<?> iSourceRecord) {
+    this.sourceRecord = iSourceRecord;
+    embeddedCollection = this.getClass().equals(OTrackedSet.class);
+  }
+
+  @Override
+  public ORecordElement getOwner() {
+    return sourceRecord;
+  }
+
+  @Override
+  public Iterator<T> iterator() {
+    return new Iterator<T>() {
+      private final Iterator<T> underlying = OTrackedSet.super.iterator();
+
+      @Override
+      public boolean hasNext() {
+        return underlying.hasNext();
+      }
+
+      @Override
+      public T next() {
+        return underlying.next();
+      }
+
+      @Override
+      public void remove() {
+        underlying.remove();
+        setDirty();
+      }
+    };
+  }
+
+  public boolean add(final T e) {
+    if (super.add(e)) {
+      addOwnerToEmbeddedDoc(e);
+
+      fireCollectionChangedEvent(new OMultiValueChangeEvent<T, T>(OMultiValueChangeEvent.OChangeType.ADD, e, e));
+      return true;
+    }
+
+    return false;
+  }
+
+  @SuppressWarnings("unchecked")
+  @Override
+  public boolean remove(final Object o) {
+    if (super.remove(o)) {
+      if (o instanceof ODocument)
+        ((ODocument) o).removeOwner(this);
+
+      fireCollectionChangedEvent(new OMultiValueChangeEvent<T, T>(OMultiValueChangeEvent.OChangeType.REMOVE, (T) o, null, (T) o));
+      return true;
+    }
+    return false;
+  }
+
+  @Override
+  public void clear() {
+    final Set<T> origValues;
+    if (changeListeners.isEmpty())
+      origValues = null;
+    else
+      origValues = new HashSet<T>(this);
+
+    if (origValues == null) {
+      for (final T item : this) {
+        if (item instanceof ODocument)
+          ((ODocument) item).removeOwner(this);
+      }
+    }
+
+    super.clear();
+
+    if (origValues != null) {
+      for (final T item : origValues) {
+        if (item instanceof ODocument)
+          ((ODocument) item).removeOwner(this);
+
+        fireCollectionChangedEvent(new OMultiValueChangeEvent<T, T>(OMultiValueChangeEvent.OChangeType.REMOVE, item, null, item));
+      }
+
+    } else
+      setDirty();
+  }
+
+  @SuppressWarnings("unchecked")
+  public OTrackedSet<T> setDirty() {
+    if (status != STATUS.UNMARSHALLING && sourceRecord != null
+        && !(sourceRecord.isDirty() && ((ORecordInternal<?>) sourceRecord).isContentChanged()))
+      sourceRecord.setDirty();
+    return this;
+  }
+
+  @Override
+  public void setDirtyNoChanged() {
+    if (status != STATUS.UNMARSHALLING && sourceRecord != null)
+      sourceRecord.setDirtyNoChanged();
+  }
+
+  public void onBeforeIdentityChanged(ORecord<?> iRecord) {
+  }
+
+  public void onAfterIdentityChanged(ORecord<?> iRecord) {
+  }
+
+  public STATUS getInternalStatus() {
+    return status;
+  }
+
+  public void setInternalStatus(final STATUS iStatus) {
+    status = iStatus;
+  }
+
+  public void addChangeListener(final OMultiValueChangeListener<T, T> changeListener) {
+    changeListeners.add(changeListener);
+  }
+
+  public void removeRecordChangeListener(final OMultiValueChangeListener<T, T> changeListener) {
+    changeListeners.remove(changeListener);
+  }
+
+  public Set<T> returnOriginalState(final List<OMultiValueChangeEvent<T, T>> multiValueChangeEvents) {
+    final Set<T> reverted = new HashSet<T>(this);
+
+    final ListIterator<OMultiValueChangeEvent<T, T>> listIterator = multiValueChangeEvents.listIterator(multiValueChangeEvents
+        .size());
+
+    while (listIterator.hasPrevious()) {
+      final OMultiValueChangeEvent<T, T> event = listIterator.previous();
+      switch (event.getChangeType()) {
+      case ADD:
+        reverted.remove(event.getKey());
+        break;
+      case REMOVE:
+        reverted.add(event.getOldValue());
+        break;
+      default:
+        throw new IllegalArgumentException("Invalid change type : " + event.getChangeType());
+      }
+    }
+
+    return reverted;
+  }
+
+  public Class<?> getGenericClass() {
+    return genericClass;
+  }
+
+  public void setGenericClass(Class<?> genericClass) {
+    this.genericClass = genericClass;
+  }
+
+  protected void fireCollectionChangedEvent(final OMultiValueChangeEvent<T, T> event) {
+    if (status == STATUS.UNMARSHALLING)
+      return;
+
+    setDirty();
+    for (final OMultiValueChangeListener<T, T> changeListener : changeListeners) {
+      if (changeListener != null)
+        changeListener.onAfterRecordChanged(event);
+    }
+  }
+
+  private void addOwnerToEmbeddedDoc(T e) {
+    if (embeddedCollection && e instanceof ODocument && !((ODocument) e).getIdentity().isValid())
+      ((ODocument) e).addOwner(this);
+  }
+
+  private Object writeReplace() {
+    return new HashSet<T>(this);
+  }
+}