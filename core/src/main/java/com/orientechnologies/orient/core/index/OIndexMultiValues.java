--- conflicted
+++ resolved
@@ -1,406 +1,401 @@
-/*
- * Copyright 2010-2012 Luca Garulli (l.garulli--at--orientechnologies.com)
- *
- * Licensed under the Apache License, Version 2.0 (the "License");
- * you may not use this file except in compliance with the License.
- * You may obtain a copy of the License at
- *
- *     http://www.apache.org/licenses/LICENSE-2.0
- *
- * Unless required by applicable law or agreed to in writing, software
- * distributed under the License is distributed on an "AS IS" BASIS,
- * WITHOUT WARRANTIES OR CONDITIONS OF ANY KIND, either express or implied.
- * See the License for the specific language governing permissions and
- * limitations under the License.
- */
-package com.orientechnologies.orient.core.index;
-
-import java.util.ArrayList;
-import java.util.Collection;
-import java.util.Collections;
-import java.util.HashSet;
-import java.util.Iterator;
-import java.util.List;
-import java.util.Set;
-
-import com.orientechnologies.common.collection.OMultiCollectionIterator;
-import com.orientechnologies.common.comparator.ODefaultComparator;
-import com.orientechnologies.common.concur.resource.OSharedResourceIterator;
-import com.orientechnologies.common.listener.OProgressListener;
-import com.orientechnologies.orient.core.config.OGlobalConfiguration;
-import com.orientechnologies.orient.core.db.record.OIdentifiable;
-import com.orientechnologies.orient.core.db.record.ridset.sbtree.OSBTreeIndexRIDContainer;
-import com.orientechnologies.orient.core.metadata.schema.OType;
-import com.orientechnologies.orient.core.record.ORecord;
-import com.orientechnologies.orient.core.record.impl.ODocument;
-import com.orientechnologies.orient.core.serialization.serializer.stream.OStreamSerializer;
-import com.orientechnologies.orient.core.serialization.serializer.stream.OStreamSerializerListRID;
-import com.orientechnologies.orient.core.serialization.serializer.stream.OStreamSerializerSBTreeIndexRIDContainer;
-import com.orientechnologies.orient.core.type.tree.OMVRBTreeRIDSet;
-
-/**
- * Abstract index implementation that supports multi-values for the same key.
- * 
- * @author Luca Garulli
- * 
- */
-public abstract class OIndexMultiValues extends OIndexAbstract<Set<OIdentifiable>> {
-  public OIndexMultiValues(final String type, String algorithm, OIndexEngine<Set<OIdentifiable>> indexEngine,
-      String valueContainerAlgorithm) {
-    super(type, algorithm, indexEngine, valueContainerAlgorithm);
-  }
-
-  public Set<OIdentifiable> get(final Object key) {
-    checkForRebuild();
-
-    acquireSharedLock();
-    try {
-
-      final Set<OIdentifiable> values = indexEngine.get(key);
-
-      if (values == null)
-        return Collections.emptySet();
-
-      return new HashSet<OIdentifiable>(values);
-
-    } finally {
-      releaseSharedLock();
-    }
-  }
-
-  public long count(final Object key) {
-    checkForRebuild();
-
-    acquireSharedLock();
-    try {
-
-      final Set<OIdentifiable> values = indexEngine.get(key);
-
-      if (values == null)
-        return 0;
-
-      return values.size();
-
-    } finally {
-      releaseSharedLock();
-    }
-  }
-
-  public OIndexMultiValues put(final Object key, final OIdentifiable iSingleValue) {
-    checkForRebuild();
-
-    modificationLock.requestModificationLock();
-    try {
-      acquireExclusiveLock();
-      try {
-        checkForKeyType(key);
-        Set<OIdentifiable> values = indexEngine.get(key);
-
-        if (values == null) {
-<<<<<<< HEAD
-          values = new OMVRBTreeRIDSet(OGlobalConfiguration.MVRBTREE_RID_BINARY_THRESHOLD.getValueAsInteger());
-          ((OMVRBTreeRIDSet) values).setAutoConvertToRecord(false);
-=======
-          if (ODefaultIndexFactory.SBTREEBONSAI_VALUE_CONTAINER.equals(valueContainerAlgorithm)) {
-            values = new OSBTreeIndexRIDContainer(getName());
-          } else {
-            values = new OMVRBTreeRIDSet(OGlobalConfiguration.MVRBTREE_RID_BINARY_THRESHOLD.getValueAsInteger());
-            ((OMVRBTreeRIDSet) values).setAutoConvertToRecord(false);
-          }
->>>>>>> 29716bd9
-        }
-
-        if (!iSingleValue.getIdentity().isValid())
-          ((ORecord<?>) iSingleValue).save();
-
-        values.add(iSingleValue.getIdentity());
-
-        indexEngine.put(key, values);
-        return this;
-
-      } finally {
-        releaseExclusiveLock();
-      }
-    } finally {
-      modificationLock.releaseModificationLock();
-    }
-  }
-
-  public int remove(final OIdentifiable iRecord) {
-    checkForRebuild();
-
-    acquireExclusiveLock();
-    try {
-      return indexEngine.removeValue(iRecord, MultiValuesTransformer.INSTANCE);
-    } finally {
-      releaseExclusiveLock();
-    }
-  }
-
-  @Override
-  public boolean remove(final Object key, final OIdentifiable value) {
-    checkForRebuild();
-
-    modificationLock.requestModificationLock();
-
-    try {
-      acquireExclusiveLock();
-      try {
-
-        Set<OIdentifiable> recs = indexEngine.get(key);
-
-        if (recs == null)
-          return false;
-
-        if (recs.remove(value)) {
-          if (recs.isEmpty())
-            indexEngine.remove(key);
-          else
-            indexEngine.put(key, recs);
-          return true;
-        }
-        return false;
-
-      } finally {
-        releaseExclusiveLock();
-      }
-    } finally {
-      modificationLock.releaseModificationLock();
-    }
-  }
-
-  public OIndexMultiValues create(final String name, final OIndexDefinition indexDefinition, final String clusterIndexName,
-      final Set<String> clustersToIndex, boolean rebuild, final OProgressListener progressListener) {
-    final OStreamSerializer serializer;
-    if (ODefaultIndexFactory.SBTREEBONSAI_VALUE_CONTAINER.equals(valueContainerAlgorithm))
-      serializer = OStreamSerializerSBTreeIndexRIDContainer.INSTANCE;
-    else
-      serializer = OStreamSerializerListRID.INSTANCE;
-
-    return (OIndexMultiValues) super.create(name, indexDefinition, clusterIndexName, clustersToIndex, rebuild, progressListener,
-        serializer);
-  }
-
-  public Collection<OIdentifiable> getValuesBetween(final Object rangeFrom, final boolean fromInclusive, final Object rangeTo,
-      final boolean toInclusive, final int maxValuesToFetch) {
-    checkForRebuild();
-    acquireSharedLock();
-    try {
-      return indexEngine.getValuesBetween(rangeFrom, fromInclusive, rangeTo, toInclusive, maxValuesToFetch,
-          MultiValuesTransformer.INSTANCE);
-    } finally {
-      releaseSharedLock();
-    }
-  }
-
-  public Collection<OIdentifiable> getValuesMajor(final Object fromKey, final boolean isInclusive, final int maxValuesToFetch) {
-    checkForRebuild();
-    acquireSharedLock();
-    try {
-      return indexEngine.getValuesMajor(fromKey, isInclusive, maxValuesToFetch, MultiValuesTransformer.INSTANCE);
-    } finally {
-      releaseSharedLock();
-    }
-  }
-
-  public Collection<OIdentifiable> getValuesMinor(final Object toKey, final boolean isInclusive, final int maxValuesToFetch) {
-    checkForRebuild();
-    acquireSharedLock();
-    try {
-      return indexEngine.getValuesMinor(toKey, isInclusive, maxValuesToFetch, MultiValuesTransformer.INSTANCE);
-    } finally {
-      releaseSharedLock();
-    }
-  }
-
-  public Collection<OIdentifiable> getValues(final Collection<?> iKeys, final int maxValuesToFetch) {
-    checkForRebuild();
-
-    final List<Object> sortedKeys = new ArrayList<Object>(iKeys);
-    Collections.sort(sortedKeys, ODefaultComparator.INSTANCE);
-
-    acquireSharedLock();
-    try {
-      final Set<OIdentifiable> result = new HashSet<OIdentifiable>();
-
-      for (final Object key : sortedKeys) {
-        final Set<OIdentifiable> values = indexEngine.get(key);
-
-        if (values == null)
-          continue;
-
-        if (!values.isEmpty()) {
-          for (final OIdentifiable value : values) {
-            if (maxValuesToFetch > -1 && maxValuesToFetch == result.size())
-              return result;
-
-            result.add(value);
-          }
-        }
-      }
-
-      return result;
-    } finally {
-      releaseSharedLock();
-    }
-  }
-
-  public Collection<ODocument> getEntriesMajor(final Object fromKey, final boolean isInclusive, final int maxEntriesToFetch) {
-    checkForRebuild();
-
-    acquireSharedLock();
-    try {
-      return indexEngine.getEntriesMajor(fromKey, isInclusive, maxEntriesToFetch, MultiValuesTransformer.INSTANCE);
-    } finally {
-      releaseSharedLock();
-    }
-  }
-
-  public Collection<ODocument> getEntriesMinor(Object toKey, boolean isInclusive, int maxEntriesToFetch) {
-    checkForRebuild();
-
-    acquireSharedLock();
-    try {
-      return indexEngine.getEntriesMinor(toKey, isInclusive, maxEntriesToFetch, MultiValuesTransformer.INSTANCE);
-    } finally {
-      releaseSharedLock();
-    }
-  }
-
-  public Collection<ODocument> getEntriesBetween(Object rangeFrom, Object rangeTo, boolean inclusive, int maxEntriesToFetch) {
-    checkForRebuild();
-
-    final OType[] types = getDefinition().getTypes();
-    if (types.length == 1) {
-      rangeFrom = OType.convert(rangeFrom, types[0].getDefaultJavaType());
-      rangeTo = OType.convert(rangeTo, types[0].getDefaultJavaType());
-    }
-
-    acquireSharedLock();
-    try {
-      return indexEngine.getEntriesBetween(rangeFrom, rangeTo, inclusive, maxEntriesToFetch, MultiValuesTransformer.INSTANCE);
-    } finally {
-      releaseSharedLock();
-    }
-
-  }
-
-  public long count(Object rangeFrom, final boolean fromInclusive, Object rangeTo, final boolean toInclusive,
-      final int maxValuesToFetch) {
-    checkForRebuild();
-
-    final OType[] types = getDefinition().getTypes();
-    if (types.length == 1) {
-      rangeFrom = OType.convert(rangeFrom, types[0].getDefaultJavaType());
-      rangeTo = OType.convert(rangeTo, types[0].getDefaultJavaType());
-    }
-
-    if (rangeFrom != null && rangeTo != null && rangeFrom.getClass() != rangeTo.getClass())
-      throw new IllegalArgumentException("Range from-to parameters are of different types");
-
-    acquireSharedLock();
-    try {
-      return indexEngine.count(rangeFrom, fromInclusive, rangeTo, toInclusive, maxValuesToFetch, MultiValuesTransformer.INSTANCE);
-    } finally {
-      releaseSharedLock();
-    }
-  }
-
-  public Collection<ODocument> getEntries(Collection<?> iKeys, int maxEntriesToFetch) {
-    checkForRebuild();
-
-    final List<Object> sortedKeys = new ArrayList<Object>(iKeys);
-    Collections.sort(sortedKeys, ODefaultComparator.INSTANCE);
-
-    acquireSharedLock();
-    try {
-      final Set<ODocument> result = new ODocumentFieldsHashSet();
-
-      for (final Object key : sortedKeys) {
-        final Set<OIdentifiable> values = indexEngine.get(key);
-
-        if (values == null)
-          continue;
-
-        if (!values.isEmpty()) {
-          for (final OIdentifiable value : values) {
-            if (maxEntriesToFetch > -1 && maxEntriesToFetch == result.size())
-              return result;
-
-            final ODocument document = new ODocument();
-            document.field("key", key);
-            document.field("rid", value.getIdentity());
-            document.unsetDirty();
-
-            result.add(document);
-          }
-        }
-      }
-
-      return result;
-    } finally {
-      releaseSharedLock();
-    }
-  }
-
-  public long getSize() {
-    checkForRebuild();
-    acquireSharedLock();
-    try {
-      return indexEngine.size(MultiValuesTransformer.INSTANCE);
-    } finally {
-      releaseSharedLock();
-    }
-
-  }
-
-  public long getKeySize() {
-    checkForRebuild();
-    acquireSharedLock();
-    try {
-      return indexEngine.size(null);
-    } finally {
-      releaseSharedLock();
-    }
-  }
-
-  public Iterator<OIdentifiable> valuesIterator() {
-    checkForRebuild();
-    acquireSharedLock();
-    try {
-
-      return new OSharedResourceIterator<OIdentifiable>(this, new OMultiCollectionIterator<OIdentifiable>(
-          indexEngine.valuesIterator()));
-
-    } finally {
-      releaseSharedLock();
-    }
-  }
-
-  @SuppressWarnings({ "rawtypes", "unchecked" })
-  public Iterator<OIdentifiable> valuesInverseIterator() {
-    checkForRebuild();
-    acquireSharedLock();
-    try {
-
-      return new OSharedResourceIterator(this, new OMultiCollectionIterator<OIdentifiable>(indexEngine.inverseValuesIterator()));
-
-    } finally {
-      releaseSharedLock();
-    }
-  }
-
-  private static final class MultiValuesTransformer implements OIndexEngine.ValuesTransformer<Set<OIdentifiable>> {
-    private static final MultiValuesTransformer INSTANCE = new MultiValuesTransformer();
-
-    @Override
-    public Collection<OIdentifiable> transformFromValue(Set<OIdentifiable> value) {
-      return value;
-    }
-
-    @Override
-    public Set<OIdentifiable> transformToValue(Collection<OIdentifiable> collection) {
-      return (Set<OIdentifiable>) collection;
-    }
-  }
-}
+/*
+ * Copyright 2010-2012 Luca Garulli (l.garulli--at--orientechnologies.com)
+ *
+ * Licensed under the Apache License, Version 2.0 (the "License");
+ * you may not use this file except in compliance with the License.
+ * You may obtain a copy of the License at
+ *
+ *     http://www.apache.org/licenses/LICENSE-2.0
+ *
+ * Unless required by applicable law or agreed to in writing, software
+ * distributed under the License is distributed on an "AS IS" BASIS,
+ * WITHOUT WARRANTIES OR CONDITIONS OF ANY KIND, either express or implied.
+ * See the License for the specific language governing permissions and
+ * limitations under the License.
+ */
+package com.orientechnologies.orient.core.index;
+
+import java.util.ArrayList;
+import java.util.Collection;
+import java.util.Collections;
+import java.util.HashSet;
+import java.util.Iterator;
+import java.util.List;
+import java.util.Set;
+
+import com.orientechnologies.common.collection.OMultiCollectionIterator;
+import com.orientechnologies.common.comparator.ODefaultComparator;
+import com.orientechnologies.common.concur.resource.OSharedResourceIterator;
+import com.orientechnologies.common.listener.OProgressListener;
+import com.orientechnologies.orient.core.config.OGlobalConfiguration;
+import com.orientechnologies.orient.core.db.record.OIdentifiable;
+import com.orientechnologies.orient.core.db.record.ridset.sbtree.OSBTreeIndexRIDContainer;
+import com.orientechnologies.orient.core.metadata.schema.OType;
+import com.orientechnologies.orient.core.record.ORecord;
+import com.orientechnologies.orient.core.record.impl.ODocument;
+import com.orientechnologies.orient.core.serialization.serializer.stream.OStreamSerializer;
+import com.orientechnologies.orient.core.serialization.serializer.stream.OStreamSerializerListRID;
+import com.orientechnologies.orient.core.serialization.serializer.stream.OStreamSerializerSBTreeIndexRIDContainer;
+import com.orientechnologies.orient.core.type.tree.OMVRBTreeRIDSet;
+
+/**
+ * Abstract index implementation that supports multi-values for the same key.
+ * 
+ * @author Luca Garulli
+ * 
+ */
+public abstract class OIndexMultiValues extends OIndexAbstract<Set<OIdentifiable>> {
+  public OIndexMultiValues(final String type, String algorithm, OIndexEngine<Set<OIdentifiable>> indexEngine,
+      String valueContainerAlgorithm) {
+    super(type, algorithm, indexEngine, valueContainerAlgorithm);
+  }
+
+  public Set<OIdentifiable> get(final Object key) {
+    checkForRebuild();
+
+    acquireSharedLock();
+    try {
+
+      final Set<OIdentifiable> values = indexEngine.get(key);
+
+      if (values == null)
+        return Collections.emptySet();
+
+      return new HashSet<OIdentifiable>(values);
+
+    } finally {
+      releaseSharedLock();
+    }
+  }
+
+  public long count(final Object key) {
+    checkForRebuild();
+
+    acquireSharedLock();
+    try {
+
+      final Set<OIdentifiable> values = indexEngine.get(key);
+
+      if (values == null)
+        return 0;
+
+      return values.size();
+
+    } finally {
+      releaseSharedLock();
+    }
+  }
+
+  public OIndexMultiValues put(final Object key, final OIdentifiable iSingleValue) {
+    checkForRebuild();
+
+    modificationLock.requestModificationLock();
+    try {
+      acquireExclusiveLock();
+      try {
+        checkForKeyType(key);
+        Set<OIdentifiable> values = indexEngine.get(key);
+
+        if (values == null) {
+          if (ODefaultIndexFactory.SBTREEBONSAI_VALUE_CONTAINER.equals(valueContainerAlgorithm)) {
+            values = new OSBTreeIndexRIDContainer(getName());
+          } else {
+            values = new OMVRBTreeRIDSet(OGlobalConfiguration.MVRBTREE_RID_BINARY_THRESHOLD.getValueAsInteger());
+            ((OMVRBTreeRIDSet) values).setAutoConvertToRecord(false);
+          }
+        }
+
+        if (!iSingleValue.getIdentity().isValid())
+          ((ORecord<?>) iSingleValue).save();
+
+        values.add(iSingleValue.getIdentity());
+
+        indexEngine.put(key, values);
+        return this;
+
+      } finally {
+        releaseExclusiveLock();
+      }
+    } finally {
+      modificationLock.releaseModificationLock();
+    }
+  }
+
+  public int remove(final OIdentifiable iRecord) {
+    checkForRebuild();
+
+    acquireExclusiveLock();
+    try {
+      return indexEngine.removeValue(iRecord, MultiValuesTransformer.INSTANCE);
+    } finally {
+      releaseExclusiveLock();
+    }
+  }
+
+  @Override
+  public boolean remove(final Object key, final OIdentifiable value) {
+    checkForRebuild();
+
+    modificationLock.requestModificationLock();
+
+    try {
+      acquireExclusiveLock();
+      try {
+
+        Set<OIdentifiable> recs = indexEngine.get(key);
+
+        if (recs == null)
+          return false;
+
+        if (recs.remove(value)) {
+          if (recs.isEmpty())
+            indexEngine.remove(key);
+          else
+            indexEngine.put(key, recs);
+          return true;
+        }
+        return false;
+
+      } finally {
+        releaseExclusiveLock();
+      }
+    } finally {
+      modificationLock.releaseModificationLock();
+    }
+  }
+
+  public OIndexMultiValues create(final String name, final OIndexDefinition indexDefinition, final String clusterIndexName,
+      final Set<String> clustersToIndex, boolean rebuild, final OProgressListener progressListener) {
+    final OStreamSerializer serializer;
+    if (ODefaultIndexFactory.SBTREEBONSAI_VALUE_CONTAINER.equals(valueContainerAlgorithm))
+      serializer = OStreamSerializerSBTreeIndexRIDContainer.INSTANCE;
+    else
+      serializer = OStreamSerializerListRID.INSTANCE;
+
+    return (OIndexMultiValues) super.create(name, indexDefinition, clusterIndexName, clustersToIndex, rebuild, progressListener,
+        serializer);
+  }
+
+  public Collection<OIdentifiable> getValuesBetween(final Object rangeFrom, final boolean fromInclusive, final Object rangeTo,
+      final boolean toInclusive, final int maxValuesToFetch) {
+    checkForRebuild();
+    acquireSharedLock();
+    try {
+      return indexEngine.getValuesBetween(rangeFrom, fromInclusive, rangeTo, toInclusive, maxValuesToFetch,
+          MultiValuesTransformer.INSTANCE);
+    } finally {
+      releaseSharedLock();
+    }
+  }
+
+  public Collection<OIdentifiable> getValuesMajor(final Object fromKey, final boolean isInclusive, final int maxValuesToFetch) {
+    checkForRebuild();
+    acquireSharedLock();
+    try {
+      return indexEngine.getValuesMajor(fromKey, isInclusive, maxValuesToFetch, MultiValuesTransformer.INSTANCE);
+    } finally {
+      releaseSharedLock();
+    }
+  }
+
+  public Collection<OIdentifiable> getValuesMinor(final Object toKey, final boolean isInclusive, final int maxValuesToFetch) {
+    checkForRebuild();
+    acquireSharedLock();
+    try {
+      return indexEngine.getValuesMinor(toKey, isInclusive, maxValuesToFetch, MultiValuesTransformer.INSTANCE);
+    } finally {
+      releaseSharedLock();
+    }
+  }
+
+  public Collection<OIdentifiable> getValues(final Collection<?> iKeys, final int maxValuesToFetch) {
+    checkForRebuild();
+
+    final List<Object> sortedKeys = new ArrayList<Object>(iKeys);
+    Collections.sort(sortedKeys, ODefaultComparator.INSTANCE);
+
+    acquireSharedLock();
+    try {
+      final Set<OIdentifiable> result = new HashSet<OIdentifiable>();
+
+      for (final Object key : sortedKeys) {
+        final Set<OIdentifiable> values = indexEngine.get(key);
+
+        if (values == null)
+          continue;
+
+        if (!values.isEmpty()) {
+          for (final OIdentifiable value : values) {
+            if (maxValuesToFetch > -1 && maxValuesToFetch == result.size())
+              return result;
+
+            result.add(value);
+          }
+        }
+      }
+
+      return result;
+    } finally {
+      releaseSharedLock();
+    }
+  }
+
+  public Collection<ODocument> getEntriesMajor(final Object fromKey, final boolean isInclusive, final int maxEntriesToFetch) {
+    checkForRebuild();
+
+    acquireSharedLock();
+    try {
+      return indexEngine.getEntriesMajor(fromKey, isInclusive, maxEntriesToFetch, MultiValuesTransformer.INSTANCE);
+    } finally {
+      releaseSharedLock();
+    }
+  }
+
+  public Collection<ODocument> getEntriesMinor(Object toKey, boolean isInclusive, int maxEntriesToFetch) {
+    checkForRebuild();
+
+    acquireSharedLock();
+    try {
+      return indexEngine.getEntriesMinor(toKey, isInclusive, maxEntriesToFetch, MultiValuesTransformer.INSTANCE);
+    } finally {
+      releaseSharedLock();
+    }
+  }
+
+  public Collection<ODocument> getEntriesBetween(Object rangeFrom, Object rangeTo, boolean inclusive, int maxEntriesToFetch) {
+    checkForRebuild();
+
+    final OType[] types = getDefinition().getTypes();
+    if (types.length == 1) {
+      rangeFrom = OType.convert(rangeFrom, types[0].getDefaultJavaType());
+      rangeTo = OType.convert(rangeTo, types[0].getDefaultJavaType());
+    }
+
+    acquireSharedLock();
+    try {
+      return indexEngine.getEntriesBetween(rangeFrom, rangeTo, inclusive, maxEntriesToFetch, MultiValuesTransformer.INSTANCE);
+    } finally {
+      releaseSharedLock();
+    }
+
+  }
+
+  public long count(Object rangeFrom, final boolean fromInclusive, Object rangeTo, final boolean toInclusive,
+      final int maxValuesToFetch) {
+    checkForRebuild();
+
+    final OType[] types = getDefinition().getTypes();
+    if (types.length == 1) {
+      rangeFrom = OType.convert(rangeFrom, types[0].getDefaultJavaType());
+      rangeTo = OType.convert(rangeTo, types[0].getDefaultJavaType());
+    }
+
+    if (rangeFrom != null && rangeTo != null && rangeFrom.getClass() != rangeTo.getClass())
+      throw new IllegalArgumentException("Range from-to parameters are of different types");
+
+    acquireSharedLock();
+    try {
+      return indexEngine.count(rangeFrom, fromInclusive, rangeTo, toInclusive, maxValuesToFetch, MultiValuesTransformer.INSTANCE);
+    } finally {
+      releaseSharedLock();
+    }
+  }
+
+  public Collection<ODocument> getEntries(Collection<?> iKeys, int maxEntriesToFetch) {
+    checkForRebuild();
+
+    final List<Object> sortedKeys = new ArrayList<Object>(iKeys);
+    Collections.sort(sortedKeys, ODefaultComparator.INSTANCE);
+
+    acquireSharedLock();
+    try {
+      final Set<ODocument> result = new ODocumentFieldsHashSet();
+
+      for (final Object key : sortedKeys) {
+        final Set<OIdentifiable> values = indexEngine.get(key);
+
+        if (values == null)
+          continue;
+
+        if (!values.isEmpty()) {
+          for (final OIdentifiable value : values) {
+            if (maxEntriesToFetch > -1 && maxEntriesToFetch == result.size())
+              return result;
+
+            final ODocument document = new ODocument();
+            document.field("key", key);
+            document.field("rid", value.getIdentity());
+            document.unsetDirty();
+
+            result.add(document);
+          }
+        }
+      }
+
+      return result;
+    } finally {
+      releaseSharedLock();
+    }
+  }
+
+  public long getSize() {
+    checkForRebuild();
+    acquireSharedLock();
+    try {
+      return indexEngine.size(MultiValuesTransformer.INSTANCE);
+    } finally {
+      releaseSharedLock();
+    }
+
+  }
+
+  public long getKeySize() {
+    checkForRebuild();
+    acquireSharedLock();
+    try {
+      return indexEngine.size(null);
+    } finally {
+      releaseSharedLock();
+    }
+  }
+
+  public Iterator<OIdentifiable> valuesIterator() {
+    checkForRebuild();
+    acquireSharedLock();
+    try {
+
+      return new OSharedResourceIterator<OIdentifiable>(this, new OMultiCollectionIterator<OIdentifiable>(
+          indexEngine.valuesIterator()));
+
+    } finally {
+      releaseSharedLock();
+    }
+  }
+
+  @SuppressWarnings({ "rawtypes", "unchecked" })
+  public Iterator<OIdentifiable> valuesInverseIterator() {
+    checkForRebuild();
+    acquireSharedLock();
+    try {
+
+      return new OSharedResourceIterator(this, new OMultiCollectionIterator<OIdentifiable>(indexEngine.inverseValuesIterator()));
+
+    } finally {
+      releaseSharedLock();
+    }
+  }
+
+  private static final class MultiValuesTransformer implements OIndexEngine.ValuesTransformer<Set<OIdentifiable>> {
+    private static final MultiValuesTransformer INSTANCE = new MultiValuesTransformer();
+
+    @Override
+    public Collection<OIdentifiable> transformFromValue(Set<OIdentifiable> value) {
+      return value;
+    }
+
+    @Override
+    public Set<OIdentifiable> transformToValue(Collection<OIdentifiable> collection) {
+      return (Set<OIdentifiable>) collection;
+    }
+  }
+}