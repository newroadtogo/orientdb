/*
 *
 *  *  Copyright 2014 Orient Technologies LTD (info(at)orientechnologies.com)
 *  *
 *  *  Licensed under the Apache License, Version 2.0 (the "License");
 *  *  you may not use this file except in compliance with the License.
 *  *  You may obtain a copy of the License at
 *  *
 *  *       http://www.apache.org/licenses/LICENSE-2.0
 *  *
 *  *  Unless required by applicable law or agreed to in writing, software
 *  *  distributed under the License is distributed on an "AS IS" BASIS,
 *  *  WITHOUT WARRANTIES OR CONDITIONS OF ANY KIND, either express or implied.
 *  *  See the License for the specific language governing permissions and
 *  *  limitations under the License.
 *  *
 *  * For more information: http://www.orientechnologies.com
 *
 */
package com.orientechnologies.orient.core.metadata.schema;

import com.orientechnologies.common.exception.OException;
import com.orientechnologies.common.listener.OProgressListener;
import com.orientechnologies.common.util.OArrays;
import com.orientechnologies.common.util.OCommonConst;
import com.orientechnologies.orient.core.annotation.OBeforeSerialization;
import com.orientechnologies.orient.core.command.OCommandResultListener;
import com.orientechnologies.orient.core.db.ODatabaseDocumentInternal;
import com.orientechnologies.orient.core.db.ODatabaseInternal;
import com.orientechnologies.orient.core.db.ODatabaseRecordThreadLocal;
import com.orientechnologies.orient.core.db.OScenarioThreadLocal;
import com.orientechnologies.orient.core.db.document.ODatabaseDocument;
import com.orientechnologies.orient.core.db.record.OIdentifiable;
import com.orientechnologies.orient.core.db.record.ORecordElement;
import com.orientechnologies.orient.core.exception.ODatabaseException;
import com.orientechnologies.orient.core.exception.OSchemaException;
import com.orientechnologies.orient.core.exception.OSecurityAccessException;
import com.orientechnologies.orient.core.exception.OSecurityException;
import com.orientechnologies.orient.core.id.ORecordId;
import com.orientechnologies.orient.core.index.OIndex;
import com.orientechnologies.orient.core.index.OIndexDefinition;
import com.orientechnologies.orient.core.index.OIndexDefinitionFactory;
import com.orientechnologies.orient.core.index.OIndexException;
import com.orientechnologies.orient.core.index.OIndexManager;
import com.orientechnologies.orient.core.index.OIndexManagerProxy;
import com.orientechnologies.orient.core.metadata.schema.clusterselection.OClusterSelectionStrategy;
import com.orientechnologies.orient.core.metadata.security.ORole;
import com.orientechnologies.orient.core.metadata.security.ORule;
import com.orientechnologies.orient.core.metadata.security.OSecurityShared;
import com.orientechnologies.orient.core.metadata.security.OSecurityUser;
import com.orientechnologies.orient.core.record.ORecord;
import com.orientechnologies.orient.core.record.ORecordInternal;
import com.orientechnologies.orient.core.record.impl.ODocument;
import com.orientechnologies.orient.core.serialization.serializer.record.ORecordSerializerFactory;
import com.orientechnologies.orient.core.serialization.serializer.record.string.ORecordSerializerSchemaAware2CSV;
import com.orientechnologies.orient.core.sql.OCommandSQL;
import com.orientechnologies.orient.core.sql.query.OSQLAsynchQuery;
import com.orientechnologies.orient.core.storage.OAutoshardedStorage;
import com.orientechnologies.orient.core.storage.OCluster;
import com.orientechnologies.orient.core.storage.OPhysicalPosition;
import com.orientechnologies.orient.core.storage.ORawBuffer;
import com.orientechnologies.orient.core.storage.OStorage;
import com.orientechnologies.orient.core.storage.OStorageProxy;
import com.orientechnologies.orient.core.storage.impl.local.OAbstractPaginatedStorage;
import com.orientechnologies.orient.core.type.ODocumentWrapper;
import com.orientechnologies.orient.core.type.ODocumentWrapperNoClass;

import java.io.IOException;
import java.io.UnsupportedEncodingException;
import java.util.ArrayList;
import java.util.Arrays;
import java.util.Collection;
import java.util.Collections;
import java.util.HashMap;
import java.util.HashSet;
import java.util.Iterator;
import java.util.LinkedHashSet;
import java.util.List;
import java.util.Map;
import java.util.Set;

/**
 * Schema Class implementation.
 *
 * @author Luca Garulli (l.garulli--at--orientechnologies.com)
 */
@SuppressWarnings("unchecked")
public class OClassImpl extends ODocumentWrapperNoClass implements OClass {
  private static final long serialVersionUID        = 1L;
  private static final int  NOT_EXISTENT_CLUSTER_ID = -1;
  final OSchemaShared owner;
  private final Map<String, OProperty> properties       = new HashMap<String, OProperty>();
  private       int                    defaultClusterId = NOT_EXISTENT_CLUSTER_ID;
  private String name;
  private String description;
  private int[]  clusterIds;
  private List<OClassImpl> superClasses = new ArrayList<OClassImpl>();
  private int[]        polymorphicClusterIds;
  private List<OClass> subclasses;
  private float overSize = 0f;
  private String shortName;
  private boolean strictMode    = false;                           // @SINCE v1.0rc8
  private boolean abstractClass = false;                           // @SINCE v1.2.0
  private          Map<String, String>       customFields;
  private volatile OClusterSelectionStrategy clusterSelection;                                          // @SINCE 1.7
  private volatile int                       hashCode;

  private static Set<String> reserved = new HashSet<String>();

  static {
    // reserved.add("select");
    reserved.add("traverse");
    reserved.add("insert");
    reserved.add("update");
    reserved.add("delete");
    reserved.add("from");
    reserved.add("where");
    reserved.add("skip");
    reserved.add("limit");
    reserved.add("timeout");
  }

  /**
   * Constructor used in unmarshalling.
   */
  protected OClassImpl(final OSchemaShared iOwner) {
    this(iOwner, new ODocument().setTrackingChanges(false));
  }

  protected OClassImpl(final OSchemaShared iOwner, final String iName, final int[] iClusterIds) {
    this(iOwner);
    name = iName;
    setClusterIds(iClusterIds);
    defaultClusterId = iClusterIds[0];
    if (defaultClusterId == NOT_EXISTENT_CLUSTER_ID)
      abstractClass = true;

    if (abstractClass)
      setPolymorphicClusterIds(OCommonConst.EMPTY_INT_ARRAY);
    else
      setPolymorphicClusterIds(iClusterIds);

    clusterSelection = owner.getClusterSelectionFactory().newInstanceOfDefaultClass();
  }

  /**
   * Constructor used in unmarshalling.
   */
  protected OClassImpl(final OSchemaShared iOwner, final ODocument iDocument) {
    document = iDocument;
    owner = iOwner;
  }

  public static int[] readableClusters(final ODatabaseDocument iDatabase, final int[] iClusterIds) {
    List<Integer> listOfReadableIds = new ArrayList<Integer>();

    boolean all = true;
    for (int clusterId : iClusterIds) {
      try {
        String clusterName = iDatabase.getClusterNameById(clusterId);
        iDatabase.checkSecurity(ORule.ResourceGeneric.CLUSTER, ORole.PERMISSION_READ, clusterName);
        listOfReadableIds.add(clusterId);
      } catch (OSecurityAccessException securityException) {
        all = false;
        // if the cluster is inaccessible it's simply not processed in the list.add
      }
    }

    if (all)
      // JUST RETURN INPUT ARRAY (FASTER)
      return iClusterIds;

    int[] readableClusterIds = new int[listOfReadableIds.size()];
    int index = 0;
    for (int clusterId : listOfReadableIds) {
      readableClusterIds[index++] = clusterId;
    }

    return readableClusterIds;
  }

  @Override
  public OClusterSelectionStrategy getClusterSelection() {
    acquireSchemaReadLock();
    try {
      return clusterSelection;
    } finally {
      releaseSchemaReadLock();
    }
  }

  @Override
  public OClass setClusterSelection(final OClusterSelectionStrategy clusterSelection) {
    return setClusterSelection(clusterSelection.getName());
  }

  @Override
  public OClass setClusterSelection(final String value) {
    getDatabase().checkSecurity(ORule.ResourceGeneric.SCHEMA, ORole.PERMISSION_UPDATE);

    acquireSchemaWriteLock();
    try {
      final ODatabaseDocumentInternal database = getDatabase();
      final OStorage storage = database.getStorage();

      if (storage instanceof OStorageProxy) {
        final String cmd = String.format("alter class %s clusterselection %s", name, value);
        database.command(new OCommandSQL(cmd)).execute();
      } else if (isDistributedCommand()) {
        final String cmd = String.format("alter class %s clusterselection %s", name, value);
        OCommandSQL commandSQL = new OCommandSQL(cmd);
        commandSQL.addExcludedNode(((OAutoshardedStorage) storage).getNodeId());
        database.command(commandSQL).execute();

        setClusterSelectionInternal(value);
      } else
        setClusterSelectionInternal(value);

      return this;
    } finally {
      releaseSchemaWriteLock();
    }
  }

  @Override
  public <RET extends ODocumentWrapper> RET reload() {
    return (RET) owner.reload();
  }

  public String getCustom(final String iName) {
    acquireSchemaReadLock();
    try {
      if (customFields == null)
        return null;

      return customFields.get(iName);
    } finally {
      releaseSchemaReadLock();
    }
  }

  public OClassImpl setCustom(final String name, final String value) {
    getDatabase().checkSecurity(ORule.ResourceGeneric.SCHEMA, ORole.PERMISSION_UPDATE);

    acquireSchemaWriteLock();
    try {
      final ODatabaseDocumentInternal database = getDatabase();
      final OStorage storage = database.getStorage();

      if (storage instanceof OStorageProxy) {
        final String cmd = String.format("alter class %s custom %s=%s", getName(), name, value);
        database.command(new OCommandSQL(cmd)).execute();
      } else if (isDistributedCommand()) {
        final String cmd = String.format("alter class %s custom %s=%s", getName(), name, value);
        final OCommandSQL commandSQL = new OCommandSQL(cmd);
        commandSQL.addExcludedNode(((OAutoshardedStorage) storage).getNodeId());

        database.command(commandSQL).execute();

        setCustomInternal(name, value);
      } else
        setCustomInternal(name, value);

      return this;
    } finally {
      releaseSchemaWriteLock();
    }
  }

  public Map<String, String> getCustomInternal() {
    acquireSchemaReadLock();
    try {
      if (customFields != null)
        return Collections.unmodifiableMap(customFields);
      return null;
    } finally {
      releaseSchemaReadLock();
    }
  }

  public void removeCustom(final String name) {
    setCustom(name, null);
  }

  public void clearCustom() {
    getDatabase().checkSecurity(ORule.ResourceGeneric.SCHEMA, ORole.PERMISSION_UPDATE);

    acquireSchemaWriteLock();
    try {
      final ODatabaseDocumentInternal database = getDatabase();
      final OStorage storage = database.getStorage();

      if (storage instanceof OStorageProxy) {
        final String cmd = String.format("alter class %s custom clear", getName());
        database.command(new OCommandSQL(cmd)).execute();
      } else if (isDistributedCommand()) {
        final String cmd = String.format("alter class %s custom clear", getName());
        final OCommandSQL commandSQL = new OCommandSQL(cmd);
        commandSQL.addExcludedNode(((OAutoshardedStorage) storage).getNodeId());
        database.command(commandSQL).execute();

        clearCustomInternal();
      } else
        clearCustomInternal();

    } finally {
      releaseSchemaWriteLock();
    }
  }

  public Set<String> getCustomKeys() {
    acquireSchemaReadLock();
    try {
      if (customFields != null)
        return Collections.unmodifiableSet(customFields.keySet());
      return new HashSet<String>();
    } finally {
      releaseSchemaReadLock();
    }
  }

  @Override
  public boolean hasClusterId(final int clusterId) {
    return Arrays.binarySearch(clusterIds, clusterId) >= 0;
  }

  @Override
  public boolean hasPolymorphicClusterId(final int clusterId) {
    return Arrays.binarySearch(polymorphicClusterIds, clusterId) >= 0;
  }

  @Override
  public OClass getSuperClass() {
    acquireSchemaReadLock();
    try {
      return superClasses.isEmpty() ? null : superClasses.get(0);
    } finally {
      releaseSchemaReadLock();
    }
  }

  @Override
  public OClass setSuperClass(OClass iSuperClass) {
    setSuperClasses(iSuperClass != null ? Arrays.asList(iSuperClass) : Collections.EMPTY_LIST);
    return this;
  }

  public String getName() {
    acquireSchemaReadLock();
    try {
      return name;
    } finally {
      releaseSchemaReadLock();
    }
  }

  @Override
  public List<OClass> getSuperClasses() {
    acquireSchemaReadLock();
    try {
      return Collections.unmodifiableList((List<? extends OClass>) superClasses);
    } finally {
      releaseSchemaReadLock();
    }
  }

  @Override
  public boolean hasSuperClasses() {
    acquireSchemaReadLock();
    try {
      return !superClasses.isEmpty();
    } finally {
      releaseSchemaReadLock();
    }
  }

  @Override
  public List<String> getSuperClassesNames() {
    acquireSchemaReadLock();
    try {
      List<String> superClassesNames = new ArrayList<String>(superClasses.size());
      for (OClassImpl superClass : superClasses) {
        superClassesNames.add(superClass.getName());
      }
      return superClassesNames;
    } finally {
      releaseSchemaReadLock();
    }
  }

  public OClass setSuperClassesByNames(List<String> classNames) {
    if (classNames == null)
      classNames = Collections.EMPTY_LIST;

    final List<OClass> classes = new ArrayList<OClass>(classNames.size());
    final OSchema schema = getDatabase().getMetadata().getSchema();
    for (String className : classNames) {
      classes.add(schema.getClass(className));
    }
    return setSuperClasses(classes);
  }

  @Override
  public OClass setSuperClasses(final List<? extends OClass> classes) {
    getDatabase().checkSecurity(ORule.ResourceGeneric.SCHEMA, ORole.PERMISSION_UPDATE);
    acquireSchemaWriteLock();
    try {
      final ODatabaseDocumentInternal database = getDatabase();
      final OStorage storage = database.getStorage();

      final StringBuilder sb = new StringBuilder();
      if (classes != null && classes.size() > 0) {
        for (OClass superClass : classes) {
          sb.append(superClass.getName()).append(',');
        }
        sb.deleteCharAt(sb.length() - 1);
      } else
        sb.append("null");

      final String cmd = String.format("alter class %s superclasses %s", name, sb);
      if (storage instanceof OStorageProxy) {
        database.command(new OCommandSQL(cmd)).execute();
      } else if (isDistributedCommand()) {
        final OCommandSQL commandSQL = new OCommandSQL(cmd);
        commandSQL.addExcludedNode(((OAutoshardedStorage) storage).getNodeId());

        database.command(commandSQL).execute();

        setSuperClassesInternal(classes);
      } else
        setSuperClassesInternal(classes);

    } finally {
      releaseSchemaWriteLock();
    }
    return this;
  }

  void setSuperClassesInternal(final List<? extends OClass> classes) {
    acquireSchemaWriteLock();
    try {
      List<OClassImpl> newSuperClasses = new ArrayList<OClassImpl>();
      OClassImpl cls;
      for (OClass superClass : classes) {
        if (superClass instanceof OClassAbstractDelegate)
          cls = (OClassImpl) ((OClassAbstractDelegate) superClass).delegate;
        else
          cls = (OClassImpl) superClass;

        if (newSuperClasses.contains(cls)) {
          throw new OSchemaException("Duplicated superclass '" + cls.getName() + "'");
        }

        newSuperClasses.add(cls);
      }

      checkParametersConflict(newSuperClasses);
      List<OClassImpl> toAddList = new ArrayList<OClassImpl>(newSuperClasses);
      toAddList.removeAll(superClasses);
      List<OClassImpl> toRemoveList = new ArrayList<OClassImpl>(superClasses);
      toRemoveList.removeAll(newSuperClasses);

      for (OClassImpl toRemove : toRemoveList) {
        toRemove.removeBaseClassInternal(this);
      }
      for (OClassImpl addTo : toAddList) {
        addTo.addBaseClass(this);
      }
      superClasses.clear();
      superClasses.addAll(newSuperClasses);
    } finally {
      releaseSchemaWriteLock();
    }
  }

  @Override
  public OClass addSuperClass(final OClass superClass) {
    getDatabase().checkSecurity(ORule.ResourceGeneric.SCHEMA, ORole.PERMISSION_UPDATE);
    acquireSchemaWriteLock();
    try {
      final ODatabaseDocumentInternal database = getDatabase();
      final OStorage storage = database.getStorage();

      if (storage instanceof OStorageProxy) {
        final String cmd = String.format("alter class %s superclass +%s", name, superClass != null ? superClass.getName() : null);
        database.command(new OCommandSQL(cmd)).execute();
      } else if (isDistributedCommand()) {
        final String cmd = String.format("alter class %s superclass +%s", name, superClass != null ? superClass.getName() : null);
        final OCommandSQL commandSQL = new OCommandSQL(cmd);
        commandSQL.addExcludedNode(((OAutoshardedStorage) storage).getNodeId());

        database.command(commandSQL).execute();

        addSuperClassInternal(superClass);
      } else
        addSuperClassInternal(superClass);

    } finally {
      releaseSchemaWriteLock();
    }
    return this;
  }

  void addSuperClassInternal(final OClass superClass) {
    acquireSchemaWriteLock();
    try {
      final OClassImpl cls;

      if (superClass instanceof OClassAbstractDelegate)
        cls = (OClassImpl) ((OClassAbstractDelegate) superClass).delegate;
      else
        cls = (OClassImpl) superClass;

      if (cls != null) {

        // CHECK THE USER HAS UPDATE PRIVILEGE AGAINST EXTENDING CLASS
        final OSecurityUser user = getDatabase().getUser();
        if (user != null)
          user.allow(ORule.ResourceGeneric.CLASS, cls.getName(), ORole.PERMISSION_UPDATE);

        if (superClasses.contains(superClass)) {
          throw new OSchemaException(
              "Class: '" + this.getName() + "' already has the class '" + superClass.getName() + "' as superclass");
        }

        cls.addBaseClass(this);
        superClasses.add(cls);
      }
    } finally {
      releaseSchemaWriteLock();
    }
  }

  @Override
  public OClass removeSuperClass(OClass superClass) {
    getDatabase().checkSecurity(ORule.ResourceGeneric.SCHEMA, ORole.PERMISSION_UPDATE);
    acquireSchemaWriteLock();
    try {
      final ODatabaseDocumentInternal database = getDatabase();
      final OStorage storage = database.getStorage();

      if (storage instanceof OStorageProxy) {
        final String cmd = String.format("alter class %s superclass -%s", name, superClass != null ? superClass.getName() : null);
        database.command(new OCommandSQL(cmd)).execute();
      } else if (isDistributedCommand()) {
        final String cmd = String.format("alter class %s superclass -%s", name, superClass != null ? superClass.getName() : null);
        final OCommandSQL commandSQL = new OCommandSQL(cmd);
        commandSQL.addExcludedNode(((OAutoshardedStorage) storage).getNodeId());

        database.command(commandSQL).execute();

        removeSuperClassInternal(superClass);
      } else
        removeSuperClassInternal(superClass);

    } finally {
      releaseSchemaWriteLock();
    }
    return this;
  }

  void removeSuperClassInternal(final OClass superClass) {
    acquireSchemaWriteLock();
    try {
      final OClassImpl cls;

      if (superClass instanceof OClassAbstractDelegate)
        cls = (OClassImpl) ((OClassAbstractDelegate) superClass).delegate;
      else
        cls = (OClassImpl) superClass;

      if (superClasses.contains(cls)) {
        if (cls != null)
          cls.removeBaseClassInternal(this);

        superClasses.remove(superClass);
      }
    } finally {
      releaseSchemaWriteLock();
    }
  }

  public OClass setName(final String name) {
    if (getName().equals(name))
      return this;

    getDatabase().checkSecurity(ORule.ResourceGeneric.SCHEMA, ORole.PERMISSION_UPDATE);
    final Character wrongCharacter = OSchemaShared.checkClassNameIfValid(name);
    OClass oClass = getDatabase().getMetadata().getSchema().getClass(name);
    if (oClass != null) {
      String error = String.format("Cannot rename class %s to %s. A Class with name %s exists", this.name, name, name);
      throw new OSchemaException(error);
    }
    if (wrongCharacter != null)
      throw new OSchemaException(
          "Invalid class name found. Character '" + wrongCharacter + "' cannot be used in class name '" + name + "'");
    acquireSchemaWriteLock();
    try {
      final ODatabaseDocumentInternal database = getDatabase();
      final OStorage storage = database.getStorage();

      if (storage instanceof OStorageProxy) {
        final String cmd = String.format("alter class %s name %s", this.name, name);
        database.command(new OCommandSQL(cmd)).execute();
      } else if (isDistributedCommand()) {
        final String cmd = String.format("alter class %s name %s", this.name, name);
        final OCommandSQL commandSQL = new OCommandSQL(cmd);
        commandSQL.addExcludedNode(((OAutoshardedStorage) storage).getNodeId());

        database.command(commandSQL).execute();

        setNameInternal(name);
      } else
        setNameInternal(name);

    } finally {
      releaseSchemaWriteLock();
    }

    return this;
  }

  public long getSize() {
    acquireSchemaReadLock();
    try {
      long size = 0;
      for (int clusterId : clusterIds)
        size += getDatabase().getClusterRecordSizeById(clusterId);

      return size;
    } finally {
      releaseSchemaReadLock();
    }
  }

  public String getShortName() {
    acquireSchemaReadLock();
    try {
      return shortName;
    } finally {
      releaseSchemaReadLock();
    }
  }

  public OClass setShortName(String shortName) {
    if (shortName != null) {
      shortName = shortName.trim();
      if (shortName.isEmpty())
        shortName = null;
    }
    getDatabase().checkSecurity(ORule.ResourceGeneric.SCHEMA, ORole.PERMISSION_UPDATE);

    acquireSchemaWriteLock();
    try {
      final ODatabaseDocumentInternal database = getDatabase();
      final OStorage storage = database.getStorage();

      if (storage instanceof OStorageProxy) {
        final String cmd = String.format("alter class %s shortname %s", name, shortName);
        database.command(new OCommandSQL(cmd)).execute();
      } else if (isDistributedCommand()) {

        final String cmd = String.format("alter class %s shortname %s", name, shortName);
        final OCommandSQL commandSQL = new OCommandSQL(cmd);
        commandSQL.addExcludedNode(((OAutoshardedStorage) storage).getNodeId());

        database.command(commandSQL).execute();

        setShortNameInternal(shortName);
      } else
        setShortNameInternal(shortName);
    } finally {
      releaseSchemaWriteLock();
    }

    return this;
  }

  public String getDescription() {
    acquireSchemaReadLock();
    try {
      return description;
    } finally {
      releaseSchemaReadLock();
    }
  }

  public OClass setDescription(String iDescription) {
    if (iDescription != null) {
      iDescription = iDescription.trim();
      if (iDescription.isEmpty())
        iDescription = null;
    }
    getDatabase().checkSecurity(ORule.ResourceGeneric.SCHEMA, ORole.PERMISSION_UPDATE);

    acquireSchemaWriteLock();
    try {
      final ODatabaseDocumentInternal database = getDatabase();
      final OStorage storage = database.getStorage();

      if (storage instanceof OStorageProxy) {
        final String cmd = String.format("alter class %s description %s", name, shortName);
        database.command(new OCommandSQL(cmd)).execute();
      } else if (isDistributedCommand()) {

        final String cmd = String.format("alter class %s description %s", name, shortName);
        final OCommandSQL commandSQL = new OCommandSQL(cmd);
        commandSQL.addExcludedNode(((OAutoshardedStorage) storage).getNodeId());

        database.command(commandSQL).execute();
        setDescriptionInternal(iDescription);
      } else
        setDescriptionInternal(iDescription);
    } finally {
      releaseSchemaWriteLock();
    }

    return this;
  }

  public String getStreamableName() {
    acquireSchemaReadLock();
    try {
      return shortName != null ? shortName : name;
    } finally {
      releaseSchemaReadLock();
    }
  }

  public Collection<OProperty> declaredProperties() {
    acquireSchemaReadLock();
    try {
      return Collections.unmodifiableCollection(properties.values());
    } finally {
      releaseSchemaReadLock();
    }
  }

  public Map<String, OProperty> propertiesMap() {
    getDatabase().checkSecurity(ORule.ResourceGeneric.SCHEMA, ORole.PERMISSION_READ);

    acquireSchemaReadLock();
    try {
      final Map<String, OProperty> props = new HashMap<String, OProperty>(20);
      propertiesMap(props, true);
      return props;
    } finally {
      releaseSchemaReadLock();
    }
  }

  private void propertiesMap(Map<String, OProperty> propertiesMap, boolean keepCase) {
    for (OProperty p : properties.values()) {
      String propName = p.getName();
      if (!keepCase)
        propName = propName.toLowerCase();
      if (!propertiesMap.containsKey(propName))
        propertiesMap.put(propName, p);
    }
    for (OClassImpl superClass : superClasses) {
      superClass.propertiesMap(propertiesMap, keepCase);
    }
  }

  public Collection<OProperty> properties() {
    getDatabase().checkSecurity(ORule.ResourceGeneric.SCHEMA, ORole.PERMISSION_READ);

    acquireSchemaReadLock();
    try {
      final Collection<OProperty> props = new ArrayList<OProperty>();
      properties(props);
      return props;
    } finally {
      releaseSchemaReadLock();
    }
  }

  private void properties(Collection<OProperty> properties) {
    properties.addAll(this.properties.values());
    for (OClassImpl superClass : superClasses) {
      superClass.properties(properties);
    }
  }

  public void getIndexedProperties(Collection<OProperty> indexedProperties) {
    for (OProperty p : properties.values())
      if (areIndexed(p.getName()))
        indexedProperties.add(p);
    for (OClassImpl superClass : superClasses) {
      superClass.getIndexedProperties(indexedProperties);
    }
  }

  @Override
  public Collection<OProperty> getIndexedProperties() {
    getDatabase().checkSecurity(ORule.ResourceGeneric.SCHEMA, ORole.PERMISSION_READ);

    acquireSchemaReadLock();
    try {
      Collection<OProperty> indexedProps = new HashSet<OProperty>();
      getIndexedProperties(indexedProps);
      return indexedProps;
    } finally {
      releaseSchemaReadLock();
    }
  }

  public OProperty getProperty(String propertyName) {
    acquireSchemaReadLock();
    try {
      propertyName = propertyName.toLowerCase();

      OProperty p = properties.get(propertyName);
      if (p != null)
        return p;
      for (int i = 0; i < superClasses.size() && p == null; i++) {
        p = superClasses.get(i).getProperty(propertyName);
      }
      return p;
    } finally {
      releaseSchemaReadLock();
    }
  }

  public OProperty createProperty(final String iPropertyName, final OType iType) {
    return addProperty(iPropertyName, iType, null, null, false);
  }

  public OProperty createProperty(final String iPropertyName, final OType iType, final OClass iLinkedClass) {
    if (iLinkedClass == null)
      throw new OSchemaException("Missing linked class");

    return addProperty(iPropertyName, iType, null, iLinkedClass, false);
  }

  public OProperty createProperty(final String iPropertyName, final OType iType, final OClass iLinkedClass, final boolean unsafe) {
    if (iLinkedClass == null)
      throw new OSchemaException("Missing linked class");

    return addProperty(iPropertyName, iType, null, iLinkedClass, unsafe);
  }

  public OProperty createProperty(final String iPropertyName, final OType iType, final OType iLinkedType) {
    return addProperty(iPropertyName, iType, iLinkedType, null, false);
  }

  public OProperty createProperty(final String iPropertyName, final OType iType, final OType iLinkedType, final boolean unsafe) {
    return addProperty(iPropertyName, iType, iLinkedType, null, unsafe);
  }

  @Override
  public boolean existsProperty(String propertyName) {
    acquireSchemaReadLock();
    try {
      propertyName = propertyName.toLowerCase();
      boolean result = properties.containsKey(propertyName);
      if (result)
        return true;
      for (OClassImpl superClass : superClasses) {
        result = superClass.existsProperty(propertyName);
        if (result)
          return true;
      }
      return false;
    } finally {
      releaseSchemaReadLock();
    }
  }

  public void dropProperty(final String propertyName) {
    if (getDatabase().getTransaction().isActive())
      throw new IllegalStateException("Cannot drop a property inside a transaction");

    getDatabase().checkSecurity(ORule.ResourceGeneric.SCHEMA, ORole.PERMISSION_DELETE);

    final String lowerName = propertyName.toLowerCase();

    acquireSchemaWriteLock();
    try {
      if (!properties.containsKey(lowerName))
        throw new OSchemaException("Property '" + propertyName + "' not found in class " + name + "'");

      final ODatabaseDocumentInternal database = getDatabase();
      final OStorage storage = database.getStorage();
      if (storage instanceof OStorageProxy) {
        database.command(new OCommandSQL("drop property " + name + '.' + propertyName)).execute();
      } else if (isDistributedCommand()) {
        final OCommandSQL commandSQL = new OCommandSQL("drop property " + name + '.' + propertyName);
        commandSQL.addExcludedNode(((OAutoshardedStorage) storage).getNodeId());

        database.command(commandSQL).execute();

        dropPropertyInternal(propertyName);
      } else
        dropPropertyInternal(propertyName);

    } finally {
      releaseSchemaWriteLock();
    }
  }

  @Override
  public void fromStream() {
    subclasses = null;
    superClasses.clear();

    name = document.field("name");
    if (document.containsField("shortName"))
      shortName = document.field("shortName");
    else
      shortName = null;
    if (document.containsField("description"))
      description = document.field("description");
    else
      description = null;
    defaultClusterId = document.field("defaultClusterId");
    if (document.containsField("strictMode"))
      strictMode = document.field("strictMode");
    else
      strictMode = false;

    if (document.containsField("abstract"))
      abstractClass = document.field("abstract");
    else
      abstractClass = false;

    if (document.field("overSize") != null)
      overSize = document.field("overSize");
    else
      overSize = 0f;

    final Object cc = document.field("clusterIds");
    if (cc instanceof Collection<?>) {
      final Collection<Integer> coll = document.field("clusterIds");
      clusterIds = new int[coll.size()];
      int i = 0;
      for (final Integer item : coll)
        clusterIds[i++] = item;
    } else
      clusterIds = (int[]) cc;
    Arrays.sort(clusterIds);

    if (clusterIds.length == 1 && clusterIds[0] == -1)
      setPolymorphicClusterIds(OCommonConst.EMPTY_INT_ARRAY);
    else
      setPolymorphicClusterIds(clusterIds);

    // READ PROPERTIES
    OPropertyImpl prop;

    final Map<String, OProperty> newProperties = new HashMap<String, OProperty>();
    final Collection<ODocument> storedProperties = document.field("properties");

    if (storedProperties != null)
      for (ODocument p : storedProperties) {
        prop = new OPropertyImpl(this, p);
        prop.fromStream();

        if (properties.containsKey(prop.getName())) {
          prop = (OPropertyImpl) properties.get(prop.getName().toLowerCase());
          prop.fromStream(p);
        }

        newProperties.put(prop.getName().toLowerCase(), prop);
      }

    properties.clear();
    properties.putAll(newProperties);
    customFields = document.field("customFields", OType.EMBEDDEDMAP);
    clusterSelection = owner.getClusterSelectionFactory().getStrategy((String) document.field("clusterSelection"));
  }

  @Override
  @OBeforeSerialization
  public ODocument toStream() {
    document.setInternalStatus(ORecordElement.STATUS.UNMARSHALLING);

    try {
      document.field("name", name);
      document.field("shortName", shortName);
      document.field("description", description);
      document.field("defaultClusterId", defaultClusterId);
      document.field("clusterIds", clusterIds);
      document.field("clusterSelection", clusterSelection.getName());
      document.field("overSize", overSize);
      document.field("strictMode", strictMode);
      document.field("abstract", abstractClass);

      final Set<ODocument> props = new LinkedHashSet<ODocument>();
      for (final OProperty p : properties.values()) {
        props.add(((OPropertyImpl) p).toStream());
      }
      document.field("properties", props, OType.EMBEDDEDSET);

      if (superClasses.isEmpty()) {
        // Single super class is deprecated!
        document.field("superClass", null, OType.STRING);
        document.field("superClasses", null, OType.EMBEDDEDLIST);
      } else {
        // Single super class is deprecated!
        document.field("superClass", superClasses.get(0).getName(), OType.STRING);
        List<String> superClassesNames = new ArrayList<String>();
        for (OClassImpl superClass : superClasses) {
          superClassesNames.add(superClass.getName());
        }
        document.field("superClasses", superClassesNames, OType.EMBEDDEDLIST);
      }

      document.field("customFields", customFields != null && customFields.size() > 0 ? customFields : null, OType.EMBEDDEDMAP);

    } finally {
      document.setInternalStatus(ORecordElement.STATUS.LOADED);
    }

    return document;
  }

  @Override
  public int getClusterForNewInstance(final ODocument doc) {
    acquireSchemaReadLock();
    try {
      return clusterSelection.getCluster(this, doc);
    } finally {
      releaseSchemaReadLock();
    }
  }

  public int getDefaultClusterId() {
    acquireSchemaReadLock();
    try {
      return defaultClusterId;
    } finally {
      releaseSchemaReadLock();
    }
  }

  public void setDefaultClusterId(final int defaultClusterId) {
    acquireSchemaWriteLock();
    try {
      checkEmbedded();
      this.defaultClusterId = defaultClusterId;
    } finally {
      releaseSchemaWriteLock();
    }
  }

  public int[] getClusterIds() {
    acquireSchemaReadLock();
    try {
      return clusterIds;
    } finally {
      releaseSchemaReadLock();
    }
  }

  public int[] getPolymorphicClusterIds() {
    acquireSchemaReadLock();
    try {
      return polymorphicClusterIds;
    } finally {
      releaseSchemaReadLock();
    }
  }

  private void setPolymorphicClusterIds(final int[] iClusterIds) {
    polymorphicClusterIds = iClusterIds;
    Arrays.sort(polymorphicClusterIds);
  }

  public void renameProperty(final String iOldName, final String iNewName) {
    final OProperty p = properties.remove(iOldName.toLowerCase());
    if (p != null)
      properties.put(iNewName.toLowerCase(), p);
  }

  public OClass addClusterId(final int clusterId) {
    getDatabase().checkSecurity(ORule.ResourceGeneric.SCHEMA, ORole.PERMISSION_UPDATE);

    if (isAbstract()) {
      throw new OSchemaException("Impossible to associate a cluster to an abstract class class");
    }

    acquireSchemaWriteLock();
    try {

      final ODatabaseDocumentInternal database = getDatabase();
      final OStorage storage = database.getStorage();

      if (storage instanceof OStorageProxy) {
        final String cmd = String.format("alter class %s addcluster %d", name, clusterId);
        database.command(new OCommandSQL(cmd)).execute();
      } else if (isDistributedCommand()) {

        final String cmd = String.format("alter class %s addcluster %d", name, clusterId);
        final OCommandSQL commandSQL = new OCommandSQL(cmd);
        commandSQL.addExcludedNode(((OAutoshardedStorage) storage).getNodeId());

        database.command(commandSQL).execute();

        addClusterIdInternal(clusterId);
      } else
        addClusterIdInternal(clusterId);

    } finally {
      releaseSchemaWriteLock();
    }
    return this;
  }

  public static OClass addClusters(final OClass cls, final int iClusters) {
    final String clusterBase = cls.getName().toLowerCase() + "_";
    for (int i = 1; i < iClusters; ++i) {
      cls.addCluster(clusterBase + i);
    }
    return cls;
  }

  @Override
  public OClass addCluster(final String clusterNameOrId) {
    getDatabase().checkSecurity(ORule.ResourceGeneric.SCHEMA, ORole.PERMISSION_UPDATE);

    if (isAbstract()) {
      throw new OSchemaException("Impossible to associate a cluster to an abstract class class");
    }

    acquireSchemaWriteLock();
    try {
      final ODatabaseDocumentInternal database = getDatabase();
      final OStorage storage = database.getStorage();

      if (storage instanceof OStorageProxy) {
        final String cmd = String.format("alter class `%s` addcluster `%s`", name, clusterNameOrId);
        database.command(new OCommandSQL(cmd)).execute();
      } else if (isDistributedCommand()) {
        final int clusterId = createClusterIfNeeded(clusterNameOrId);
        addClusterIdInternal(clusterId);

        final String cmd = String.format("alter class `%s` addcluster `%s`", name, clusterNameOrId);

        final OCommandSQL commandSQL = new OCommandSQL(cmd);
        commandSQL.addExcludedNode(((OAutoshardedStorage) storage).getNodeId());

        database.command(commandSQL).execute();
      } else {
        final int clusterId = createClusterIfNeeded(clusterNameOrId);
        addClusterIdInternal(clusterId);
      }
    } finally {
      releaseSchemaWriteLock();
    }

    return this;
  }

  /**
   * {@inheritDoc}
   */
  @Override
  public OClass truncateCluster(String clusterName) {
    getDatabase().checkSecurity(ORule.ResourceGeneric.CLASS, ORole.PERMISSION_DELETE, name);

    acquireSchemaReadLock();
    try {
      final ODatabaseDocumentInternal database = getDatabase();
      final OStorage storage = database.getStorage();
      if (storage instanceof OStorageProxy) {
        final String cmd = String.format("truncate cluster %s", clusterName);
        database.command(new OCommandSQL(cmd)).execute();
      } else if (isDistributedCommand()) {
        final String cmd = String.format("truncate cluster %s", clusterName);

        final OCommandSQL commandSQL = new OCommandSQL(cmd);
        commandSQL.addExcludedNode(((OAutoshardedStorage) storage).getNodeId());

        database.command(commandSQL).execute();

        truncateClusterInternal(clusterName, storage);
      } else
        truncateClusterInternal(clusterName, storage);
    } finally {
      releaseSchemaReadLock();
    }

    return this;
  }

  private void truncateClusterInternal(final String clusterName, final OStorage storage) {
    final OCluster cluster = storage.getClusterByName(clusterName);

    if (cluster == null) {
      throw new ODatabaseException("Cluster with name " + clusterName + " does not exist");
    }

    try {
      cluster.truncate();
    } catch (IOException e) {
      throw OException.wrapException(new ODatabaseException("Error during truncate of cluster " + clusterName), e);
    }

    for (OIndex index : getIndexes()) {
      index.rebuild();
    }
  }

  public OClass removeClusterId(final int clusterId) {
    getDatabase().checkSecurity(ORule.ResourceGeneric.SCHEMA, ORole.PERMISSION_UPDATE);

    acquireSchemaWriteLock();
    try {
      final ODatabaseDocumentInternal database = getDatabase();
      final OStorage storage = database.getStorage();

      if (storage instanceof OStorageProxy) {
        final String cmd = String.format("alter class %s removecluster %d", name, clusterId);
        database.command(new OCommandSQL(cmd)).execute();
      } else if (isDistributedCommand()) {
        final String cmd = String.format("alter class %s removecluster %d", name, clusterId);

        final OCommandSQL commandSQL = new OCommandSQL(cmd);
        commandSQL.addExcludedNode(((OAutoshardedStorage) storage).getNodeId());

        database.command(commandSQL).execute();

        removeClusterIdInternal(clusterId);
      } else
        removeClusterIdInternal(clusterId);
    } finally {
      releaseSchemaWriteLock();
    }

    return this;
  }

  public Collection<OClass> getSubclasses() {
    acquireSchemaReadLock();
    try {
      if (subclasses == null || subclasses.size() == 0)
        return Collections.emptyList();

      return Collections.unmodifiableCollection(subclasses);
    } finally {
      releaseSchemaReadLock();
    }
  }

  public Collection<OClass> getAllSubclasses() {
    acquireSchemaReadLock();
    try {
      final Set<OClass> set = new HashSet<OClass>();
      if (subclasses != null) {
        set.addAll(subclasses);

        for (OClass c : subclasses)
          set.addAll(c.getAllSubclasses());
      }
      return set;
    } finally {
      releaseSchemaReadLock();
    }
  }

  public Collection<OClass> getBaseClasses() {
    return getSubclasses();
  }

  public Collection<OClass> getAllBaseClasses() {
    return getAllSubclasses();
  }

  @Override
  public Collection<OClass> getAllSuperClasses() {
    Set<OClass> ret = new HashSet<OClass>();
    getAllSuperClasses(ret);
    return ret;
  }

  private void getAllSuperClasses(Set<OClass> set) {
    set.addAll(superClasses);
    for (OClassImpl superClass : superClasses) {
      superClass.getAllSuperClasses(set);
    }
  }

  OClass removeBaseClassInternal(final OClass baseClass) {
    acquireSchemaWriteLock();
    try {
      checkEmbedded();

      if (subclasses == null)
        return this;

      if (subclasses.remove(baseClass))
        removePolymorphicClusterIds((OClassImpl) baseClass);

      return this;
    } finally {
      releaseSchemaWriteLock();
    }
  }

  public float getOverSize() {
    acquireSchemaReadLock();
    try {
      if (overSize > 0)
        // CUSTOM OVERSIZE SET
        return overSize;

      // NO OVERSIZE by default
      float maxOverSize = 0;
      float thisOverSize;
      for (OClassImpl superClass : superClasses) {
        thisOverSize = superClass.getOverSize();
        if (thisOverSize > maxOverSize)
          maxOverSize = thisOverSize;
      }
      return maxOverSize;
    } finally {
      releaseSchemaReadLock();
    }
  }

  public OClass setOverSize(final float overSize) {
    getDatabase().checkSecurity(ORule.ResourceGeneric.SCHEMA, ORole.PERMISSION_UPDATE);
    acquireSchemaWriteLock();
    try {
      final ODatabaseDocumentInternal database = getDatabase();
      final OStorage storage = database.getStorage();

      if (storage instanceof OStorageProxy) {
        // FORMAT FLOAT LOCALE AGNOSTIC
        final String cmd = String.format("alter class %s oversize %s", name, new Float(overSize).toString());
        database.command(new OCommandSQL(cmd)).execute();
      } else if (isDistributedCommand()) {
        // FORMAT FLOAT LOCALE AGNOSTIC
        final String cmd = String.format("alter class %s oversize %s", name, new Float(overSize).toString());
        final OCommandSQL commandSQL = new OCommandSQL(cmd);
        commandSQL.addExcludedNode(((OAutoshardedStorage) storage).getNodeId());

        database.command(commandSQL).execute();

        setOverSizeInternal(overSize);
      } else
        setOverSizeInternal(overSize);
    } finally {
      releaseSchemaWriteLock();
    }

    return this;
  }

  @Override
  public float getClassOverSize() {
    acquireSchemaReadLock();
    try {
      return overSize;
    } finally {
      releaseSchemaReadLock();
    }
  }

  public boolean isAbstract() {
    acquireSchemaReadLock();
    try {
      return abstractClass;
    } finally {
      releaseSchemaReadLock();
    }
  }

  public OClass setAbstract(boolean isAbstract) {
    getDatabase().checkSecurity(ORule.ResourceGeneric.SCHEMA, ORole.PERMISSION_UPDATE);

    acquireSchemaWriteLock();
    try {
      final ODatabaseDocumentInternal database = getDatabase();
      final OStorage storage = database.getStorage();

      if (storage instanceof OStorageProxy) {
        final String cmd = String.format("alter class %s abstract %s", name, isAbstract);
        database.command(new OCommandSQL(cmd)).execute();
      } else if (isDistributedCommand()) {
        final String cmd = String.format("alter class %s abstract %s", name, isAbstract);
        final OCommandSQL commandSQL = new OCommandSQL(cmd);
        commandSQL.addExcludedNode(((OAutoshardedStorage) storage).getNodeId());

        database.command(commandSQL).execute();

        setAbstractInternal(isAbstract);
      } else
        setAbstractInternal(isAbstract);
    } finally {
      releaseSchemaWriteLock();
    }

    return this;
  }

  public boolean isStrictMode() {
    acquireSchemaReadLock();
    try {
      return strictMode;
    } finally {
      releaseSchemaReadLock();
    }
  }

  public OClass setStrictMode(final boolean isStrict) {
    getDatabase().checkSecurity(ORule.ResourceGeneric.SCHEMA, ORole.PERMISSION_UPDATE);

    acquireSchemaWriteLock();
    try {
      final ODatabaseDocumentInternal database = getDatabase();
      final OStorage storage = database.getStorage();

      if (storage instanceof OStorageProxy) {
        final String cmd = String.format("alter class %s strictmode %s", name, isStrict);
        database.command(new OCommandSQL(cmd)).execute();
      } else if (isDistributedCommand()) {
        final String cmd = String.format("alter class %s strictmode %s", name, isStrict);

        final OCommandSQL commandSQL = new OCommandSQL(cmd);
        commandSQL.addExcludedNode(((OAutoshardedStorage) storage).getNodeId());

        database.command(commandSQL).execute();

        setStrictModeInternal(isStrict);
      } else
        setStrictModeInternal(isStrict);

    } finally {
      releaseSchemaWriteLock();
    }

    return this;
  }

  @Override
  public String toString() {
    acquireSchemaReadLock();
    try {
      return name;
    } finally {
      releaseSchemaReadLock();
    }
  }

  @Override
  public boolean equals(Object obj) {
    acquireSchemaReadLock();
    try {
      if (this == obj)
        return true;
      if (obj == null)
        return false;
      if (!OClass.class.isAssignableFrom(obj.getClass()))
        return false;
      final OClass other = (OClass) obj;
      if (name == null) {
        if (other.getName() != null)
          return false;
      } else if (!name.equals(other.getName()))
        return false;

      return true;
    } finally {
      releaseSchemaReadLock();
    }
  }

  @Override
  public int hashCode() {
    int sh = hashCode;
    if (sh != 0)
      return sh;

    acquireSchemaReadLock();
    try {
      sh = hashCode;
      if (sh != 0)
        return sh;

      calculateHashCode();
      return hashCode;
    } finally {
      releaseSchemaReadLock();
    }
  }

  public int compareTo(final OClass o) {
    acquireSchemaReadLock();
    try {
      return name.compareTo(o.getName());
    } finally {
      releaseSchemaReadLock();
    }
  }

  public long count() {
    return count(true);
  }

  public long count(final boolean isPolymorphic) {
    acquireSchemaReadLock();
    try {
      if (isPolymorphic)
        return getDatabase().countClusterElements(readableClusters(getDatabase(), polymorphicClusterIds));

      return getDatabase().countClusterElements(readableClusters(getDatabase(), clusterIds));
    } finally {
      releaseSchemaReadLock();
    }
  }

  /**
   * Truncates all the clusters the class uses.
   *
   * @throws IOException
   */
  public void truncate() throws IOException {

    getDatabase().checkSecurity(ORule.ResourceGeneric.CLASS, ORole.PERMISSION_UPDATE);

    if (isSubClassOf(OSecurityShared.RESTRICTED_CLASSNAME)) {
      throw new OSecurityException(
          "Class '" + getName() + "' cannot be truncated because has record level security enabled (extends '"
              + OSecurityShared.RESTRICTED_CLASSNAME + "')");
    }

    final OStorage storage = getDatabase().getStorage();
    acquireSchemaReadLock();
    try {

      for (int id : clusterIds)
        storage.getClusterById(id).truncate();

      for (OIndex<?> index : getClassIndexes())
        index.clear();

      Set<OIndex<?>> superclassIndexes = new HashSet<OIndex<?>>();
      superclassIndexes.addAll(getIndexes());
      superclassIndexes.removeAll(getClassIndexes());
      for (OIndex index : superclassIndexes) {
        index.rebuild();
      }
    } finally {
      releaseSchemaReadLock();
    }
  }

  /**
   * Check if the current instance extends specified schema class.
   *
   * @param iClassName of class that should be checked
   * @return Returns true if the current instance extends the passed schema class (iClass)
   * @see #isSuperClassOf(OClass)
   */
  public boolean isSubClassOf(final String iClassName) {
    acquireSchemaReadLock();
    try {
      if (iClassName == null)
        return false;

      if (iClassName.equalsIgnoreCase(getName()) || iClassName.equalsIgnoreCase(getShortName()))
        return true;
      for (OClassImpl superClass : superClasses) {
        if (superClass.isSubClassOf(iClassName))
          return true;
      }
      return false;
    } finally {
      releaseSchemaReadLock();
    }
  }

  /**
   * Check if the current instance extends specified schema class.
   *
   * @param clazz to check
   * @return true if the current instance extends the passed schema class (iClass)
   * @see #isSuperClassOf(OClass)
   */
  public boolean isSubClassOf(final OClass clazz) {
    acquireSchemaReadLock();
    try {
      if (clazz == null)
        return false;
      if (equals(clazz))
        return true;
      for (OClassImpl superClass : superClasses) {
        if (superClass.isSubClassOf(clazz))
          return true;
      }
      return false;
    } finally {
      releaseSchemaReadLock();
    }
  }

  /**
   * Returns true if the passed schema class (iClass) extends the current instance.
   *
   * @param clazz to check
   * @return Returns true if the passed schema class extends the current instance
   * @see #isSubClassOf(OClass)
   */
  public boolean isSuperClassOf(final OClass clazz) {
    return clazz != null && clazz.isSubClassOf(this);
  }

  public Object get(final ATTRIBUTES iAttribute) {
    if (iAttribute == null)
      throw new IllegalArgumentException("attribute is null");

    switch (iAttribute) {
    case NAME:
      return getName();
    case SHORTNAME:
      return getShortName();
    case SUPERCLASS:
      return getSuperClass();
    case SUPERCLASSES:
      return getSuperClasses();
    case OVERSIZE:
      return getOverSize();
    case STRICTMODE:
      return isStrictMode();
    case ABSTRACT:
      return isAbstract();
    case CLUSTERSELECTION:
      return getClusterSelection();
    case CUSTOM:
      return getCustomInternal();
    case DESCRIPTION:
      return getDescription();
    }

    throw new IllegalArgumentException("Cannot find attribute '" + iAttribute + "'");
  }

  public OClass set(final ATTRIBUTES attribute, final Object iValue) {
    if (attribute == null)
      throw new IllegalArgumentException("attribute is null");

    final String stringValue = iValue != null ? iValue.toString() : null;
    final boolean isNull = stringValue == null || stringValue.equalsIgnoreCase("NULL");

    switch (attribute) {
    case NAME:
      setName(stringValue);
      break;
    case SHORTNAME:
      setShortName(stringValue);
      break;
    case SUPERCLASS:
      if (stringValue == null)
        throw new IllegalArgumentException("Superclass is null");

      if (stringValue.startsWith("+")) {
        addSuperClass(getDatabase().getMetadata().getSchema().getClass(stringValue.substring(1)));
      } else if (stringValue.startsWith("-")) {
        removeSuperClass(getDatabase().getMetadata().getSchema().getClass(stringValue.substring(1)));
      } else {
        setSuperClass(getDatabase().getMetadata().getSchema().getClass(stringValue));
      }
      break;
    case SUPERCLASSES:
      setSuperClassesByNames(stringValue != null ? Arrays.asList(stringValue.split(",\\s*")) : null);
      break;
    case OVERSIZE:
      setOverSize(Float.parseFloat(stringValue));
      break;
    case STRICTMODE:
      setStrictMode(Boolean.parseBoolean(stringValue));
      break;
    case ABSTRACT:
      setAbstract(Boolean.parseBoolean(stringValue));
      break;
    case ADDCLUSTER: {
      addCluster(stringValue);
      break;
    }
    case REMOVECLUSTER:
      int clId = getClusterId(stringValue);
      if (clId == NOT_EXISTENT_CLUSTER_ID)
        throw new IllegalArgumentException("Cluster id '" + stringValue + "' cannot be removed");
      removeClusterId(clId);
      break;
    case CLUSTERSELECTION:
      setClusterSelection(stringValue);
      break;
    case CUSTOM:
      int indx = stringValue != null ? stringValue.indexOf('=') : -1;
      if (indx < 0) {
        if (isNull || "clear".equalsIgnoreCase(stringValue)) {
          clearCustom();
        } else
          throw new IllegalArgumentException("Syntax error: expected <name> = <value> or clear, instead found: " + iValue);
      } else {
        String customName = stringValue.substring(0, indx).trim();
        String customValue = stringValue.substring(indx + 1).trim();
        if (customValue.isEmpty())
          removeCustom(customName);
        else
          setCustom(customName, customValue);
      }
      break;
    case DESCRIPTION:
      setDescription(stringValue);
      break;
    case ENCRYPTION:
      setEncryption(stringValue);
      break;
    }
    return this;
  }

  public OClassImpl setEncryption(final String iValue) {
    getDatabase().checkSecurity(ORule.ResourceGeneric.SCHEMA, ORole.PERMISSION_UPDATE);

    acquireSchemaWriteLock();
    try {
      final ODatabaseDocumentInternal database = getDatabase();
      final OStorage storage = database.getStorage();

      if (storage instanceof OStorageProxy) {
        final String cmd = String.format("alter class %s encryption %s", name, iValue);
        database.command(new OCommandSQL(cmd)).execute();
      } else if (isDistributedCommand()) {

        final String cmd = String.format("alter class %s encryption %s", name, iValue);
        final OCommandSQL commandSQL = new OCommandSQL(cmd);
        commandSQL.addExcludedNode(((OAutoshardedStorage) storage).getNodeId());

        database.command(commandSQL).execute();
        setEncryptionInternal(iValue);
      } else
        setEncryptionInternal(iValue);
    } finally {
      releaseSchemaWriteLock();
    }
    return this;
  }

  protected void setEncryptionInternal(final String iValue) {
    for (int cl : getClusterIds()) {
      final OCluster c = getDatabase().getStorage().getClusterById(cl);
      if (c != null)
        try {
          c.set(OCluster.ATTRIBUTES.ENCRYPTION, iValue);
        } catch (IOException e) {
        }
    }
  }

  public OPropertyImpl addPropertyInternal(final String name, final OType type, final OType linkedType, final OClass linkedClass,
      final boolean unsafe) {
    if (name == null || name.length() == 0)
      throw new OSchemaException("Found property name null");

    final Character wrongCharacter = OSchemaShared.checkFieldNameIfValid(name);
    if (wrongCharacter != null)
      throw new OSchemaException("Invalid property name '" + name + "'. Character '" + wrongCharacter + "' cannot be used");

    if (!unsafe)
      checkPersistentPropertyType(getDatabase(), name, type);

    final String lowerName = name.toLowerCase();

    final OPropertyImpl prop;

    //This check are doubled becouse used by sql commands
    if (linkedType != null)
      OPropertyImpl.checkLinkTypeSupport(type);

    if (linkedClass != null)
      OPropertyImpl.checkSupportLinkedClass(type);

    acquireSchemaWriteLock();
    try {
      checkEmbedded();

      if (properties.containsKey(lowerName))
        throw new OSchemaException("Class '" + this.name + "' already has property '" + name + "'");

      OGlobalProperty global = owner.findOrCreateGlobalProperty(name, type);

      prop = new OPropertyImpl(this, global);

      properties.put(lowerName, prop);

      if (linkedType != null)
        prop.setLinkedTypeInternal(linkedType);
      else if (linkedClass != null)
        prop.setLinkedClassInternal(linkedClass);
    } finally {
      releaseSchemaWriteLock();
    }

    if (prop != null && !unsafe)
      fireDatabaseMigration(getDatabase(), name, type);

    return prop;
  }

  public OIndex<?> createIndex(final String iName, final INDEX_TYPE iType, final String... fields) {
    return createIndex(iName, iType.name(), fields);
  }

  public OIndex<?> createIndex(final String iName, final String iType, final String... fields) {
    return createIndex(iName, iType, null, null, fields);
  }

  public OIndex<?> createIndex(final String iName, final INDEX_TYPE iType, final OProgressListener iProgressListener,
      final String... fields) {
    return createIndex(iName, iType.name(), iProgressListener, null, fields);
  }

  public OIndex<?> createIndex(String iName, String iType, OProgressListener iProgressListener, ODocument metadata,
      String... fields) {
    return createIndex(iName, iType, iProgressListener, metadata, null, fields);
  }

  public OIndex<?> createIndex(final String name, String type, final OProgressListener progressListener, ODocument metadata,
      String algorithm, final String... fields) {
    if (type == null)
      throw new IllegalArgumentException("Index type is null");

    type = type.toUpperCase();

    if (fields.length == 0) {
      throw new OIndexException("List of fields to index cannot be empty.");
    }

    acquireSchemaReadLock();
    try {
      for (final String fieldToIndex : fields) {
        final String fieldName = OIndexDefinitionFactory.extractFieldName(fieldToIndex);

        if (!fieldName.equals("@rid") && !existsProperty(fieldName))
          throw new OIndexException(
              "Index with name : '" + name + "' cannot be created on class : '" + this.name + "' because field: '" + fieldName
                  + "' is absent in class definition.");
      }

      final OIndexDefinition indexDefinition = OIndexDefinitionFactory
          .createIndexDefinition(this, Arrays.asList(fields), extractFieldTypes(fields), null, type, algorithm);

      return getDatabase().getMetadata().getIndexManager()
          .createIndex(name, type, indexDefinition, polymorphicClusterIds, progressListener, metadata, algorithm);
    } finally {
      releaseSchemaReadLock();
    }
  }

  public boolean areIndexed(final String... fields) {
    return areIndexed(Arrays.asList(fields));
  }

  public boolean areIndexed(final Collection<String> fields) {
    final OIndexManager indexManager = getDatabase().getMetadata().getIndexManager();

    acquireSchemaReadLock();
    try {
      final boolean currentClassResult = indexManager.areIndexed(name, fields);

      if (currentClassResult)
        return true;
      for (OClassImpl superClass : superClasses) {
        if (superClass.areIndexed(fields))
          return true;
      }
      return false;
    } finally {
      releaseSchemaReadLock();
    }
  }

  public Set<OIndex<?>> getInvolvedIndexes(final String... fields) {
    return getInvolvedIndexes(Arrays.asList(fields));
  }

  public Set<OIndex<?>> getInvolvedIndexes(final Collection<String> fields) {
    acquireSchemaReadLock();
    try {
      final Set<OIndex<?>> result = new HashSet<OIndex<?>>(getClassInvolvedIndexes(fields));

      for (OClassImpl superClass : superClasses) {
        result.addAll(superClass.getInvolvedIndexes(fields));
      }

      return result;
    } finally {
      releaseSchemaReadLock();
    }
  }

  public Set<OIndex<?>> getClassInvolvedIndexes(final Collection<String> fields) {

    final OIndexManager indexManager = getDatabase().getMetadata().getIndexManager();

    acquireSchemaReadLock();
    try {
      return indexManager.getClassInvolvedIndexes(name, fields);
    } finally {
      releaseSchemaReadLock();
    }
  }

  public Set<OIndex<?>> getClassInvolvedIndexes(final String... fields) {
    return getClassInvolvedIndexes(Arrays.asList(fields));
  }

  public OIndex<?> getClassIndex(final String name) {
    acquireSchemaReadLock();
    try {
      return getDatabase().getMetadata().getIndexManager().getClassIndex(this.name, name);
    } finally {
      releaseSchemaReadLock();
    }
  }

  public Set<OIndex<?>> getClassIndexes() {
    acquireSchemaReadLock();
    try {
      final OIndexManagerProxy idxManager = getDatabase().getMetadata().getIndexManager();
      if (idxManager == null)
        return new HashSet<OIndex<?>>();

      return idxManager.getClassIndexes(name);
    } finally {
      releaseSchemaReadLock();
    }
  }

  @Override
  public void getClassIndexes(final Collection<OIndex<?>> indexes) {
    acquireSchemaReadLock();
    try {
      final OIndexManagerProxy idxManager = getDatabase().getMetadata().getIndexManager();
      if (idxManager == null)
        return;

      idxManager.getClassIndexes(name, indexes);
    } finally {
      releaseSchemaReadLock();
    }
  }

  @Override
  public void getIndexes(Collection<OIndex<?>> indexes) {
    acquireSchemaReadLock();
    try {
      getClassIndexes(indexes);
      for (OClass superClass : superClasses) {
        superClass.getIndexes(indexes);
      }
    } finally {
      releaseSchemaReadLock();
    }
  }

  public Set<OIndex<?>> getIndexes() {
    Set<OIndex<?>> indexes = new HashSet<OIndex<?>>();
    getIndexes(indexes);
    return indexes;
  }

  public void acquireSchemaReadLock() {
    owner.acquireSchemaReadLock();
  }

  public void releaseSchemaReadLock() {
    owner.releaseSchemaReadLock();
  }

  public void acquireSchemaWriteLock() {
    owner.acquireSchemaWriteLock();
  }

  public void releaseSchemaWriteLock() {
    releaseSchemaWriteLock(true);
  }

  public void releaseSchemaWriteLock(final boolean iSave) {
    calculateHashCode();
    owner.releaseSchemaWriteLock(iSave);
  }

  public void checkEmbedded() {
    owner.checkEmbedded(getDatabase().getStorage().getUnderlying().getUnderlying());
  }

  public void setClusterSelectionInternal(final String clusterSelection) {
    // AVOID TO CHECK THIS IN LOCK TO AVOID RE-GENERATION OF IMMUTABLE SCHEMAS
    if (this.clusterSelection.getName().equals(clusterSelection))
      // NO CHANGES
      return;

    acquireSchemaWriteLock();
    try {
      checkEmbedded();

      this.clusterSelection = owner.getClusterSelectionFactory().newInstance(clusterSelection);
    } finally {
      releaseSchemaWriteLock();
    }
  }

  public void setClusterSelectionInternal(final OClusterSelectionStrategy iClusterSelection) {
    // AVOID TO CHECK THIS IN LOCK TO AVOID RE-GENERATION OF IMMUTABLE SCHEMAS
    if (this.clusterSelection.getName().equals(iClusterSelection.getName()))
      // NO CHANGES
      return;

    acquireSchemaWriteLock();
    try {
      checkEmbedded();
      this.clusterSelection = iClusterSelection;
    } finally {
      releaseSchemaWriteLock(false);
    }
  }

  public void fireDatabaseMigration(final ODatabaseDocument database, final String propertyName, final OType type) {
    final boolean strictSQL = ((ODatabaseInternal) database).getStorage().getConfiguration().isStrictSql();

<<<<<<< HEAD
    database.query(new OSQLAsynchQuery<Object>(
        "select from " + getEscapedName(name, strictSQL) + " where " + getEscapedName(propertyName, strictSQL) + ".type() <> \""
            + type.name() + "\"", new OCommandResultListener() {
=======
    database.query(new OSQLAsynchQuery<Object>("select from " + getEscapedName(name, strictSQL) + " where "
        + getEscapedName(propertyName, strictSQL) + ".type() <> \"" + type.name() + "\"", new OCommandResultListener() {
>>>>>>> eab8e126

      @Override
      public boolean result(Object iRecord) {
        final ODocument record = ((OIdentifiable) iRecord).getRecord();
        record.field(propertyName, record.field(propertyName), type);
        database.save(record);
        return true;
      }

      @Override
      public void end() {
      }

      @Override
      public Object getResult() {
        return null;
      }
    }));
  }

  public void firePropertyNameMigration(final ODatabaseDocument database, final String propertyName, final String newPropertyName,
      final OType type) {
    final boolean strictSQL = ((ODatabaseInternal) database).getStorage().getConfiguration().isStrictSql();

    database.query(new OSQLAsynchQuery<Object>(
        "select from " + getEscapedName(name, strictSQL) + " where " + getEscapedName(propertyName, strictSQL) + " is not null ",
        new OCommandResultListener() {

          @Override
          public boolean result(Object iRecord) {
            final ODocument record = ((OIdentifiable) iRecord).getRecord();
            record.setFieldType(propertyName, type);
            record.field(newPropertyName, record.field(propertyName), type);
            database.save(record);
            return true;
          }

          @Override
          public void end() {
          }

          @Override
          public Object getResult() {
            return null;
          }
        }));

  }

  public void checkPersistentPropertyType(final ODatabaseInternal<ORecord> database, final String propertyName, final OType type) {
    final boolean strictSQL = database.getStorage().getConfiguration().isStrictSql();

    final StringBuilder builder = new StringBuilder(256);
    builder.append("select count(*) from ");
    builder.append(getEscapedName(name, strictSQL));
    builder.append(" where ");
    builder.append(getEscapedName(propertyName, strictSQL));
    builder.append(".type() not in [");

    final Iterator<OType> cur = type.getCastable().iterator();
    while (cur.hasNext()) {
      builder.append('"').append(cur.next().name()).append('"');
      if (cur.hasNext())
        builder.append(",");
    }
    builder.append("] and ").append(getEscapedName(propertyName, strictSQL)).append(" is not null ");
    if (type.isMultiValue())
      builder.append(" and ").append(getEscapedName(propertyName, strictSQL)).append(".size() <> 0 limit 1");

    final List<ODocument> res = database.command(new OCommandSQL(builder.toString())).execute();
    if (((Long) res.get(0).field("count")) > 0)
      throw new OSchemaException("The database contains some schema-less data in the property '" + name + "." + propertyName
          + "' that is not compatible with the type " + type + ". Fix those records and change the schema again");
  }

  protected String getEscapedName(final String iName, final boolean iStrictSQL) {
    if (iStrictSQL)
      // ESCAPE NAME
      return "`" + iName + "`";
    return iName;
  }

  public OSchemaShared getOwner() {
    return owner;
  }

  private void calculateHashCode() {
    int result = super.hashCode();
    result = 31 * result + (name != null ? name.hashCode() : 0);
    hashCode = result;
  }

  private void setOverSizeInternal(final float overSize) {
    getDatabase().checkSecurity(ORule.ResourceGeneric.SCHEMA, ORole.PERMISSION_UPDATE);
    acquireSchemaWriteLock();
    try {
      checkEmbedded();

      this.overSize = overSize;
    } finally {
      releaseSchemaWriteLock();
    }
  }

  private void setCustomInternal(final String name, final String value) {
    acquireSchemaWriteLock();
    try {
      checkEmbedded();

      if (customFields == null)
        customFields = new HashMap<String, String>();
      if (value == null || "null".equalsIgnoreCase(value))
        customFields.remove(name);
      else
        customFields.put(name, value);
    } finally {
      releaseSchemaWriteLock();
    }
  }

  private void clearCustomInternal() {
    acquireSchemaWriteLock();
    try {
      checkEmbedded();

      customFields = null;
    } finally {
      releaseSchemaWriteLock();
    }
  }

  private void setNameInternal(final String name) {
    getDatabase().checkSecurity(ORule.ResourceGeneric.SCHEMA, ORole.PERMISSION_UPDATE);
    acquireSchemaWriteLock();
    try {
      checkEmbedded();

      final String oldName = this.name;

      owner.changeClassName(this.name, name, this);
      this.name = name;

      ODatabaseDocumentInternal database = getDatabase();
      final OStorage storage = database.getStorage();

      if (!database.getStorageVersions().classesAreDetectedByClusterId()) {
        for (int clusterId : clusterIds) {
          long[] range = storage.getClusterDataRange(clusterId);

          OPhysicalPosition[] positions = storage.ceilingPhysicalPositions(clusterId, new OPhysicalPosition(range[0]));
          do {
            for (OPhysicalPosition position : positions) {
              final ORecordId identity = new ORecordId(clusterId, position.clusterPosition);
              final ORawBuffer record = storage.readRecord(identity, null, true, null).getResult();

              if (record.recordType == ODocument.RECORD_TYPE) {
                final ORecordSerializerSchemaAware2CSV serializer = (ORecordSerializerSchemaAware2CSV) ORecordSerializerFactory
                    .instance().getFormat(ORecordSerializerSchemaAware2CSV.NAME);
                String persName = new String(record.buffer, "UTF-8");
                if (serializer.getClassName(persName).equalsIgnoreCase(name)) {
                  final ODocument document = new ODocument();
                  document.setLazyLoad(false);
                  document.fromStream(record.buffer);
                  ORecordInternal.setVersion(document, record.version);
                  ORecordInternal.setIdentity(document, identity);
                  document.setClassName(name);
                  document.setDirty();
                  document.save();
                }
              }

              if (positions.length > 0)
                positions = storage.higherPhysicalPositions(clusterId, positions[positions.length - 1]);
            }
          } while (positions.length > 0);
        }
      }

      renameCluster(oldName, this.name);
    } catch (UnsupportedEncodingException e) {
      throw OException.wrapException(new OSchemaException("Error reading schema"), e);
    } finally {
      releaseSchemaWriteLock();
    }
  }

  private void renameCluster(String oldName, String newName) {
    oldName = oldName.toLowerCase();
    newName = newName.toLowerCase();

    final ODatabaseDocumentInternal database = getDatabase();
    final OStorage storage = database.getStorage();

    if (storage.getClusterIdByName(newName) != -1)
      return;

    final int clusterId = storage.getClusterIdByName(oldName);
    if (clusterId == -1)
      return;

    if (!hasClusterId(clusterId))
      return;

    database.command(new OCommandSQL("alter cluster " + oldName + " name " + newName)).execute();
  }

  private void setShortNameInternal(final String iShortName) {
    getDatabase().checkSecurity(ORule.ResourceGeneric.SCHEMA, ORole.PERMISSION_UPDATE);

    acquireSchemaWriteLock();
    try {
      checkEmbedded();

      String oldName = null;

      if (this.shortName != null)
        oldName = this.shortName;

      owner.changeClassName(oldName, iShortName, this);

      this.shortName = iShortName;
    } finally {
      releaseSchemaWriteLock();
    }
  }

  private void setDescriptionInternal(final String iDescription) {
    acquireSchemaWriteLock();
    try {
      checkEmbedded();
      this.description = iDescription;
    } finally {
      releaseSchemaWriteLock();
    }
  }

  private void dropPropertyInternal(final String iPropertyName) {
    if (getDatabase().getTransaction().isActive())
      throw new IllegalStateException("Cannot drop a property inside a transaction");
    getDatabase().checkSecurity(ORule.ResourceGeneric.SCHEMA, ORole.PERMISSION_DELETE);

    acquireSchemaWriteLock();
    try {
      checkEmbedded();

      final OProperty prop = properties.remove(iPropertyName.toLowerCase());

      if (prop == null)
        throw new OSchemaException("Property '" + iPropertyName + "' not found in class " + name + "'");
    } finally {
      releaseSchemaWriteLock();
    }
  }

  private int createClusterIfNeeded(String nameOrId) {
    final String[] parts = nameOrId.split(" ");
    int clId = getClusterId(parts[0]);

    if (clId == NOT_EXISTENT_CLUSTER_ID) {
      try {
        clId = Integer.parseInt(parts[0]);
        throw new IllegalArgumentException("Cluster id '" + clId + "' cannot be added");
      } catch (NumberFormatException e) {
        clId = getDatabase().addCluster(parts[0]);
      }
    }

    return clId;
  }

  private OClass addClusterIdInternal(final int clusterId) {
    acquireSchemaWriteLock();
    try {
      checkEmbedded();

      owner.checkClusterCanBeAdded(clusterId, this);

      for (int currId : clusterIds)
        if (currId == clusterId)
          // ALREADY ADDED
          return this;

      clusterIds = OArrays.copyOf(clusterIds, clusterIds.length + 1);
      clusterIds[clusterIds.length - 1] = clusterId;
      Arrays.sort(clusterIds);

      addPolymorphicClusterId(clusterId);

      if (defaultClusterId == NOT_EXISTENT_CLUSTER_ID)
        defaultClusterId = clusterId;

      owner.addClusterForClass(clusterId, this);
      return this;
    } finally {
      releaseSchemaWriteLock();
    }
  }

  private void addPolymorphicClusterId(int clusterId) {
    if (Arrays.binarySearch(polymorphicClusterIds, clusterId) >= 0)
      return;

    polymorphicClusterIds = OArrays.copyOf(polymorphicClusterIds, polymorphicClusterIds.length + 1);
    polymorphicClusterIds[polymorphicClusterIds.length - 1] = clusterId;
    Arrays.sort(polymorphicClusterIds);

    addClusterIdToIndexes(clusterId);

    for (OClassImpl superClass : superClasses) {
      superClass.addPolymorphicClusterId(clusterId);
    }
  }

  private OClass removeClusterIdInternal(final int clusterToRemove) {

    acquireSchemaWriteLock();
    try {
      checkEmbedded();

      boolean found = false;
      for (int clusterId : clusterIds) {
        if (clusterId == clusterToRemove) {
          found = true;
          break;
        }
      }

      if (found) {
        final int[] newClusterIds = new int[clusterIds.length - 1];
        for (int i = 0, k = 0; i < clusterIds.length; ++i) {
          if (clusterIds[i] == clusterToRemove)
            // JUMP IT
            continue;

          newClusterIds[k] = clusterIds[i];
          k++;
        }
        clusterIds = newClusterIds;

        removePolymorphicClusterId(clusterToRemove);
      }

      if (defaultClusterId == clusterToRemove) {
        if (clusterIds.length >= 1)
          defaultClusterId = clusterIds[0];
        else
          defaultClusterId = NOT_EXISTENT_CLUSTER_ID;
      }

      owner.removeClusterForClass(clusterToRemove, this);
    } finally {
      releaseSchemaWriteLock();
    }

    return this;
  }

  private void setAbstractInternal(final boolean isAbstract) {
    getDatabase().checkSecurity(ORule.ResourceGeneric.SCHEMA, ORole.PERMISSION_UPDATE);

    acquireSchemaWriteLock();
    try {
      if (isAbstract) {
        // SWITCH TO ABSTRACT
        if (defaultClusterId != NOT_EXISTENT_CLUSTER_ID) {
          // CHECK
          if (count() > 0)
            throw new IllegalStateException("Cannot set the class as abstract because contains records.");

          tryDropCluster(defaultClusterId);
          for (int clusterId : getClusterIds()) {
            tryDropCluster(clusterId);
            removePolymorphicClusterId(clusterId);
            owner.removeClusterForClass(clusterId, this);
          }

          setClusterIds(new int[] { NOT_EXISTENT_CLUSTER_ID });

          defaultClusterId = NOT_EXISTENT_CLUSTER_ID;
        }
      } else {
        if (!abstractClass)
          return;

        int clusterId = getDatabase().getClusterIdByName(name);
        if (clusterId == -1)
          clusterId = getDatabase().addCluster(name);

        this.defaultClusterId = clusterId;
        this.clusterIds[0] = this.defaultClusterId;
      }

      this.abstractClass = isAbstract;
    } finally {
      releaseSchemaWriteLock();
    }
  }

  private void setStrictModeInternal(final boolean iStrict) {
    getDatabase().checkSecurity(ORule.ResourceGeneric.SCHEMA, ORole.PERMISSION_UPDATE);

    acquireSchemaWriteLock();
    try {
      checkEmbedded();

      this.strictMode = iStrict;
    } finally {
      releaseSchemaWriteLock();
    }
  }

  private OProperty addProperty(final String propertyName, final OType type, final OType linkedType, final OClass linkedClass,
      final boolean unsafe) {
    if (type == null)
      throw new OSchemaException("Property type not defined.");

    if (propertyName == null || propertyName.length() == 0)
      throw new OSchemaException("Property name is null or empty");

    if (getDatabase().getStorage().getConfiguration().isStrictSql()) {
      validatePropertyName(propertyName);
    }
    if (getDatabase().getTransaction().isActive())
      throw new OSchemaException("Cannot create property '" + propertyName + "' inside a transaction");

    final ODatabaseDocumentInternal database = getDatabase();
    database.checkSecurity(ORule.ResourceGeneric.SCHEMA, ORole.PERMISSION_UPDATE);

    if (linkedType != null)
      OPropertyImpl.checkLinkTypeSupport(type);

    if (linkedClass != null)
      OPropertyImpl.checkSupportLinkedClass(type);

    OProperty property = null;
    acquireSchemaWriteLock();
    try {
      final StringBuilder cmd = new StringBuilder("create property ");
      // CLASS.PROPERTY NAME
      if (getDatabase().getStorage().getConfiguration().isStrictSql())
        cmd.append('`');
      cmd.append(name);
      if (getDatabase().getStorage().getConfiguration().isStrictSql())
        cmd.append('`');
      cmd.append('.');
      if (getDatabase().getStorage().getConfiguration().isStrictSql())
        cmd.append('`');
      cmd.append(propertyName);
      if (getDatabase().getStorage().getConfiguration().isStrictSql())
        cmd.append('`');

      // TYPE
      cmd.append(' ');
      cmd.append(type.name);

      if (linkedType != null) {
        // TYPE
        cmd.append(' ');
        cmd.append(linkedType.name);

      } else if (linkedClass != null) {
        // TYPE
        cmd.append(' ');
        if (getDatabase().getStorage().getConfiguration().isStrictSql())
          cmd.append('`');
        cmd.append(linkedClass.getName());
        if (getDatabase().getStorage().getConfiguration().isStrictSql())
          cmd.append('`');
      }

      if (unsafe)
        cmd.append(" unsafe ");

      final OStorage storage = database.getStorage();

      if (storage instanceof OStorageProxy) {
        database.command(new OCommandSQL(cmd.toString())).execute();
        reload();

        return getProperty(propertyName);
      } else if (isDistributedCommand()) {
        final OCommandSQL commandSQL = new OCommandSQL(cmd.toString());
        commandSQL.addExcludedNode(((OAutoshardedStorage) storage).getNodeId());

        database.command(commandSQL).execute();

        property = addPropertyInternal(propertyName, type, linkedType, linkedClass, unsafe);
      } else
        property = addPropertyInternal(propertyName, type, linkedType, linkedClass, unsafe);

    } finally {
      releaseSchemaWriteLock();
    }

    return property;
  }

  private void validatePropertyName(final String propertyName) {
  }

  private int getClusterId(final String stringValue) {
    int clId;
    try {
      clId = Integer.parseInt(stringValue);
    } catch (NumberFormatException e) {
      clId = getDatabase().getClusterIdByName(stringValue);
    }
    return clId;
  }

  private void addClusterIdToIndexes(int iId) {
    if (getDatabase().getStorage().getUnderlying() instanceof OAbstractPaginatedStorage) {
      final String clusterName = getDatabase().getClusterNameById(iId);
      final List<String> indexesToAdd = new ArrayList<String>();

      for (OIndex<?> index : getIndexes())
        indexesToAdd.add(index.getName());

      final OIndexManager indexManager = getDatabase().getMetadata().getIndexManager();
      for (String indexName : indexesToAdd)
        indexManager.addClusterToIndex(clusterName, indexName);
    }
  }

  /**
   * Adds a base class to the current one. It adds also the base class cluster ids to the polymorphic cluster ids array.
   *
   * @param iBaseClass The base class to add.
   */
  private OClass addBaseClass(final OClassImpl iBaseClass) {
    checkRecursion(iBaseClass);
    checkParametersConflict(iBaseClass);

    if (subclasses == null)
      subclasses = new ArrayList<OClass>();

    if (subclasses.contains(iBaseClass))
      return this;

    subclasses.add(iBaseClass);
    addPolymorphicClusterIdsWithInheritance(iBaseClass);
    return this;
  }

  private void checkParametersConflict(final OClass baseClass) {
    final Collection<OProperty> baseClassProperties = baseClass.properties();
    for (OProperty property : baseClassProperties) {
      OProperty thisProperty = getProperty(property.getName());
      if (thisProperty != null && !thisProperty.getType().equals(property.getType())) {
        throw new OSchemaException(
            "Cannot add base class '" + baseClass.getName() + "', because of property conflict: '" + thisProperty + "' vs '"
                + property + "'");
      }
    }
  }

  private void checkParametersConflict(List<OClassImpl> classes) {
    final Map<String, OProperty> commulative = new HashMap<String, OProperty>();
    final Map<String, OProperty> properties = new HashMap<String, OProperty>();

    for (OClassImpl superClass : classes) {
      superClass.propertiesMap(properties, false);
      for (Map.Entry<String, OProperty> entry : properties.entrySet()) {
        if (commulative.containsKey(entry.getKey())) {
          final String property = entry.getKey();
          final OProperty existingProperty = commulative.get(property);
          if (!existingProperty.getType().equals(entry.getValue().getType())) {
            throw new OSchemaException("Properties conflict detected: '" + existingProperty + "] vs [" + entry.getValue() + "]");
          }
        }
      }

      commulative.putAll(properties);
      properties.clear();
    }
  }

  private void checkRecursion(final OClass baseClass) {
    if (isSubClassOf(baseClass)) {
      throw new OSchemaException("Cannot add base class '" + baseClass.getName() + "', because of recursion");
    }
  }

  private void removePolymorphicClusterIds(final OClassImpl iBaseClass) {
    for (final int clusterId : iBaseClass.polymorphicClusterIds)
      removePolymorphicClusterId(clusterId);
  }

  private void removePolymorphicClusterId(final int clusterId) {
    final int index = Arrays.binarySearch(polymorphicClusterIds, clusterId);
    if (index < 0)
      return;

    if (index < polymorphicClusterIds.length - 1)
      System.arraycopy(polymorphicClusterIds, index + 1, polymorphicClusterIds, index, polymorphicClusterIds.length - (index + 1));

    polymorphicClusterIds = Arrays.copyOf(polymorphicClusterIds, polymorphicClusterIds.length - 1);

    removeClusterFromIndexes(clusterId);
    for (OClassImpl superClass : superClasses) {
      superClass.removePolymorphicClusterId(clusterId);
    }
  }

  private void removeClusterFromIndexes(final int iId) {
    if (getDatabase().getStorage().getUnderlying() instanceof OAbstractPaginatedStorage) {
      final String clusterName = getDatabase().getClusterNameById(iId);
      final List<String> indexesToRemove = new ArrayList<String>();

      for (final OIndex<?> index : getIndexes())
        indexesToRemove.add(index.getName());

      final OIndexManager indexManager = getDatabase().getMetadata().getIndexManager();
      for (final String indexName : indexesToRemove)
        indexManager.removeClusterFromIndex(clusterName, indexName);
    }
  }

  private void tryDropCluster(final int defaultClusterId) {
    if (name.toLowerCase().equals(getDatabase().getClusterNameById(defaultClusterId))) {
      // DROP THE DEFAULT CLUSTER CALLED WITH THE SAME NAME ONLY IF EMPTY
      if (getDatabase().getClusterRecordSizeById(defaultClusterId) == 0)
        getDatabase().dropCluster(defaultClusterId, true);
    }
  }

  private ODatabaseDocumentInternal getDatabase() {
    return ODatabaseRecordThreadLocal.INSTANCE.get();
  }

  /**
   * Add different cluster id to the "polymorphic cluster ids" array.
   */
  private void addPolymorphicClusterIds(final OClassImpl iBaseClass) {
    boolean found;
    for (int i : iBaseClass.polymorphicClusterIds) {
      found = false;
      for (int k : polymorphicClusterIds) {
        if (i == k) {
          found = true;
          break;
        }
      }

      if (!found) {
        int[] oldClusterId = polymorphicClusterIds;
        // ADD IT
        polymorphicClusterIds = OArrays.copyOf(polymorphicClusterIds, polymorphicClusterIds.length + 1);
        polymorphicClusterIds[polymorphicClusterIds.length - 1] = i;
        Arrays.sort(polymorphicClusterIds);
        try {
          addClusterIdToIndexes(i);
        } catch (Exception e) {
          polymorphicClusterIds = oldClusterId;
        }
      }

    }
  }

  private void addPolymorphicClusterIdsWithInheritance(final OClassImpl iBaseClass) {
    addPolymorphicClusterIds(iBaseClass);
    for (OClassImpl superClass : superClasses) {
      superClass.addPolymorphicClusterIdsWithInheritance(iBaseClass);
    }
  }

  public List<OType> extractFieldTypes(final String[] fieldNames) {
    final List<OType> types = new ArrayList<OType>(fieldNames.length);

    for (String fieldName : fieldNames) {
      if (!fieldName.equals("@rid"))
        types.add(getProperty(OIndexDefinitionFactory.extractFieldName(fieldName).toLowerCase()).getType());
      else
        types.add(OType.LINK);
    }
    return types;
  }

  private OClass setClusterIds(final int[] iClusterIds) {
    clusterIds = iClusterIds;
    Arrays.sort(clusterIds);

    return this;
  }

  private boolean isDistributedCommand() {
    return getDatabase().getStorage() instanceof OAutoshardedStorage
        && OScenarioThreadLocal.INSTANCE.get() != OScenarioThreadLocal.RUN_MODE.RUNNING_DISTRIBUTED;
  }
}<|MERGE_RESOLUTION|>--- conflicted
+++ resolved
@@ -2024,14 +2024,9 @@
   public void fireDatabaseMigration(final ODatabaseDocument database, final String propertyName, final OType type) {
     final boolean strictSQL = ((ODatabaseInternal) database).getStorage().getConfiguration().isStrictSql();
 
-<<<<<<< HEAD
     database.query(new OSQLAsynchQuery<Object>(
         "select from " + getEscapedName(name, strictSQL) + " where " + getEscapedName(propertyName, strictSQL) + ".type() <> \""
             + type.name() + "\"", new OCommandResultListener() {
-=======
-    database.query(new OSQLAsynchQuery<Object>("select from " + getEscapedName(name, strictSQL) + " where "
-        + getEscapedName(propertyName, strictSQL) + ".type() <> \"" + type.name() + "\"", new OCommandResultListener() {
->>>>>>> eab8e126
 
       @Override
       public boolean result(Object iRecord) {
