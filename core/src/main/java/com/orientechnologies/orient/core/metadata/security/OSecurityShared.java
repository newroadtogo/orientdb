/*
 * Copyright 2010-2012 Luca Garulli (l.garulli--at--orientechnologies.com)
 *
 * Licensed under the Apache License, Version 2.0 (the "License");
 * you may not use this file except in compliance with the License.
 * You may obtain a copy of the License at
 *
 *     http://www.apache.org/licenses/LICENSE-2.0
 *
 * Unless required by applicable law or agreed to in writing, software
 * distributed under the License is distributed on an "AS IS" BASIS,
 * WITHOUT WARRANTIES OR CONDITIONS OF ANY KIND, either express or implied.
 * See the License for the specific language governing permissions and
 * limitations under the License.
 */
package com.orientechnologies.orient.core.metadata.security;

import java.util.List;
import java.util.Set;

import com.orientechnologies.common.concur.resource.OCloseable;
import com.orientechnologies.common.concur.resource.OSharedResourceAdaptive;
import com.orientechnologies.orient.core.command.OCommandRequest;
import com.orientechnologies.orient.core.db.ODatabaseRecordThreadLocal;
import com.orientechnologies.orient.core.db.record.OClassTrigger;
import com.orientechnologies.orient.core.db.record.ODatabaseRecord;
import com.orientechnologies.orient.core.db.record.OIdentifiable;
import com.orientechnologies.orient.core.exception.OSecurityAccessException;
import com.orientechnologies.orient.core.metadata.OMetadata;
import com.orientechnologies.orient.core.metadata.function.OFunction;
import com.orientechnologies.orient.core.metadata.schema.OClass;
import com.orientechnologies.orient.core.metadata.schema.OClass.INDEX_TYPE;
import com.orientechnologies.orient.core.metadata.schema.OProperty;
import com.orientechnologies.orient.core.metadata.schema.OType;
import com.orientechnologies.orient.core.metadata.security.OUser.STATUSES;
import com.orientechnologies.orient.core.record.impl.ODocument;
import com.orientechnologies.orient.core.sql.OCommandSQL;
import com.orientechnologies.orient.core.sql.query.OSQLSynchQuery;
import com.orientechnologies.orient.core.storage.OStorageProxy;
import com.orientechnologies.orient.core.type.tree.OMVRBTreeRIDSet;

/**
 * Shared security class. It's shared by all the database instances that point to the same storage.
 * 
 * @author Luca Garulli (l.garulli--at--orientechnologies.com)
 * 
 */
public class OSecurityShared extends OSharedResourceAdaptive implements OSecurity, OCloseable {
  public static final String RESTRICTED_CLASSNAME   = "ORestricted";
  public static final String IDENTITY_CLASSNAME     = "OIdentity";
  public static final String ALLOW_ALL_FIELD        = "_allow";
  public static final String ALLOW_READ_FIELD       = "_allowRead";
  public static final String ALLOW_UPDATE_FIELD     = "_allowUpdate";
  public static final String ALLOW_DELETE_FIELD     = "_allowDelete";
  public static final String ONCREATE_IDENTITY_TYPE = "onCreate.identityType";
  public static final String ONCREATE_FIELD         = "onCreate.fields";

  public OSecurityShared() {
  }

  public OIdentifiable allowUser(final ODocument iDocument, final String iAllowFieldName, final String iUserName) {
    final OUser user = ODatabaseRecordThreadLocal.INSTANCE.get().getMetadata().getSecurity().getUser(iUserName);
    if (user == null)
      throw new IllegalArgumentException("User '" + iUserName + "' not found");

    return allowIdentity(iDocument, iAllowFieldName, user.getDocument().getIdentity());
  }

  public OIdentifiable allowRole(final ODocument iDocument, final String iAllowFieldName, final String iRoleName) {
    final ORole role = ODatabaseRecordThreadLocal.INSTANCE.get().getMetadata().getSecurity().getRole(iRoleName);
    if (role == null)
      throw new IllegalArgumentException("Role '" + iRoleName + "' not found");

    return allowIdentity(iDocument, iAllowFieldName, role.getDocument().getIdentity());
  }

  public OIdentifiable allowIdentity(final ODocument iDocument, final String iAllowFieldName, final OIdentifiable iId) {
    Set<OIdentifiable> field = iDocument.field(iAllowFieldName);
    if (field == null) {
      field = new OMVRBTreeRIDSet(iDocument);
      iDocument.field(iAllowFieldName, field);
    }
    field.add(iId);
    return iId;
  }

  public OIdentifiable disallowUser(final ODocument iDocument, final String iAllowFieldName, final String iUserName) {
    final OUser user = ODatabaseRecordThreadLocal.INSTANCE.get().getMetadata().getSecurity().getUser(iUserName);
    if (user == null)
      throw new IllegalArgumentException("User '" + iUserName + "' not found");

    return disallowIdentity(iDocument, iAllowFieldName, user.getDocument().getIdentity());
  }

  public OIdentifiable disallowRole(final ODocument iDocument, final String iAllowFieldName, final String iRoleName) {
    final ORole role = ODatabaseRecordThreadLocal.INSTANCE.get().getMetadata().getSecurity().getRole(iRoleName);
    if (role == null)
      throw new IllegalArgumentException("Role '" + iRoleName + "' not found");

    return disallowIdentity(iDocument, iAllowFieldName, role.getDocument().getIdentity());
  }

  public OIdentifiable disallowIdentity(final ODocument iDocument, final String iAllowFieldName, final OIdentifiable iId) {
    Set<OIdentifiable> field = iDocument.field(iAllowFieldName);
    if (field != null)
      field.remove(iId);
    return iId;
  }

  public boolean isAllowed(final Set<OIdentifiable> iAllowAll, final Set<OIdentifiable> iAllowOperation) {
    if (iAllowAll == null || iAllowAll.isEmpty())
      return true;

    final OUser currentUser = ODatabaseRecordThreadLocal.INSTANCE.get().getUser();
    if (currentUser != null) {
      // CHECK IF CURRENT USER IS ENLISTED
      if (!iAllowAll.contains(currentUser.getDocument().getIdentity())) {
        // CHECK AGAINST SPECIFIC _ALLOW OPERATION
        if (iAllowOperation != null && iAllowOperation.contains(currentUser.getDocument().getIdentity()))
          return true;

        // CHECK IF AT LEAST ONE OF THE USER'S ROLES IS ENLISTED
        for (ORole r : currentUser.getRoles()) {
          // CHECK AGAINST GENERIC _ALLOW
          if (iAllowAll.contains(r.getDocument().getIdentity()))
            return true;
          // CHECK AGAINST SPECIFIC _ALLOW OPERATION
          if (iAllowOperation != null && iAllowOperation.contains(r.getDocument().getIdentity()))
            return true;
        }
        return false;
      }
    }
    return true;
  }

  public OUser authenticate(final String iUserName, final String iUserPassword) {
    acquireExclusiveLock();
    try {

      final String dbName = getDatabase().getName();

      final OUser user = getUser(iUserName);
      if (user == null)
        throw new OSecurityAccessException(dbName, "User or password not valid for database: '" + dbName + "'");

      if (user.getAccountStatus() != STATUSES.ACTIVE)
        throw new OSecurityAccessException(dbName, "User '" + iUserName + "' is not active");

      if (!(getDatabase().getStorage() instanceof OStorageProxy)) {
        // CHECK USER & PASSWORD
        if (!user.checkPassword(iUserPassword)) {
          // WAIT A BIT TO AVOID BRUTE FORCE
          try {
            Thread.sleep(200);
          } catch (InterruptedException e) {
            Thread.currentThread().interrupt();
          }
          throw new OSecurityAccessException(dbName, "User or password not valid for database: '" + dbName + "'");
        }
      }

      return user;

    } finally {
      releaseExclusiveLock();
    }
  }

  public OUser getUser(final String iUserName) {
    acquireExclusiveLock();
    try {

      final List<ODocument> result = getDatabase().<OCommandRequest> command(
          new OSQLSynchQuery<ODocument>("select from OUser where name = '" + iUserName + "' limit 1").setFetchPlan("*:-1"))
          .execute();

      if (result != null && !result.isEmpty())
        return new OUser(result.get(0));

      return null;

    } finally {
      releaseExclusiveLock();
    }
  }

  public OUser createUser(final String iUserName, final String iUserPassword, final String... iRoles) {
    acquireExclusiveLock();
    try {

      final OUser user = new OUser(iUserName, iUserPassword);

      if (iRoles != null)
        for (String r : iRoles) {
          user.addRole(r);
        }

      return user.save();

    } finally {
      releaseExclusiveLock();
    }
  }

  public OUser createUser(final String iUserName, final String iUserPassword, final ORole... iRoles) {
    acquireExclusiveLock();
    try {

      final OUser user = new OUser(iUserName, iUserPassword);

      if (iRoles != null)
        for (ORole r : iRoles) {
          user.addRole(r);
        }

      return user.save();

    } finally {
      releaseExclusiveLock();
    }
  }

  public boolean dropUser(final String iUserName) {
    acquireExclusiveLock();
    try {

      final Number removed = getDatabase().<OCommandRequest> command(
          new OCommandSQL("delete from OUser where name = '" + iUserName + "'")).execute();

      return removed != null && removed.intValue() > 0;

    } finally {
      releaseExclusiveLock();
    }
  }

  public ORole getRole(final OIdentifiable iRole) {
    acquireExclusiveLock();
    try {

      final ODocument doc = iRole.getRecord();
      if ("ORole".equals(doc.getClassName()))
        return new ORole(doc);

      return null;

    } finally {
      releaseExclusiveLock();
    }
  }

  public ORole getRole(final String iRoleName) {
    acquireExclusiveLock();
    try {

      final List<ODocument> result = getDatabase().<OCommandRequest> command(
          new OSQLSynchQuery<ODocument>("select from ORole where name = '" + iRoleName + "' limit 1").setFetchPlan("*:-1"))
          .execute();

      if (result != null && !result.isEmpty())
        return new ORole(result.get(0));

      return null;

    } finally {
      releaseExclusiveLock();
    }
  }

  public ORole createRole(final String iRoleName, final ORole.ALLOW_MODES iAllowMode) {
    return createRole(iRoleName, null, iAllowMode);
  }

  public ORole createRole(final String iRoleName, final ORole iParent, final ORole.ALLOW_MODES iAllowMode) {
    acquireExclusiveLock();
    try {

      final ORole role = new ORole(iRoleName, iParent, iAllowMode);
      return role.save();

    } finally {
      releaseExclusiveLock();
    }
  }

  public boolean dropRole(final String iRoleName) {
    acquireExclusiveLock();
    try {

      final Number removed = getDatabase().<OCommandRequest> command(
          new OCommandSQL("delete from ORole where name = '" + iRoleName + "'")).execute();

      return removed != null && removed.intValue() > 0;

    } finally {
      releaseExclusiveLock();
    }
  }

  public List<ODocument> getAllUsers() {
    acquireExclusiveLock();
    try {

      return getDatabase().<OCommandRequest> command(new OSQLSynchQuery<ODocument>("select from OUser")).execute();

    } finally {
      releaseExclusiveLock();
    }
  }

  public List<ODocument> getAllRoles() {
    acquireExclusiveLock();
    try {

      return getDatabase().<OCommandRequest> command(new OSQLSynchQuery<ODocument>("select from ORole")).execute();

    } finally {
      releaseExclusiveLock();
    }
  }

  public OUser create() {
    acquireExclusiveLock();
    try {

      if (!getDatabase().getMetadata().getSchema().getClasses().isEmpty())
        return null;

      final OUser adminUser = createMetadata();

      final ORole readerRole = createRole("reader", ORole.ALLOW_MODES.DENY_ALL_BUT);
      readerRole.addRule(ODatabaseSecurityResources.DATABASE, ORole.PERMISSION_READ);
      readerRole.addRule(ODatabaseSecurityResources.SCHEMA, ORole.PERMISSION_READ);
      readerRole.addRule(ODatabaseSecurityResources.CLUSTER + "." + OMetadata.CLUSTER_INTERNAL_NAME, ORole.PERMISSION_READ);
      readerRole.addRule(ODatabaseSecurityResources.CLUSTER + ".orole", ORole.PERMISSION_READ);
      readerRole.addRule(ODatabaseSecurityResources.CLUSTER + ".ouser", ORole.PERMISSION_READ);
      readerRole.addRule(ODatabaseSecurityResources.ALL_CLASSES, ORole.PERMISSION_READ);
      readerRole.addRule(ODatabaseSecurityResources.ALL_CLUSTERS, ORole.PERMISSION_READ);
      readerRole.addRule(ODatabaseSecurityResources.COMMAND, ORole.PERMISSION_READ);
      readerRole.addRule(ODatabaseSecurityResources.RECORD_HOOK, ORole.PERMISSION_READ);
      readerRole.save();
      createUser("reader", "reader", new String[] { readerRole.getName() });

      final ORole writerRole = createRole("writer", ORole.ALLOW_MODES.DENY_ALL_BUT);
      writerRole.addRule(ODatabaseSecurityResources.DATABASE, ORole.PERMISSION_READ);
      writerRole.addRule(ODatabaseSecurityResources.SCHEMA, ORole.PERMISSION_READ + ORole.PERMISSION_CREATE
          + ORole.PERMISSION_UPDATE);
      writerRole.addRule(ODatabaseSecurityResources.CLUSTER + "." + OMetadata.CLUSTER_INTERNAL_NAME, ORole.PERMISSION_READ);
      writerRole.addRule(ODatabaseSecurityResources.CLUSTER + ".orole", ORole.PERMISSION_READ);
      writerRole.addRule(ODatabaseSecurityResources.CLUSTER + ".ouser", ORole.PERMISSION_READ);
      writerRole.addRule(ODatabaseSecurityResources.ALL_CLASSES, ORole.PERMISSION_ALL);
      writerRole.addRule(ODatabaseSecurityResources.ALL_CLUSTERS, ORole.PERMISSION_ALL);
      writerRole.addRule(ODatabaseSecurityResources.COMMAND, ORole.PERMISSION_ALL);
      writerRole.addRule(ODatabaseSecurityResources.RECORD_HOOK, ORole.PERMISSION_ALL);
      writerRole.save();
      createUser("writer", "writer", new String[] { writerRole.getName() });

      return adminUser;

    } finally {
      releaseExclusiveLock();
    }
  }

  /**
   * Repairs the security structure if broken by creating the ADMIN role and user with default password.
   * 
   * @return
   */
  public OUser repair() {
    acquireExclusiveLock();
    try {

      return createMetadata();

    } finally {
      releaseExclusiveLock();
    }
  }

  public OUser createMetadata() {
    final ODatabaseRecord database = getDatabase();

    OClass identityClass = database.getMetadata().getSchema().getClass(IDENTITY_CLASSNAME); // SINCE 1.2.0
    if (identityClass == null)
      identityClass = database.getMetadata().getSchema().createAbstractClass(IDENTITY_CLASSNAME);

    OClass roleClass = database.getMetadata().getSchema().getClass("ORole");
    if (roleClass == null)
      roleClass = database.getMetadata().getSchema().createClass("ORole", identityClass);
    else if (roleClass.getSuperClass() == null)
      // MIGRATE AUTOMATICALLY TO 1.2.0
      roleClass.setSuperClass(identityClass);

    if (!roleClass.existsProperty("name"))
      roleClass.createProperty("name", OType.STRING).setMandatory(true).setNotNull(true);
    if (!roleClass.existsProperty("mode"))
      roleClass.createProperty("mode", OType.BYTE);
    if (!roleClass.existsProperty("rules"))
      roleClass.createProperty("rules", OType.EMBEDDEDMAP, OType.BYTE);
    if (!roleClass.existsProperty("inheritedRole"))
      roleClass.createProperty("inheritedRole", OType.LINK, roleClass);

    OClass userClass = database.getMetadata().getSchema().getClass("OUser");
    if (userClass == null)
      userClass = database.getMetadata().getSchema().createClass("OUser", identityClass);
    else if (userClass.getSuperClass() == null)
      // MIGRATE AUTOMATICALLY TO 1.2.0
      userClass.setSuperClass(identityClass);

    if (!userClass.existsProperty("name"))
      userClass.createProperty("name", OType.STRING).setMandatory(true).setNotNull(true);
    if (!userClass.existsProperty("password"))
      userClass.createProperty("password", OType.STRING).setMandatory(true).setNotNull(true);
    if (!userClass.existsProperty("roles"))
      userClass.createProperty("roles", OType.LINKSET, roleClass);
    if (!userClass.existsProperty("status"))
      userClass.createProperty("status", OType.STRING).setMandatory(true).setNotNull(true);

    // CREATE ROLES AND USERS
    ORole adminRole = getRole(ORole.ADMIN);
    if (adminRole == null)
      adminRole = createRole(ORole.ADMIN, ORole.ALLOW_MODES.ALLOW_ALL_BUT);

    OUser adminUser = getUser(OUser.ADMIN);
    if (adminUser == null)
      adminUser = createUser(OUser.ADMIN, OUser.ADMIN, adminRole);

    // SINCE 1.2.0
    OClass restrictedClass = database.getMetadata().getSchema().getClass(RESTRICTED_CLASSNAME);
    if (restrictedClass == null)
      restrictedClass = database.getMetadata().getSchema().createAbstractClass(RESTRICTED_CLASSNAME);
    if (!restrictedClass.existsProperty(ALLOW_ALL_FIELD))
      restrictedClass.createProperty(ALLOW_ALL_FIELD, OType.LINKSET, database.getMetadata().getSchema()
          .getClass(IDENTITY_CLASSNAME));
    if (!restrictedClass.existsProperty(ALLOW_READ_FIELD))
      restrictedClass.createProperty(ALLOW_READ_FIELD, OType.LINKSET,
          database.getMetadata().getSchema().getClass(IDENTITY_CLASSNAME));
    if (!restrictedClass.existsProperty(ALLOW_UPDATE_FIELD))
      restrictedClass.createProperty(ALLOW_UPDATE_FIELD, OType.LINKSET,
          database.getMetadata().getSchema().getClass(IDENTITY_CLASSNAME));
    if (!restrictedClass.existsProperty(ALLOW_DELETE_FIELD))
      restrictedClass.createProperty(ALLOW_DELETE_FIELD, OType.LINKSET,
          database.getMetadata().getSchema().getClass(IDENTITY_CLASSNAME));

    return adminUser;
  }

  public void close() {
  }

  public void load() {
    final OClass userClass = getDatabase().getMetadata().getSchema().getClass("OUser");
    if (userClass != null) {
      // @COMPATIBILITY <1.3.0
      if (!userClass.existsProperty("status")) {
        userClass.createProperty("status", OType.STRING).setMandatory(true).setNotNull(true);
      }
      OProperty p = userClass.getProperty("name");
      if (p == null)
        p = userClass.createProperty("name", OType.STRING).setMandatory(true).setNotNull(true);

      if (userClass.getInvolvedIndexes("name") == null)
        p.createIndex(INDEX_TYPE.UNIQUE);

      // ROLE
      final OClass roleClass = getDatabase().getMetadata().getSchema().getClass("ORole");
      if (!roleClass.existsProperty("inheritedRole")) {
        roleClass.createProperty("inheritedRole", OType.LINK, roleClass);
      }

      p = roleClass.getProperty("name");
      if (p == null)
        p = roleClass.createProperty("name", OType.STRING).setMandatory(true).setNotNull(true);

      if (roleClass.getInvolvedIndexes("name") == null)
        p.createIndex(INDEX_TYPE.UNIQUE);
    }
  }

  private ODatabaseRecord getDatabase() {
    return ODatabaseRecordThreadLocal.INSTANCE.get();
  }
<<<<<<< HEAD
  
  public void createClassTrigger() {
    final ODatabaseRecord db = ODatabaseRecordThreadLocal.INSTANCE.get();
	  OClass classTrigger = db.getMetadata().getSchema().getClass(OClassTrigger.CLASSNAME);
	  if(classTrigger == null)
		  classTrigger = db.getMetadata().getSchema().createAbstractClass(OClassTrigger.CLASSNAME);
	  if(!classTrigger.existsProperty(OClassTrigger.PROP_BEFORE_CREATE))     //before create
		  classTrigger.createProperty(OClassTrigger.PROP_BEFORE_CREATE, OType.LINK, db.getMetadata().getSchema().getClass(OFunction.CLASS_NAME));
	  if(!classTrigger.existsProperty(OClassTrigger.PROP_AFTER_CREATE))    //after create
		  classTrigger.createProperty(OClassTrigger.PROP_AFTER_CREATE, OType.LINK, db.getMetadata().getSchema().getClass(OFunction.CLASS_NAME));
	  if(!classTrigger.existsProperty(OClassTrigger.PROP_BEFORE_READ))    //before read
		  classTrigger.createProperty(OClassTrigger.PROP_BEFORE_READ, OType.LINK, db.getMetadata().getSchema().getClass(OFunction.CLASS_NAME));
	  if(!classTrigger.existsProperty(OClassTrigger.PROP_AFTER_READ))    //after read
		  classTrigger.createProperty(OClassTrigger.PROP_AFTER_READ, OType.LINK, db.getMetadata().getSchema().getClass(OFunction.CLASS_NAME));
	  if(!classTrigger.existsProperty(OClassTrigger.PROP_BEFORE_UPDATE))    //before update
		  classTrigger.createProperty(OClassTrigger.PROP_BEFORE_UPDATE, OType.LINK, db.getMetadata().getSchema().getClass(OFunction.CLASS_NAME));
	  if(!classTrigger.existsProperty(OClassTrigger.PROP_AFTER_UPDATE))    //after update
		  classTrigger.createProperty(OClassTrigger.PROP_AFTER_UPDATE, OType.LINK, db.getMetadata().getSchema().getClass(OFunction.CLASS_NAME));
	  if(!classTrigger.existsProperty(OClassTrigger.PROP_BEFORE_DELETE))    //before delete
		  classTrigger.createProperty(OClassTrigger.PROP_BEFORE_DELETE, OType.LINK, db.getMetadata().getSchema().getClass(OFunction.CLASS_NAME));
	  if(!classTrigger.existsProperty(OClassTrigger.PROP_AFTER_DELETE))    //after delete
		  classTrigger.createProperty(OClassTrigger.PROP_AFTER_DELETE, OType.LINK, db.getMetadata().getSchema().getClass(OFunction.CLASS_NAME));
	  classTrigger.setSuperClass(db.getMetadata().getSchema().getClass(RESTRICTED_CLASSNAME));
=======

  public void createClassTrigger() {
    final ODatabaseRecord db = ODatabaseRecordThreadLocal.INSTANCE.get();
    OClass classTrigger = db.getMetadata().getSchema().getClass(OClassTrigger.CLASSNAME);
    if (classTrigger == null)
      classTrigger = db.getMetadata().getSchema().createAbstractClass(OClassTrigger.CLASSNAME);
    if (!classTrigger.existsProperty(OClassTrigger.ONBEFORE_CREATED)) // before create
      classTrigger.createProperty(OClassTrigger.ONBEFORE_CREATED, OType.LINK,
          db.getMetadata().getSchema().getClass(OFunction.CLASS_NAME));
    if (!classTrigger.existsProperty(OClassTrigger.ONAFTER_CREATED)) // after create
      classTrigger.createProperty(OClassTrigger.ONAFTER_CREATED, OType.LINK,
          db.getMetadata().getSchema().getClass(OFunction.CLASS_NAME));
    if (!classTrigger.existsProperty(OClassTrigger.ONBEFORE_READ)) // before read
      classTrigger.createProperty(OClassTrigger.ONBEFORE_READ, OType.LINK,
          db.getMetadata().getSchema().getClass(OFunction.CLASS_NAME));
    if (!classTrigger.existsProperty(OClassTrigger.ONAFTER_READ)) // after read
      classTrigger.createProperty(OClassTrigger.ONAFTER_READ, OType.LINK,
          db.getMetadata().getSchema().getClass(OFunction.CLASS_NAME));
    if (!classTrigger.existsProperty(OClassTrigger.ONBEFORE_UPDATED)) // before update
      classTrigger.createProperty(OClassTrigger.ONBEFORE_UPDATED, OType.LINK,
          db.getMetadata().getSchema().getClass(OFunction.CLASS_NAME));
    if (!classTrigger.existsProperty(OClassTrigger.ONAFTER_UPDATED)) // after update
      classTrigger.createProperty(OClassTrigger.ONAFTER_UPDATED, OType.LINK,
          db.getMetadata().getSchema().getClass(OFunction.CLASS_NAME));
    if (!classTrigger.existsProperty(OClassTrigger.ONBEFORE_DELETE)) // before delete
      classTrigger.createProperty(OClassTrigger.ONBEFORE_DELETE, OType.LINK,
          db.getMetadata().getSchema().getClass(OFunction.CLASS_NAME));
    if (!classTrigger.existsProperty(OClassTrigger.ONAFTER_DELETE)) // after delete
      classTrigger.createProperty(OClassTrigger.ONAFTER_DELETE, OType.LINK,
          db.getMetadata().getSchema().getClass(OFunction.CLASS_NAME));
>>>>>>> a623653f
  }
}
<|MERGE_RESOLUTION|>--- conflicted
+++ resolved
@@ -1,542 +1,516 @@
-/*
- * Copyright 2010-2012 Luca Garulli (l.garulli--at--orientechnologies.com)
- *
- * Licensed under the Apache License, Version 2.0 (the "License");
- * you may not use this file except in compliance with the License.
- * You may obtain a copy of the License at
- *
- *     http://www.apache.org/licenses/LICENSE-2.0
- *
- * Unless required by applicable law or agreed to in writing, software
- * distributed under the License is distributed on an "AS IS" BASIS,
- * WITHOUT WARRANTIES OR CONDITIONS OF ANY KIND, either express or implied.
- * See the License for the specific language governing permissions and
- * limitations under the License.
- */
-package com.orientechnologies.orient.core.metadata.security;
-
-import java.util.List;
-import java.util.Set;
-
-import com.orientechnologies.common.concur.resource.OCloseable;
-import com.orientechnologies.common.concur.resource.OSharedResourceAdaptive;
-import com.orientechnologies.orient.core.command.OCommandRequest;
-import com.orientechnologies.orient.core.db.ODatabaseRecordThreadLocal;
-import com.orientechnologies.orient.core.db.record.OClassTrigger;
-import com.orientechnologies.orient.core.db.record.ODatabaseRecord;
-import com.orientechnologies.orient.core.db.record.OIdentifiable;
-import com.orientechnologies.orient.core.exception.OSecurityAccessException;
-import com.orientechnologies.orient.core.metadata.OMetadata;
-import com.orientechnologies.orient.core.metadata.function.OFunction;
-import com.orientechnologies.orient.core.metadata.schema.OClass;
-import com.orientechnologies.orient.core.metadata.schema.OClass.INDEX_TYPE;
-import com.orientechnologies.orient.core.metadata.schema.OProperty;
-import com.orientechnologies.orient.core.metadata.schema.OType;
-import com.orientechnologies.orient.core.metadata.security.OUser.STATUSES;
-import com.orientechnologies.orient.core.record.impl.ODocument;
-import com.orientechnologies.orient.core.sql.OCommandSQL;
-import com.orientechnologies.orient.core.sql.query.OSQLSynchQuery;
-import com.orientechnologies.orient.core.storage.OStorageProxy;
-import com.orientechnologies.orient.core.type.tree.OMVRBTreeRIDSet;
-
-/**
- * Shared security class. It's shared by all the database instances that point to the same storage.
- * 
- * @author Luca Garulli (l.garulli--at--orientechnologies.com)
- * 
- */
-public class OSecurityShared extends OSharedResourceAdaptive implements OSecurity, OCloseable {
-  public static final String RESTRICTED_CLASSNAME   = "ORestricted";
-  public static final String IDENTITY_CLASSNAME     = "OIdentity";
-  public static final String ALLOW_ALL_FIELD        = "_allow";
-  public static final String ALLOW_READ_FIELD       = "_allowRead";
-  public static final String ALLOW_UPDATE_FIELD     = "_allowUpdate";
-  public static final String ALLOW_DELETE_FIELD     = "_allowDelete";
-  public static final String ONCREATE_IDENTITY_TYPE = "onCreate.identityType";
-  public static final String ONCREATE_FIELD         = "onCreate.fields";
-
-  public OSecurityShared() {
-  }
-
-  public OIdentifiable allowUser(final ODocument iDocument, final String iAllowFieldName, final String iUserName) {
-    final OUser user = ODatabaseRecordThreadLocal.INSTANCE.get().getMetadata().getSecurity().getUser(iUserName);
-    if (user == null)
-      throw new IllegalArgumentException("User '" + iUserName + "' not found");
-
-    return allowIdentity(iDocument, iAllowFieldName, user.getDocument().getIdentity());
-  }
-
-  public OIdentifiable allowRole(final ODocument iDocument, final String iAllowFieldName, final String iRoleName) {
-    final ORole role = ODatabaseRecordThreadLocal.INSTANCE.get().getMetadata().getSecurity().getRole(iRoleName);
-    if (role == null)
-      throw new IllegalArgumentException("Role '" + iRoleName + "' not found");
-
-    return allowIdentity(iDocument, iAllowFieldName, role.getDocument().getIdentity());
-  }
-
-  public OIdentifiable allowIdentity(final ODocument iDocument, final String iAllowFieldName, final OIdentifiable iId) {
-    Set<OIdentifiable> field = iDocument.field(iAllowFieldName);
-    if (field == null) {
-      field = new OMVRBTreeRIDSet(iDocument);
-      iDocument.field(iAllowFieldName, field);
-    }
-    field.add(iId);
-    return iId;
-  }
-
-  public OIdentifiable disallowUser(final ODocument iDocument, final String iAllowFieldName, final String iUserName) {
-    final OUser user = ODatabaseRecordThreadLocal.INSTANCE.get().getMetadata().getSecurity().getUser(iUserName);
-    if (user == null)
-      throw new IllegalArgumentException("User '" + iUserName + "' not found");
-
-    return disallowIdentity(iDocument, iAllowFieldName, user.getDocument().getIdentity());
-  }
-
-  public OIdentifiable disallowRole(final ODocument iDocument, final String iAllowFieldName, final String iRoleName) {
-    final ORole role = ODatabaseRecordThreadLocal.INSTANCE.get().getMetadata().getSecurity().getRole(iRoleName);
-    if (role == null)
-      throw new IllegalArgumentException("Role '" + iRoleName + "' not found");
-
-    return disallowIdentity(iDocument, iAllowFieldName, role.getDocument().getIdentity());
-  }
-
-  public OIdentifiable disallowIdentity(final ODocument iDocument, final String iAllowFieldName, final OIdentifiable iId) {
-    Set<OIdentifiable> field = iDocument.field(iAllowFieldName);
-    if (field != null)
-      field.remove(iId);
-    return iId;
-  }
-
-  public boolean isAllowed(final Set<OIdentifiable> iAllowAll, final Set<OIdentifiable> iAllowOperation) {
-    if (iAllowAll == null || iAllowAll.isEmpty())
-      return true;
-
-    final OUser currentUser = ODatabaseRecordThreadLocal.INSTANCE.get().getUser();
-    if (currentUser != null) {
-      // CHECK IF CURRENT USER IS ENLISTED
-      if (!iAllowAll.contains(currentUser.getDocument().getIdentity())) {
-        // CHECK AGAINST SPECIFIC _ALLOW OPERATION
-        if (iAllowOperation != null && iAllowOperation.contains(currentUser.getDocument().getIdentity()))
-          return true;
-
-        // CHECK IF AT LEAST ONE OF THE USER'S ROLES IS ENLISTED
-        for (ORole r : currentUser.getRoles()) {
-          // CHECK AGAINST GENERIC _ALLOW
-          if (iAllowAll.contains(r.getDocument().getIdentity()))
-            return true;
-          // CHECK AGAINST SPECIFIC _ALLOW OPERATION
-          if (iAllowOperation != null && iAllowOperation.contains(r.getDocument().getIdentity()))
-            return true;
-        }
-        return false;
-      }
-    }
-    return true;
-  }
-
-  public OUser authenticate(final String iUserName, final String iUserPassword) {
-    acquireExclusiveLock();
-    try {
-
-      final String dbName = getDatabase().getName();
-
-      final OUser user = getUser(iUserName);
-      if (user == null)
-        throw new OSecurityAccessException(dbName, "User or password not valid for database: '" + dbName + "'");
-
-      if (user.getAccountStatus() != STATUSES.ACTIVE)
-        throw new OSecurityAccessException(dbName, "User '" + iUserName + "' is not active");
-
-      if (!(getDatabase().getStorage() instanceof OStorageProxy)) {
-        // CHECK USER & PASSWORD
-        if (!user.checkPassword(iUserPassword)) {
-          // WAIT A BIT TO AVOID BRUTE FORCE
-          try {
-            Thread.sleep(200);
-          } catch (InterruptedException e) {
-            Thread.currentThread().interrupt();
-          }
-          throw new OSecurityAccessException(dbName, "User or password not valid for database: '" + dbName + "'");
-        }
-      }
-
-      return user;
-
-    } finally {
-      releaseExclusiveLock();
-    }
-  }
-
-  public OUser getUser(final String iUserName) {
-    acquireExclusiveLock();
-    try {
-
-      final List<ODocument> result = getDatabase().<OCommandRequest> command(
-          new OSQLSynchQuery<ODocument>("select from OUser where name = '" + iUserName + "' limit 1").setFetchPlan("*:-1"))
-          .execute();
-
-      if (result != null && !result.isEmpty())
-        return new OUser(result.get(0));
-
-      return null;
-
-    } finally {
-      releaseExclusiveLock();
-    }
-  }
-
-  public OUser createUser(final String iUserName, final String iUserPassword, final String... iRoles) {
-    acquireExclusiveLock();
-    try {
-
-      final OUser user = new OUser(iUserName, iUserPassword);
-
-      if (iRoles != null)
-        for (String r : iRoles) {
-          user.addRole(r);
-        }
-
-      return user.save();
-
-    } finally {
-      releaseExclusiveLock();
-    }
-  }
-
-  public OUser createUser(final String iUserName, final String iUserPassword, final ORole... iRoles) {
-    acquireExclusiveLock();
-    try {
-
-      final OUser user = new OUser(iUserName, iUserPassword);
-
-      if (iRoles != null)
-        for (ORole r : iRoles) {
-          user.addRole(r);
-        }
-
-      return user.save();
-
-    } finally {
-      releaseExclusiveLock();
-    }
-  }
-
-  public boolean dropUser(final String iUserName) {
-    acquireExclusiveLock();
-    try {
-
-      final Number removed = getDatabase().<OCommandRequest> command(
-          new OCommandSQL("delete from OUser where name = '" + iUserName + "'")).execute();
-
-      return removed != null && removed.intValue() > 0;
-
-    } finally {
-      releaseExclusiveLock();
-    }
-  }
-
-  public ORole getRole(final OIdentifiable iRole) {
-    acquireExclusiveLock();
-    try {
-
-      final ODocument doc = iRole.getRecord();
-      if ("ORole".equals(doc.getClassName()))
-        return new ORole(doc);
-
-      return null;
-
-    } finally {
-      releaseExclusiveLock();
-    }
-  }
-
-  public ORole getRole(final String iRoleName) {
-    acquireExclusiveLock();
-    try {
-
-      final List<ODocument> result = getDatabase().<OCommandRequest> command(
-          new OSQLSynchQuery<ODocument>("select from ORole where name = '" + iRoleName + "' limit 1").setFetchPlan("*:-1"))
-          .execute();
-
-      if (result != null && !result.isEmpty())
-        return new ORole(result.get(0));
-
-      return null;
-
-    } finally {
-      releaseExclusiveLock();
-    }
-  }
-
-  public ORole createRole(final String iRoleName, final ORole.ALLOW_MODES iAllowMode) {
-    return createRole(iRoleName, null, iAllowMode);
-  }
-
-  public ORole createRole(final String iRoleName, final ORole iParent, final ORole.ALLOW_MODES iAllowMode) {
-    acquireExclusiveLock();
-    try {
-
-      final ORole role = new ORole(iRoleName, iParent, iAllowMode);
-      return role.save();
-
-    } finally {
-      releaseExclusiveLock();
-    }
-  }
-
-  public boolean dropRole(final String iRoleName) {
-    acquireExclusiveLock();
-    try {
-
-      final Number removed = getDatabase().<OCommandRequest> command(
-          new OCommandSQL("delete from ORole where name = '" + iRoleName + "'")).execute();
-
-      return removed != null && removed.intValue() > 0;
-
-    } finally {
-      releaseExclusiveLock();
-    }
-  }
-
-  public List<ODocument> getAllUsers() {
-    acquireExclusiveLock();
-    try {
-
-      return getDatabase().<OCommandRequest> command(new OSQLSynchQuery<ODocument>("select from OUser")).execute();
-
-    } finally {
-      releaseExclusiveLock();
-    }
-  }
-
-  public List<ODocument> getAllRoles() {
-    acquireExclusiveLock();
-    try {
-
-      return getDatabase().<OCommandRequest> command(new OSQLSynchQuery<ODocument>("select from ORole")).execute();
-
-    } finally {
-      releaseExclusiveLock();
-    }
-  }
-
-  public OUser create() {
-    acquireExclusiveLock();
-    try {
-
-      if (!getDatabase().getMetadata().getSchema().getClasses().isEmpty())
-        return null;
-
-      final OUser adminUser = createMetadata();
-
-      final ORole readerRole = createRole("reader", ORole.ALLOW_MODES.DENY_ALL_BUT);
-      readerRole.addRule(ODatabaseSecurityResources.DATABASE, ORole.PERMISSION_READ);
-      readerRole.addRule(ODatabaseSecurityResources.SCHEMA, ORole.PERMISSION_READ);
-      readerRole.addRule(ODatabaseSecurityResources.CLUSTER + "." + OMetadata.CLUSTER_INTERNAL_NAME, ORole.PERMISSION_READ);
-      readerRole.addRule(ODatabaseSecurityResources.CLUSTER + ".orole", ORole.PERMISSION_READ);
-      readerRole.addRule(ODatabaseSecurityResources.CLUSTER + ".ouser", ORole.PERMISSION_READ);
-      readerRole.addRule(ODatabaseSecurityResources.ALL_CLASSES, ORole.PERMISSION_READ);
-      readerRole.addRule(ODatabaseSecurityResources.ALL_CLUSTERS, ORole.PERMISSION_READ);
-      readerRole.addRule(ODatabaseSecurityResources.COMMAND, ORole.PERMISSION_READ);
-      readerRole.addRule(ODatabaseSecurityResources.RECORD_HOOK, ORole.PERMISSION_READ);
-      readerRole.save();
-      createUser("reader", "reader", new String[] { readerRole.getName() });
-
-      final ORole writerRole = createRole("writer", ORole.ALLOW_MODES.DENY_ALL_BUT);
-      writerRole.addRule(ODatabaseSecurityResources.DATABASE, ORole.PERMISSION_READ);
-      writerRole.addRule(ODatabaseSecurityResources.SCHEMA, ORole.PERMISSION_READ + ORole.PERMISSION_CREATE
-          + ORole.PERMISSION_UPDATE);
-      writerRole.addRule(ODatabaseSecurityResources.CLUSTER + "." + OMetadata.CLUSTER_INTERNAL_NAME, ORole.PERMISSION_READ);
-      writerRole.addRule(ODatabaseSecurityResources.CLUSTER + ".orole", ORole.PERMISSION_READ);
-      writerRole.addRule(ODatabaseSecurityResources.CLUSTER + ".ouser", ORole.PERMISSION_READ);
-      writerRole.addRule(ODatabaseSecurityResources.ALL_CLASSES, ORole.PERMISSION_ALL);
-      writerRole.addRule(ODatabaseSecurityResources.ALL_CLUSTERS, ORole.PERMISSION_ALL);
-      writerRole.addRule(ODatabaseSecurityResources.COMMAND, ORole.PERMISSION_ALL);
-      writerRole.addRule(ODatabaseSecurityResources.RECORD_HOOK, ORole.PERMISSION_ALL);
-      writerRole.save();
-      createUser("writer", "writer", new String[] { writerRole.getName() });
-
-      return adminUser;
-
-    } finally {
-      releaseExclusiveLock();
-    }
-  }
-
-  /**
-   * Repairs the security structure if broken by creating the ADMIN role and user with default password.
-   * 
-   * @return
-   */
-  public OUser repair() {
-    acquireExclusiveLock();
-    try {
-
-      return createMetadata();
-
-    } finally {
-      releaseExclusiveLock();
-    }
-  }
-
-  public OUser createMetadata() {
-    final ODatabaseRecord database = getDatabase();
-
-    OClass identityClass = database.getMetadata().getSchema().getClass(IDENTITY_CLASSNAME); // SINCE 1.2.0
-    if (identityClass == null)
-      identityClass = database.getMetadata().getSchema().createAbstractClass(IDENTITY_CLASSNAME);
-
-    OClass roleClass = database.getMetadata().getSchema().getClass("ORole");
-    if (roleClass == null)
-      roleClass = database.getMetadata().getSchema().createClass("ORole", identityClass);
-    else if (roleClass.getSuperClass() == null)
-      // MIGRATE AUTOMATICALLY TO 1.2.0
-      roleClass.setSuperClass(identityClass);
-
-    if (!roleClass.existsProperty("name"))
-      roleClass.createProperty("name", OType.STRING).setMandatory(true).setNotNull(true);
-    if (!roleClass.existsProperty("mode"))
-      roleClass.createProperty("mode", OType.BYTE);
-    if (!roleClass.existsProperty("rules"))
-      roleClass.createProperty("rules", OType.EMBEDDEDMAP, OType.BYTE);
-    if (!roleClass.existsProperty("inheritedRole"))
-      roleClass.createProperty("inheritedRole", OType.LINK, roleClass);
-
-    OClass userClass = database.getMetadata().getSchema().getClass("OUser");
-    if (userClass == null)
-      userClass = database.getMetadata().getSchema().createClass("OUser", identityClass);
-    else if (userClass.getSuperClass() == null)
-      // MIGRATE AUTOMATICALLY TO 1.2.0
-      userClass.setSuperClass(identityClass);
-
-    if (!userClass.existsProperty("name"))
-      userClass.createProperty("name", OType.STRING).setMandatory(true).setNotNull(true);
-    if (!userClass.existsProperty("password"))
-      userClass.createProperty("password", OType.STRING).setMandatory(true).setNotNull(true);
-    if (!userClass.existsProperty("roles"))
-      userClass.createProperty("roles", OType.LINKSET, roleClass);
-    if (!userClass.existsProperty("status"))
-      userClass.createProperty("status", OType.STRING).setMandatory(true).setNotNull(true);
-
-    // CREATE ROLES AND USERS
-    ORole adminRole = getRole(ORole.ADMIN);
-    if (adminRole == null)
-      adminRole = createRole(ORole.ADMIN, ORole.ALLOW_MODES.ALLOW_ALL_BUT);
-
-    OUser adminUser = getUser(OUser.ADMIN);
-    if (adminUser == null)
-      adminUser = createUser(OUser.ADMIN, OUser.ADMIN, adminRole);
-
-    // SINCE 1.2.0
-    OClass restrictedClass = database.getMetadata().getSchema().getClass(RESTRICTED_CLASSNAME);
-    if (restrictedClass == null)
-      restrictedClass = database.getMetadata().getSchema().createAbstractClass(RESTRICTED_CLASSNAME);
-    if (!restrictedClass.existsProperty(ALLOW_ALL_FIELD))
-      restrictedClass.createProperty(ALLOW_ALL_FIELD, OType.LINKSET, database.getMetadata().getSchema()
-          .getClass(IDENTITY_CLASSNAME));
-    if (!restrictedClass.existsProperty(ALLOW_READ_FIELD))
-      restrictedClass.createProperty(ALLOW_READ_FIELD, OType.LINKSET,
-          database.getMetadata().getSchema().getClass(IDENTITY_CLASSNAME));
-    if (!restrictedClass.existsProperty(ALLOW_UPDATE_FIELD))
-      restrictedClass.createProperty(ALLOW_UPDATE_FIELD, OType.LINKSET,
-          database.getMetadata().getSchema().getClass(IDENTITY_CLASSNAME));
-    if (!restrictedClass.existsProperty(ALLOW_DELETE_FIELD))
-      restrictedClass.createProperty(ALLOW_DELETE_FIELD, OType.LINKSET,
-          database.getMetadata().getSchema().getClass(IDENTITY_CLASSNAME));
-
-    return adminUser;
-  }
-
-  public void close() {
-  }
-
-  public void load() {
-    final OClass userClass = getDatabase().getMetadata().getSchema().getClass("OUser");
-    if (userClass != null) {
-      // @COMPATIBILITY <1.3.0
-      if (!userClass.existsProperty("status")) {
-        userClass.createProperty("status", OType.STRING).setMandatory(true).setNotNull(true);
-      }
-      OProperty p = userClass.getProperty("name");
-      if (p == null)
-        p = userClass.createProperty("name", OType.STRING).setMandatory(true).setNotNull(true);
-
-      if (userClass.getInvolvedIndexes("name") == null)
-        p.createIndex(INDEX_TYPE.UNIQUE);
-
-      // ROLE
-      final OClass roleClass = getDatabase().getMetadata().getSchema().getClass("ORole");
-      if (!roleClass.existsProperty("inheritedRole")) {
-        roleClass.createProperty("inheritedRole", OType.LINK, roleClass);
-      }
-
-      p = roleClass.getProperty("name");
-      if (p == null)
-        p = roleClass.createProperty("name", OType.STRING).setMandatory(true).setNotNull(true);
-
-      if (roleClass.getInvolvedIndexes("name") == null)
-        p.createIndex(INDEX_TYPE.UNIQUE);
-    }
-  }
-
-  private ODatabaseRecord getDatabase() {
-    return ODatabaseRecordThreadLocal.INSTANCE.get();
-  }
-<<<<<<< HEAD
-  
-  public void createClassTrigger() {
-    final ODatabaseRecord db = ODatabaseRecordThreadLocal.INSTANCE.get();
-	  OClass classTrigger = db.getMetadata().getSchema().getClass(OClassTrigger.CLASSNAME);
-	  if(classTrigger == null)
-		  classTrigger = db.getMetadata().getSchema().createAbstractClass(OClassTrigger.CLASSNAME);
-	  if(!classTrigger.existsProperty(OClassTrigger.PROP_BEFORE_CREATE))     //before create
-		  classTrigger.createProperty(OClassTrigger.PROP_BEFORE_CREATE, OType.LINK, db.getMetadata().getSchema().getClass(OFunction.CLASS_NAME));
-	  if(!classTrigger.existsProperty(OClassTrigger.PROP_AFTER_CREATE))    //after create
-		  classTrigger.createProperty(OClassTrigger.PROP_AFTER_CREATE, OType.LINK, db.getMetadata().getSchema().getClass(OFunction.CLASS_NAME));
-	  if(!classTrigger.existsProperty(OClassTrigger.PROP_BEFORE_READ))    //before read
-		  classTrigger.createProperty(OClassTrigger.PROP_BEFORE_READ, OType.LINK, db.getMetadata().getSchema().getClass(OFunction.CLASS_NAME));
-	  if(!classTrigger.existsProperty(OClassTrigger.PROP_AFTER_READ))    //after read
-		  classTrigger.createProperty(OClassTrigger.PROP_AFTER_READ, OType.LINK, db.getMetadata().getSchema().getClass(OFunction.CLASS_NAME));
-	  if(!classTrigger.existsProperty(OClassTrigger.PROP_BEFORE_UPDATE))    //before update
-		  classTrigger.createProperty(OClassTrigger.PROP_BEFORE_UPDATE, OType.LINK, db.getMetadata().getSchema().getClass(OFunction.CLASS_NAME));
-	  if(!classTrigger.existsProperty(OClassTrigger.PROP_AFTER_UPDATE))    //after update
-		  classTrigger.createProperty(OClassTrigger.PROP_AFTER_UPDATE, OType.LINK, db.getMetadata().getSchema().getClass(OFunction.CLASS_NAME));
-	  if(!classTrigger.existsProperty(OClassTrigger.PROP_BEFORE_DELETE))    //before delete
-		  classTrigger.createProperty(OClassTrigger.PROP_BEFORE_DELETE, OType.LINK, db.getMetadata().getSchema().getClass(OFunction.CLASS_NAME));
-	  if(!classTrigger.existsProperty(OClassTrigger.PROP_AFTER_DELETE))    //after delete
-		  classTrigger.createProperty(OClassTrigger.PROP_AFTER_DELETE, OType.LINK, db.getMetadata().getSchema().getClass(OFunction.CLASS_NAME));
-	  classTrigger.setSuperClass(db.getMetadata().getSchema().getClass(RESTRICTED_CLASSNAME));
-=======
-
-  public void createClassTrigger() {
-    final ODatabaseRecord db = ODatabaseRecordThreadLocal.INSTANCE.get();
-    OClass classTrigger = db.getMetadata().getSchema().getClass(OClassTrigger.CLASSNAME);
-    if (classTrigger == null)
-      classTrigger = db.getMetadata().getSchema().createAbstractClass(OClassTrigger.CLASSNAME);
-    if (!classTrigger.existsProperty(OClassTrigger.ONBEFORE_CREATED)) // before create
-      classTrigger.createProperty(OClassTrigger.ONBEFORE_CREATED, OType.LINK,
-          db.getMetadata().getSchema().getClass(OFunction.CLASS_NAME));
-    if (!classTrigger.existsProperty(OClassTrigger.ONAFTER_CREATED)) // after create
-      classTrigger.createProperty(OClassTrigger.ONAFTER_CREATED, OType.LINK,
-          db.getMetadata().getSchema().getClass(OFunction.CLASS_NAME));
-    if (!classTrigger.existsProperty(OClassTrigger.ONBEFORE_READ)) // before read
-      classTrigger.createProperty(OClassTrigger.ONBEFORE_READ, OType.LINK,
-          db.getMetadata().getSchema().getClass(OFunction.CLASS_NAME));
-    if (!classTrigger.existsProperty(OClassTrigger.ONAFTER_READ)) // after read
-      classTrigger.createProperty(OClassTrigger.ONAFTER_READ, OType.LINK,
-          db.getMetadata().getSchema().getClass(OFunction.CLASS_NAME));
-    if (!classTrigger.existsProperty(OClassTrigger.ONBEFORE_UPDATED)) // before update
-      classTrigger.createProperty(OClassTrigger.ONBEFORE_UPDATED, OType.LINK,
-          db.getMetadata().getSchema().getClass(OFunction.CLASS_NAME));
-    if (!classTrigger.existsProperty(OClassTrigger.ONAFTER_UPDATED)) // after update
-      classTrigger.createProperty(OClassTrigger.ONAFTER_UPDATED, OType.LINK,
-          db.getMetadata().getSchema().getClass(OFunction.CLASS_NAME));
-    if (!classTrigger.existsProperty(OClassTrigger.ONBEFORE_DELETE)) // before delete
-      classTrigger.createProperty(OClassTrigger.ONBEFORE_DELETE, OType.LINK,
-          db.getMetadata().getSchema().getClass(OFunction.CLASS_NAME));
-    if (!classTrigger.existsProperty(OClassTrigger.ONAFTER_DELETE)) // after delete
-      classTrigger.createProperty(OClassTrigger.ONAFTER_DELETE, OType.LINK,
-          db.getMetadata().getSchema().getClass(OFunction.CLASS_NAME));
->>>>>>> a623653f
-  }
-}
+/*
+ * Copyright 2010-2012 Luca Garulli (l.garulli--at--orientechnologies.com)
+ *
+ * Licensed under the Apache License, Version 2.0 (the "License");
+ * you may not use this file except in compliance with the License.
+ * You may obtain a copy of the License at
+ *
+ *     http://www.apache.org/licenses/LICENSE-2.0
+ *
+ * Unless required by applicable law or agreed to in writing, software
+ * distributed under the License is distributed on an "AS IS" BASIS,
+ * WITHOUT WARRANTIES OR CONDITIONS OF ANY KIND, either express or implied.
+ * See the License for the specific language governing permissions and
+ * limitations under the License.
+ */
+package com.orientechnologies.orient.core.metadata.security;
+
+import java.util.List;
+import java.util.Set;
+
+import com.orientechnologies.common.concur.resource.OCloseable;
+import com.orientechnologies.common.concur.resource.OSharedResourceAdaptive;
+import com.orientechnologies.orient.core.command.OCommandRequest;
+import com.orientechnologies.orient.core.db.ODatabaseRecordThreadLocal;
+import com.orientechnologies.orient.core.db.record.OClassTrigger;
+import com.orientechnologies.orient.core.db.record.ODatabaseRecord;
+import com.orientechnologies.orient.core.db.record.OIdentifiable;
+import com.orientechnologies.orient.core.exception.OSecurityAccessException;
+import com.orientechnologies.orient.core.metadata.OMetadata;
+import com.orientechnologies.orient.core.metadata.function.OFunction;
+import com.orientechnologies.orient.core.metadata.schema.OClass;
+import com.orientechnologies.orient.core.metadata.schema.OClass.INDEX_TYPE;
+import com.orientechnologies.orient.core.metadata.schema.OProperty;
+import com.orientechnologies.orient.core.metadata.schema.OType;
+import com.orientechnologies.orient.core.metadata.security.OUser.STATUSES;
+import com.orientechnologies.orient.core.record.impl.ODocument;
+import com.orientechnologies.orient.core.sql.OCommandSQL;
+import com.orientechnologies.orient.core.sql.query.OSQLSynchQuery;
+import com.orientechnologies.orient.core.storage.OStorageProxy;
+import com.orientechnologies.orient.core.type.tree.OMVRBTreeRIDSet;
+
+/**
+ * Shared security class. It's shared by all the database instances that point to the same storage.
+ * 
+ * @author Luca Garulli (l.garulli--at--orientechnologies.com)
+ * 
+ */
+public class OSecurityShared extends OSharedResourceAdaptive implements OSecurity, OCloseable {
+  public static final String RESTRICTED_CLASSNAME   = "ORestricted";
+  public static final String IDENTITY_CLASSNAME     = "OIdentity";
+  public static final String ALLOW_ALL_FIELD        = "_allow";
+  public static final String ALLOW_READ_FIELD       = "_allowRead";
+  public static final String ALLOW_UPDATE_FIELD     = "_allowUpdate";
+  public static final String ALLOW_DELETE_FIELD     = "_allowDelete";
+  public static final String ONCREATE_IDENTITY_TYPE = "onCreate.identityType";
+  public static final String ONCREATE_FIELD         = "onCreate.fields";
+
+  public OSecurityShared() {
+  }
+
+  public OIdentifiable allowUser(final ODocument iDocument, final String iAllowFieldName, final String iUserName) {
+    final OUser user = ODatabaseRecordThreadLocal.INSTANCE.get().getMetadata().getSecurity().getUser(iUserName);
+    if (user == null)
+      throw new IllegalArgumentException("User '" + iUserName + "' not found");
+
+    return allowIdentity(iDocument, iAllowFieldName, user.getDocument().getIdentity());
+  }
+
+  public OIdentifiable allowRole(final ODocument iDocument, final String iAllowFieldName, final String iRoleName) {
+    final ORole role = ODatabaseRecordThreadLocal.INSTANCE.get().getMetadata().getSecurity().getRole(iRoleName);
+    if (role == null)
+      throw new IllegalArgumentException("Role '" + iRoleName + "' not found");
+
+    return allowIdentity(iDocument, iAllowFieldName, role.getDocument().getIdentity());
+  }
+
+  public OIdentifiable allowIdentity(final ODocument iDocument, final String iAllowFieldName, final OIdentifiable iId) {
+    Set<OIdentifiable> field = iDocument.field(iAllowFieldName);
+    if (field == null) {
+      field = new OMVRBTreeRIDSet(iDocument);
+      iDocument.field(iAllowFieldName, field);
+    }
+    field.add(iId);
+    return iId;
+  }
+
+  public OIdentifiable disallowUser(final ODocument iDocument, final String iAllowFieldName, final String iUserName) {
+    final OUser user = ODatabaseRecordThreadLocal.INSTANCE.get().getMetadata().getSecurity().getUser(iUserName);
+    if (user == null)
+      throw new IllegalArgumentException("User '" + iUserName + "' not found");
+
+    return disallowIdentity(iDocument, iAllowFieldName, user.getDocument().getIdentity());
+  }
+
+  public OIdentifiable disallowRole(final ODocument iDocument, final String iAllowFieldName, final String iRoleName) {
+    final ORole role = ODatabaseRecordThreadLocal.INSTANCE.get().getMetadata().getSecurity().getRole(iRoleName);
+    if (role == null)
+      throw new IllegalArgumentException("Role '" + iRoleName + "' not found");
+
+    return disallowIdentity(iDocument, iAllowFieldName, role.getDocument().getIdentity());
+  }
+
+  public OIdentifiable disallowIdentity(final ODocument iDocument, final String iAllowFieldName, final OIdentifiable iId) {
+    Set<OIdentifiable> field = iDocument.field(iAllowFieldName);
+    if (field != null)
+      field.remove(iId);
+    return iId;
+  }
+
+  public boolean isAllowed(final Set<OIdentifiable> iAllowAll, final Set<OIdentifiable> iAllowOperation) {
+    if (iAllowAll == null || iAllowAll.isEmpty())
+      return true;
+
+    final OUser currentUser = ODatabaseRecordThreadLocal.INSTANCE.get().getUser();
+    if (currentUser != null) {
+      // CHECK IF CURRENT USER IS ENLISTED
+      if (!iAllowAll.contains(currentUser.getDocument().getIdentity())) {
+        // CHECK AGAINST SPECIFIC _ALLOW OPERATION
+        if (iAllowOperation != null && iAllowOperation.contains(currentUser.getDocument().getIdentity()))
+          return true;
+
+        // CHECK IF AT LEAST ONE OF THE USER'S ROLES IS ENLISTED
+        for (ORole r : currentUser.getRoles()) {
+          // CHECK AGAINST GENERIC _ALLOW
+          if (iAllowAll.contains(r.getDocument().getIdentity()))
+            return true;
+          // CHECK AGAINST SPECIFIC _ALLOW OPERATION
+          if (iAllowOperation != null && iAllowOperation.contains(r.getDocument().getIdentity()))
+            return true;
+        }
+        return false;
+      }
+    }
+    return true;
+  }
+
+  public OUser authenticate(final String iUserName, final String iUserPassword) {
+    acquireExclusiveLock();
+    try {
+
+      final String dbName = getDatabase().getName();
+
+      final OUser user = getUser(iUserName);
+      if (user == null)
+        throw new OSecurityAccessException(dbName, "User or password not valid for database: '" + dbName + "'");
+
+      if (user.getAccountStatus() != STATUSES.ACTIVE)
+        throw new OSecurityAccessException(dbName, "User '" + iUserName + "' is not active");
+
+      if (!(getDatabase().getStorage() instanceof OStorageProxy)) {
+        // CHECK USER & PASSWORD
+        if (!user.checkPassword(iUserPassword)) {
+          // WAIT A BIT TO AVOID BRUTE FORCE
+          try {
+            Thread.sleep(200);
+          } catch (InterruptedException e) {
+            Thread.currentThread().interrupt();
+          }
+          throw new OSecurityAccessException(dbName, "User or password not valid for database: '" + dbName + "'");
+        }
+      }
+
+      return user;
+
+    } finally {
+      releaseExclusiveLock();
+    }
+  }
+
+  public OUser getUser(final String iUserName) {
+    acquireExclusiveLock();
+    try {
+
+      final List<ODocument> result = getDatabase().<OCommandRequest> command(
+          new OSQLSynchQuery<ODocument>("select from OUser where name = '" + iUserName + "' limit 1").setFetchPlan("*:-1"))
+          .execute();
+
+      if (result != null && !result.isEmpty())
+        return new OUser(result.get(0));
+
+      return null;
+
+    } finally {
+      releaseExclusiveLock();
+    }
+  }
+
+  public OUser createUser(final String iUserName, final String iUserPassword, final String... iRoles) {
+    acquireExclusiveLock();
+    try {
+
+      final OUser user = new OUser(iUserName, iUserPassword);
+
+      if (iRoles != null)
+        for (String r : iRoles) {
+          user.addRole(r);
+        }
+
+      return user.save();
+
+    } finally {
+      releaseExclusiveLock();
+    }
+  }
+
+  public OUser createUser(final String iUserName, final String iUserPassword, final ORole... iRoles) {
+    acquireExclusiveLock();
+    try {
+
+      final OUser user = new OUser(iUserName, iUserPassword);
+
+      if (iRoles != null)
+        for (ORole r : iRoles) {
+          user.addRole(r);
+        }
+
+      return user.save();
+
+    } finally {
+      releaseExclusiveLock();
+    }
+  }
+
+  public boolean dropUser(final String iUserName) {
+    acquireExclusiveLock();
+    try {
+
+      final Number removed = getDatabase().<OCommandRequest> command(
+          new OCommandSQL("delete from OUser where name = '" + iUserName + "'")).execute();
+
+      return removed != null && removed.intValue() > 0;
+
+    } finally {
+      releaseExclusiveLock();
+    }
+  }
+
+  public ORole getRole(final OIdentifiable iRole) {
+    acquireExclusiveLock();
+    try {
+
+      final ODocument doc = iRole.getRecord();
+      if ("ORole".equals(doc.getClassName()))
+        return new ORole(doc);
+
+      return null;
+
+    } finally {
+      releaseExclusiveLock();
+    }
+  }
+
+  public ORole getRole(final String iRoleName) {
+    acquireExclusiveLock();
+    try {
+
+      final List<ODocument> result = getDatabase().<OCommandRequest> command(
+          new OSQLSynchQuery<ODocument>("select from ORole where name = '" + iRoleName + "' limit 1").setFetchPlan("*:-1"))
+          .execute();
+
+      if (result != null && !result.isEmpty())
+        return new ORole(result.get(0));
+
+      return null;
+
+    } finally {
+      releaseExclusiveLock();
+    }
+  }
+
+  public ORole createRole(final String iRoleName, final ORole.ALLOW_MODES iAllowMode) {
+    return createRole(iRoleName, null, iAllowMode);
+  }
+
+  public ORole createRole(final String iRoleName, final ORole iParent, final ORole.ALLOW_MODES iAllowMode) {
+    acquireExclusiveLock();
+    try {
+
+      final ORole role = new ORole(iRoleName, iParent, iAllowMode);
+      return role.save();
+
+    } finally {
+      releaseExclusiveLock();
+    }
+  }
+
+  public boolean dropRole(final String iRoleName) {
+    acquireExclusiveLock();
+    try {
+
+      final Number removed = getDatabase().<OCommandRequest> command(
+          new OCommandSQL("delete from ORole where name = '" + iRoleName + "'")).execute();
+
+      return removed != null && removed.intValue() > 0;
+
+    } finally {
+      releaseExclusiveLock();
+    }
+  }
+
+  public List<ODocument> getAllUsers() {
+    acquireExclusiveLock();
+    try {
+
+      return getDatabase().<OCommandRequest> command(new OSQLSynchQuery<ODocument>("select from OUser")).execute();
+
+    } finally {
+      releaseExclusiveLock();
+    }
+  }
+
+  public List<ODocument> getAllRoles() {
+    acquireExclusiveLock();
+    try {
+
+      return getDatabase().<OCommandRequest> command(new OSQLSynchQuery<ODocument>("select from ORole")).execute();
+
+    } finally {
+      releaseExclusiveLock();
+    }
+  }
+
+  public OUser create() {
+    acquireExclusiveLock();
+    try {
+
+      if (!getDatabase().getMetadata().getSchema().getClasses().isEmpty())
+        return null;
+
+      final OUser adminUser = createMetadata();
+
+      final ORole readerRole = createRole("reader", ORole.ALLOW_MODES.DENY_ALL_BUT);
+      readerRole.addRule(ODatabaseSecurityResources.DATABASE, ORole.PERMISSION_READ);
+      readerRole.addRule(ODatabaseSecurityResources.SCHEMA, ORole.PERMISSION_READ);
+      readerRole.addRule(ODatabaseSecurityResources.CLUSTER + "." + OMetadata.CLUSTER_INTERNAL_NAME, ORole.PERMISSION_READ);
+      readerRole.addRule(ODatabaseSecurityResources.CLUSTER + ".orole", ORole.PERMISSION_READ);
+      readerRole.addRule(ODatabaseSecurityResources.CLUSTER + ".ouser", ORole.PERMISSION_READ);
+      readerRole.addRule(ODatabaseSecurityResources.ALL_CLASSES, ORole.PERMISSION_READ);
+      readerRole.addRule(ODatabaseSecurityResources.ALL_CLUSTERS, ORole.PERMISSION_READ);
+      readerRole.addRule(ODatabaseSecurityResources.COMMAND, ORole.PERMISSION_READ);
+      readerRole.addRule(ODatabaseSecurityResources.RECORD_HOOK, ORole.PERMISSION_READ);
+      readerRole.save();
+      createUser("reader", "reader", new String[] { readerRole.getName() });
+
+      final ORole writerRole = createRole("writer", ORole.ALLOW_MODES.DENY_ALL_BUT);
+      writerRole.addRule(ODatabaseSecurityResources.DATABASE, ORole.PERMISSION_READ);
+      writerRole.addRule(ODatabaseSecurityResources.SCHEMA, ORole.PERMISSION_READ + ORole.PERMISSION_CREATE
+          + ORole.PERMISSION_UPDATE);
+      writerRole.addRule(ODatabaseSecurityResources.CLUSTER + "." + OMetadata.CLUSTER_INTERNAL_NAME, ORole.PERMISSION_READ);
+      writerRole.addRule(ODatabaseSecurityResources.CLUSTER + ".orole", ORole.PERMISSION_READ);
+      writerRole.addRule(ODatabaseSecurityResources.CLUSTER + ".ouser", ORole.PERMISSION_READ);
+      writerRole.addRule(ODatabaseSecurityResources.ALL_CLASSES, ORole.PERMISSION_ALL);
+      writerRole.addRule(ODatabaseSecurityResources.ALL_CLUSTERS, ORole.PERMISSION_ALL);
+      writerRole.addRule(ODatabaseSecurityResources.COMMAND, ORole.PERMISSION_ALL);
+      writerRole.addRule(ODatabaseSecurityResources.RECORD_HOOK, ORole.PERMISSION_ALL);
+      writerRole.save();
+      createUser("writer", "writer", new String[] { writerRole.getName() });
+
+      return adminUser;
+
+    } finally {
+      releaseExclusiveLock();
+    }
+  }
+
+  /**
+   * Repairs the security structure if broken by creating the ADMIN role and user with default password.
+   * 
+   * @return
+   */
+  public OUser repair() {
+    acquireExclusiveLock();
+    try {
+
+      return createMetadata();
+
+    } finally {
+      releaseExclusiveLock();
+    }
+  }
+
+  public OUser createMetadata() {
+    final ODatabaseRecord database = getDatabase();
+
+    OClass identityClass = database.getMetadata().getSchema().getClass(IDENTITY_CLASSNAME); // SINCE 1.2.0
+    if (identityClass == null)
+      identityClass = database.getMetadata().getSchema().createAbstractClass(IDENTITY_CLASSNAME);
+
+    OClass roleClass = database.getMetadata().getSchema().getClass("ORole");
+    if (roleClass == null)
+      roleClass = database.getMetadata().getSchema().createClass("ORole", identityClass);
+    else if (roleClass.getSuperClass() == null)
+      // MIGRATE AUTOMATICALLY TO 1.2.0
+      roleClass.setSuperClass(identityClass);
+
+    if (!roleClass.existsProperty("name"))
+      roleClass.createProperty("name", OType.STRING).setMandatory(true).setNotNull(true);
+    if (!roleClass.existsProperty("mode"))
+      roleClass.createProperty("mode", OType.BYTE);
+    if (!roleClass.existsProperty("rules"))
+      roleClass.createProperty("rules", OType.EMBEDDEDMAP, OType.BYTE);
+    if (!roleClass.existsProperty("inheritedRole"))
+      roleClass.createProperty("inheritedRole", OType.LINK, roleClass);
+
+    OClass userClass = database.getMetadata().getSchema().getClass("OUser");
+    if (userClass == null)
+      userClass = database.getMetadata().getSchema().createClass("OUser", identityClass);
+    else if (userClass.getSuperClass() == null)
+      // MIGRATE AUTOMATICALLY TO 1.2.0
+      userClass.setSuperClass(identityClass);
+
+    if (!userClass.existsProperty("name"))
+      userClass.createProperty("name", OType.STRING).setMandatory(true).setNotNull(true);
+    if (!userClass.existsProperty("password"))
+      userClass.createProperty("password", OType.STRING).setMandatory(true).setNotNull(true);
+    if (!userClass.existsProperty("roles"))
+      userClass.createProperty("roles", OType.LINKSET, roleClass);
+    if (!userClass.existsProperty("status"))
+      userClass.createProperty("status", OType.STRING).setMandatory(true).setNotNull(true);
+
+    // CREATE ROLES AND USERS
+    ORole adminRole = getRole(ORole.ADMIN);
+    if (adminRole == null)
+      adminRole = createRole(ORole.ADMIN, ORole.ALLOW_MODES.ALLOW_ALL_BUT);
+
+    OUser adminUser = getUser(OUser.ADMIN);
+    if (adminUser == null)
+      adminUser = createUser(OUser.ADMIN, OUser.ADMIN, adminRole);
+
+    // SINCE 1.2.0
+    OClass restrictedClass = database.getMetadata().getSchema().getClass(RESTRICTED_CLASSNAME);
+    if (restrictedClass == null)
+      restrictedClass = database.getMetadata().getSchema().createAbstractClass(RESTRICTED_CLASSNAME);
+    if (!restrictedClass.existsProperty(ALLOW_ALL_FIELD))
+      restrictedClass.createProperty(ALLOW_ALL_FIELD, OType.LINKSET, database.getMetadata().getSchema()
+          .getClass(IDENTITY_CLASSNAME));
+    if (!restrictedClass.existsProperty(ALLOW_READ_FIELD))
+      restrictedClass.createProperty(ALLOW_READ_FIELD, OType.LINKSET,
+          database.getMetadata().getSchema().getClass(IDENTITY_CLASSNAME));
+    if (!restrictedClass.existsProperty(ALLOW_UPDATE_FIELD))
+      restrictedClass.createProperty(ALLOW_UPDATE_FIELD, OType.LINKSET,
+          database.getMetadata().getSchema().getClass(IDENTITY_CLASSNAME));
+    if (!restrictedClass.existsProperty(ALLOW_DELETE_FIELD))
+      restrictedClass.createProperty(ALLOW_DELETE_FIELD, OType.LINKSET,
+          database.getMetadata().getSchema().getClass(IDENTITY_CLASSNAME));
+
+    return adminUser;
+  }
+
+  public void close() {
+  }
+
+  public void load() {
+    final OClass userClass = getDatabase().getMetadata().getSchema().getClass("OUser");
+    if (userClass != null) {
+      // @COMPATIBILITY <1.3.0
+      if (!userClass.existsProperty("status")) {
+        userClass.createProperty("status", OType.STRING).setMandatory(true).setNotNull(true);
+      }
+      OProperty p = userClass.getProperty("name");
+      if (p == null)
+        p = userClass.createProperty("name", OType.STRING).setMandatory(true).setNotNull(true);
+
+      if (userClass.getInvolvedIndexes("name") == null)
+        p.createIndex(INDEX_TYPE.UNIQUE);
+
+      // ROLE
+      final OClass roleClass = getDatabase().getMetadata().getSchema().getClass("ORole");
+      if (!roleClass.existsProperty("inheritedRole")) {
+        roleClass.createProperty("inheritedRole", OType.LINK, roleClass);
+      }
+
+      p = roleClass.getProperty("name");
+      if (p == null)
+        p = roleClass.createProperty("name", OType.STRING).setMandatory(true).setNotNull(true);
+
+      if (roleClass.getInvolvedIndexes("name") == null)
+        p.createIndex(INDEX_TYPE.UNIQUE);
+    }
+  }
+
+  private ODatabaseRecord getDatabase() {
+    return ODatabaseRecordThreadLocal.INSTANCE.get();
+  }
+
+  public void createClassTrigger() {
+    final ODatabaseRecord db = ODatabaseRecordThreadLocal.INSTANCE.get();
+    OClass classTrigger = db.getMetadata().getSchema().getClass(OClassTrigger.CLASSNAME);
+    if (classTrigger == null)
+      classTrigger = db.getMetadata().getSchema().createAbstractClass(OClassTrigger.CLASSNAME);
+    if (!classTrigger.existsProperty(OClassTrigger.ONBEFORE_CREATED)) // before create
+      classTrigger.createProperty(OClassTrigger.ONBEFORE_CREATED, OType.LINK,
+          db.getMetadata().getSchema().getClass(OFunction.CLASS_NAME));
+    if (!classTrigger.existsProperty(OClassTrigger.ONAFTER_CREATED)) // after create
+      classTrigger.createProperty(OClassTrigger.ONAFTER_CREATED, OType.LINK,
+          db.getMetadata().getSchema().getClass(OFunction.CLASS_NAME));
+    if (!classTrigger.existsProperty(OClassTrigger.ONBEFORE_READ)) // before read
+      classTrigger.createProperty(OClassTrigger.ONBEFORE_READ, OType.LINK,
+          db.getMetadata().getSchema().getClass(OFunction.CLASS_NAME));
+    if (!classTrigger.existsProperty(OClassTrigger.ONAFTER_READ)) // after read
+      classTrigger.createProperty(OClassTrigger.ONAFTER_READ, OType.LINK,
+          db.getMetadata().getSchema().getClass(OFunction.CLASS_NAME));
+    if (!classTrigger.existsProperty(OClassTrigger.ONBEFORE_UPDATED)) // before update
+      classTrigger.createProperty(OClassTrigger.ONBEFORE_UPDATED, OType.LINK,
+          db.getMetadata().getSchema().getClass(OFunction.CLASS_NAME));
+    if (!classTrigger.existsProperty(OClassTrigger.ONAFTER_UPDATED)) // after update
+      classTrigger.createProperty(OClassTrigger.ONAFTER_UPDATED, OType.LINK,
+          db.getMetadata().getSchema().getClass(OFunction.CLASS_NAME));
+    if (!classTrigger.existsProperty(OClassTrigger.ONBEFORE_DELETE)) // before delete
+      classTrigger.createProperty(OClassTrigger.ONBEFORE_DELETE, OType.LINK,
+          db.getMetadata().getSchema().getClass(OFunction.CLASS_NAME));
+    if (!classTrigger.existsProperty(OClassTrigger.ONAFTER_DELETE)) // after delete
+      classTrigger.createProperty(OClassTrigger.ONAFTER_DELETE, OType.LINK,
+          db.getMetadata().getSchema().getClass(OFunction.CLASS_NAME));
+  }
+}