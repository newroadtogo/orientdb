--- conflicted
+++ resolved
@@ -57,11 +57,7 @@
    *
    * @see OBaseIndexEngine.Validator#validate(Object, Object, Object)
    */
-<<<<<<< HEAD
-  boolean validatedPut(K key, V value, OBaseIndexEngine.Validator<K, V> validator);
-=======
-  boolean validatedPut(K key, V value, OIndexEngine.Validator<K, V> validator) throws IOException;
->>>>>>> 4e8c8c05
+  boolean validatedPut(K key, V value, OBaseIndexEngine.Validator<K, V> validator) throws IOException;
 
   void put(K key, V value) throws IOException;
 
