/*
 *
 *  *  Copyright 2010-2016 OrientDB LTD (http://orientdb.com)
 *  *
 *  *  Licensed under the Apache License, Version 2.0 (the "License");
 *  *  you may not use this file except in compliance with the License.
 *  *  You may obtain a copy of the License at
 *  *
 *  *       http://www.apache.org/licenses/LICENSE-2.0
 *  *
 *  *  Unless required by applicable law or agreed to in writing, software
 *  *  distributed under the License is distributed on an "AS IS" BASIS,
 *  *  WITHOUT WARRANTIES OR CONDITIONS OF ANY KIND, either express or implied.
 *  *  See the License for the specific language governing permissions and
 *  *  limitations under the License.
 *  *
 *  * For more information: http://orientdb.com
 *
 */
package com.orientechnologies.orient.core.sharding.auto;

import com.orientechnologies.common.exception.OException;
import com.orientechnologies.common.serialization.types.OBinarySerializer;
import com.orientechnologies.common.util.OCommonConst;
<<<<<<< HEAD
import com.orientechnologies.orient.core.config.OGlobalConfiguration;
import com.orientechnologies.orient.core.db.ODatabaseDocumentInternal;
import com.orientechnologies.orient.core.db.ODatabaseRecordThreadLocal;
=======
import com.orientechnologies.orient.core.db.record.OIdentifiable;
>>>>>>> 4e8c8c05
import com.orientechnologies.orient.core.encryption.OEncryption;
import com.orientechnologies.orient.core.id.ORID;
import com.orientechnologies.orient.core.index.OIndexCursor;
import com.orientechnologies.orient.core.index.OIndexDefinition;
import com.orientechnologies.orient.core.index.OIndexException;
import com.orientechnologies.orient.core.index.OIndexKeyCursor;
import com.orientechnologies.orient.core.index.OIndexKeyUpdater;
import com.orientechnologies.orient.core.index.OIndexUpdateAction;
import com.orientechnologies.orient.core.index.engine.OIndexEngine;
import com.orientechnologies.orient.core.metadata.schema.OType;
import com.orientechnologies.orient.core.record.impl.ODocument;
import com.orientechnologies.orient.core.storage.impl.local.OAbstractPaginatedStorage;
import com.orientechnologies.orient.core.storage.index.hashindex.local.OHashFunction;
import com.orientechnologies.orient.core.storage.index.hashindex.local.OHashIndexBucket;
import com.orientechnologies.orient.core.storage.index.hashindex.local.OHashTable;
import com.orientechnologies.orient.core.storage.index.hashindex.local.OLocalHashTable;
import com.orientechnologies.orient.core.storage.index.hashindex.local.OMurmurHash3HashFunction;
import com.orientechnologies.orient.core.storage.index.hashindex.local.OSHA256HashFunction;

import java.io.IOException;
import java.util.ArrayList;
import java.util.List;
import java.util.Map;
import java.util.Set;
import java.util.concurrent.atomic.AtomicLong;

/**
 * Index engine implementation that relies on multiple hash indexes partitioned by key.
 *
 * @author Luca Garulli (l.garulli--(at)--orientdb.com)
 */
public final class OAutoShardingIndexEngine implements OIndexEngine {
  public static final  int    VERSION                             = 1;
  private static final String SUBINDEX_METADATA_FILE_EXTENSION    = ".asm";
  private static final String SUBINDEX_TREE_FILE_EXTENSION        = ".ast";
  private static final String SUBINDEX_BUCKET_FILE_EXTENSION      = ".asb";
  private static final String SUBINDEX_NULL_BUCKET_FILE_EXTENSION = ".asn";

  private final OAbstractPaginatedStorage        storage;
  private       List<OHashTable<Object, Object>> partitions;
  private       OAutoShardingStrategy            strategy;
  private final int                              version;
  private final String                           name;
  private       int                              partitionSize;
  private final AtomicLong                       bonsayFileId = new AtomicLong(0);

  OAutoShardingIndexEngine(final String iName, final OAbstractPaginatedStorage iStorage, final int iVersion) {
    this.name = iName;
    this.storage = iStorage;
    this.version = iVersion;
  }

  @Override
  public String getName() {
    return name;
  }

  public OAutoShardingStrategy getStrategy() {
    return strategy;
  }

  @Override
  public void create(final OBinarySerializer valueSerializer, final boolean isAutomatic, final OType[] keyTypes,
      final boolean nullPointerSupport, final OBinarySerializer keySerializer, final int keySize, final Set<String> clustersToIndex,
      final Map<String, String> engineProperties, final ODocument metadata, OEncryption encryption) {

    this.strategy = new OAutoShardingMurmurStrategy(keySerializer);

    final OHashFunction<Object> hashFunction;

    if (encryption != null) {
      //noinspection unchecked
      hashFunction = new OSHA256HashFunction<>(keySerializer);
    } else {
      //noinspection unchecked
      hashFunction = new OMurmurHash3HashFunction<>(keySerializer);
    }

    this.partitionSize = clustersToIndex.size();
    if (metadata != null && metadata.containsField("partitions"))
      this.partitionSize = metadata.field("partitions");

    engineProperties.put("partitions", "" + partitionSize);

    init();

    try {
      for (OHashTable<Object, Object> p : partitions) {
        //noinspection unchecked
        p.create(keySerializer, valueSerializer, keyTypes, encryption, hashFunction, nullPointerSupport);
      }
    } catch (IOException e) {
      throw OException.wrapException(new OIndexException("Error during creation of index with name " + name), e);
    }
  }

  @Override
  public void load(final String indexName, final OBinarySerializer valueSerializer, final boolean isAutomatic,
      final OBinarySerializer keySerializer, final OType[] keyTypes, final boolean nullPointerSupport, final int keySize,
      final Map<String, String> engineProperties, OEncryption encryption) {

    this.strategy = new OAutoShardingMurmurStrategy(keySerializer);

    if (storage != null) {
      final String partitionsAsString = engineProperties.get("partitions");
      if (partitionsAsString == null || partitionsAsString.isEmpty())
        throw new OIndexException(
            "Cannot load autosharding index '" + indexName + "' because there is no metadata about the number of partitions");

      partitionSize = Integer.parseInt(partitionsAsString);
      init();

      int i = 0;

      final OHashFunction<Object> hashFunction;

      if (encryption != null) {
        //noinspection unchecked
        hashFunction = new OSHA256HashFunction<>(keySerializer);
      } else {
        //noinspection unchecked
        hashFunction = new OMurmurHash3HashFunction<>(keySerializer);
      }

      for (OHashTable<Object, Object> p : partitions)
        p.load(indexName + "_" + (i++), keyTypes, nullPointerSupport, encryption, hashFunction);
    }
  }

  @Override
  public void flush() {
    if (partitions != null)
      for (OHashTable<Object, Object> p : partitions)
        p.flush();
  }

  @Override
  public void deleteWithoutLoad(final String indexName) {
    try {
      if (partitions != null)
        for (OHashTable<Object, Object> p : partitions)
          p.deleteWithoutLoad(indexName);
    } catch (IOException e) {
      throw OException.wrapException(new OIndexException("Error during deletion of index with name " + name), e);
    }
  }

  @Override
  public void delete() {
    try {
      if (partitions != null)
        for (OHashTable<Object, Object> p : partitions)
          p.delete();
    } catch (IOException e) {
      throw OException.wrapException(new OIndexException("Error during deletion of index with name " + name), e);
    }
  }

  @Override
  public void init(final String indexName, final String indexType, final OIndexDefinition indexDefinition,
      final boolean isAutomatic, final ODocument metadata) {
  }

  private void init() {
    if (partitions != null)
      return;

    partitions = new ArrayList<>(partitionSize);
    for (int i = 0; i < partitionSize; ++i) {
      partitions.add(new OLocalHashTable<>(name + "_" + i, SUBINDEX_METADATA_FILE_EXTENSION, SUBINDEX_TREE_FILE_EXTENSION,
          SUBINDEX_BUCKET_FILE_EXTENSION, SUBINDEX_NULL_BUCKET_FILE_EXTENSION, storage));
    }
  }

  @Override
  public boolean contains(final Object key) {
    return getPartition(key).get(key) != null;
  }

  @Override
  public boolean remove(final Object key) {
    try {
      return getPartition(key).remove(key) != null;
    } catch (IOException e) {
      throw OException.wrapException(new OIndexException("Error during deletion of key " + key + " of index with name " + name), e);
    }
  }

  @Override
  public void clear() {
    try {
      if (partitions != null)
        for (OHashTable<Object, Object> p : partitions)
          p.clear();
    } catch (IOException e) {
      throw OException.wrapException(new OIndexException("Error during clear of index with name " + name), e);
    }
  }

  @Override
  public void close() {
    if (partitions != null)
      for (OHashTable<Object, Object> p : partitions)
        p.close();
  }

  @Override
  public Object get(final Object key) {
    return getPartition(key).get(key);
  }

  @Override
  public void put(final Object key, final Object value) {
    try {
      getPartition(key).put(key, value);
    } catch (IOException e) {
      throw OException
          .wrapException(new OIndexException("Error during insertion of key " + key + " of index with name " + name), e);
    }
  }

  @Override
  public void update(Object key, OIndexKeyUpdater<Object> updater) {
    Object value = get(key);
    OIndexUpdateAction<Object> updated = updater.update(value, bonsayFileId);
    if (updated.isChange())
      put(key, updated.getValue());
    else if (updated.isRemove()) {
      remove(key);
    } else if (updated.isNothing()) {
      //Do Nothing
    }
  }

  @SuppressWarnings("unchecked")
  @Override
<<<<<<< HEAD
  public boolean validatedPut(Object key, ORID value, Validator<Object, ORID> validator) {
    return getPartition(key).validatedPut(key, value, (Validator) validator);
=======
  public boolean validatedPut(Object key, OIdentifiable value, Validator<Object, OIdentifiable> validator) {
    try {
      return getPartition(key).validatedPut(key, value, (Validator) validator);
    } catch (IOException e) {
      throw OException
          .wrapException(new OIndexException("Error during insertion of key " + key + " of index with name " + name), e);
    }
>>>>>>> 4e8c8c05
  }

  @Override
  public long size(final ValuesTransformer transformer) {
    long counter = 0;

    if (partitions != null)
      for (OHashTable<Object, Object> p : partitions) {
        if (transformer == null)
          counter += p.size();
        else {
          final OHashIndexBucket.Entry<Object, Object> firstEntry = p.firstEntry();
          if (firstEntry == null)
            continue;

          OHashIndexBucket.Entry<Object, Object>[] entries = p.ceilingEntries(firstEntry.key);

          while (entries.length > 0) {
            for (OHashIndexBucket.Entry<Object, Object> entry : entries)
              counter += transformer.transformFromValue(entry.value).size();

            entries = p.higherEntries(entries[entries.length - 1].key);
          }
        }
      }
    return counter;
  }

  @Override
  public int getVersion() {
    return version;
  }

  @Override
  public boolean hasRangeQuerySupport() {
    return false;
  }

  @Override
  public OIndexCursor cursor(final ValuesTransformer valuesTransformer) {
    throw new UnsupportedOperationException("cursor");
  }

  @Override
  public OIndexCursor descCursor(final ValuesTransformer valuesTransformer) {
    throw new UnsupportedOperationException("descCursor");
  }

  @Override
  public OIndexKeyCursor keyCursor() {
    return new OIndexKeyCursor() {
      private int nextPartition = 1;
      private OHashTable<Object, Object> hashTable;
      private int nextEntriesIndex;
      private OHashIndexBucket.Entry<Object, Object>[] entries;

      {
        if (partitions == null || partitions.isEmpty())
          //noinspection unchecked
          entries = OCommonConst.EMPTY_BUCKET_ENTRY_ARRAY;
        else {
          hashTable = partitions.get(0);
          OHashIndexBucket.Entry<Object, Object> firstEntry = hashTable.firstEntry();
          if (firstEntry == null)
            //noinspection unchecked
            entries = OCommonConst.EMPTY_BUCKET_ENTRY_ARRAY;
          else
            entries = hashTable.ceilingEntries(firstEntry.key);
        }
      }

      @Override
      public Object next(final int prefetchSize) {
        if (entries.length == 0) {
          return null;
        }

        final OHashIndexBucket.Entry<Object, Object> bucketEntry = entries[nextEntriesIndex];
        nextEntriesIndex++;
        if (nextEntriesIndex >= entries.length) {
          entries = hashTable.higherEntries(entries[entries.length - 1].key);
          nextEntriesIndex = 0;

          if (entries.length == 0 && nextPartition < partitions.size()) {
            // GET NEXT PARTITION
            hashTable = partitions.get(nextPartition++);
            OHashIndexBucket.Entry<Object, Object> firstEntry = hashTable.firstEntry();
            if (firstEntry == null)
              //noinspection unchecked
              entries = OCommonConst.EMPTY_BUCKET_ENTRY_ARRAY;
            else
              entries = hashTable.ceilingEntries(firstEntry.key);
          }
        }

        return bucketEntry.key;
      }
    };
  }

  @Override
  public OIndexCursor iterateEntriesBetween(final Object rangeFrom, final boolean fromInclusive, final Object rangeTo,
      final boolean toInclusive, boolean ascSortOrder, ValuesTransformer transformer) {
    throw new UnsupportedOperationException("iterateEntriesBetween");
  }

  @Override
  public OIndexCursor iterateEntriesMajor(final Object fromKey, final boolean isInclusive, final boolean ascSortOrder,
      ValuesTransformer transformer) {
    throw new UnsupportedOperationException("iterateEntriesMajor");
  }

  @Override
  public OIndexCursor iterateEntriesMinor(Object toKey, boolean isInclusive, boolean ascSortOrder, ValuesTransformer transformer) {
    throw new UnsupportedOperationException("iterateEntriesMinor");
  }

  @Override
  public Object getFirstKey() {
    throw new UnsupportedOperationException("firstKey");
  }

  @Override
  public Object getLastKey() {
    throw new UnsupportedOperationException("lastKey");
  }

  @Override
  public boolean acquireAtomicExclusiveLock(final Object key) {
    getPartition(key).acquireAtomicExclusiveLock();
    return false;
  }

  @Override
  public String getIndexNameByKey(final Object key) {
    return getPartition(key).getName();
  }

  private OHashTable<Object, Object> getPartition(final Object iKey) {
    final int partitionId = iKey != null ? strategy.getPartitionsId(iKey, partitionSize) : 0;
    return partitions.get(partitionId);
  }
}<|MERGE_RESOLUTION|>--- conflicted
+++ resolved
@@ -22,13 +22,7 @@
 import com.orientechnologies.common.exception.OException;
 import com.orientechnologies.common.serialization.types.OBinarySerializer;
 import com.orientechnologies.common.util.OCommonConst;
-<<<<<<< HEAD
-import com.orientechnologies.orient.core.config.OGlobalConfiguration;
-import com.orientechnologies.orient.core.db.ODatabaseDocumentInternal;
-import com.orientechnologies.orient.core.db.ODatabaseRecordThreadLocal;
-=======
 import com.orientechnologies.orient.core.db.record.OIdentifiable;
->>>>>>> 4e8c8c05
 import com.orientechnologies.orient.core.encryption.OEncryption;
 import com.orientechnologies.orient.core.id.ORID;
 import com.orientechnologies.orient.core.index.OIndexCursor;
@@ -265,18 +259,13 @@
 
   @SuppressWarnings("unchecked")
   @Override
-<<<<<<< HEAD
   public boolean validatedPut(Object key, ORID value, Validator<Object, ORID> validator) {
-    return getPartition(key).validatedPut(key, value, (Validator) validator);
-=======
-  public boolean validatedPut(Object key, OIdentifiable value, Validator<Object, OIdentifiable> validator) {
     try {
       return getPartition(key).validatedPut(key, value, (Validator) validator);
     } catch (IOException e) {
       throw OException
           .wrapException(new OIndexException("Error during insertion of key " + key + " of index with name " + name), e);
     }
->>>>>>> 4e8c8c05
   }
 
   @Override
