--- conflicted
+++ resolved
@@ -28,11 +28,8 @@
 import com.orientechnologies.orient.core.index.OIndexAbstractCursor;
 import com.orientechnologies.orient.core.index.OIndexCursor;
 import com.orientechnologies.orient.core.index.OIndexDefinition;
-<<<<<<< HEAD
-=======
 import com.orientechnologies.orient.core.index.OIndexEngine;
 import com.orientechnologies.orient.core.index.OIndexException;
->>>>>>> 4e8c8c05
 import com.orientechnologies.orient.core.index.OIndexKeyCursor;
 import com.orientechnologies.orient.core.index.OIndexKeyUpdater;
 import com.orientechnologies.orient.core.index.engine.OIndexEngine;
@@ -208,17 +205,12 @@
 
   @SuppressWarnings("unchecked")
   @Override
-<<<<<<< HEAD
   public boolean validatedPut(Object key, ORID value, Validator<Object, ORID> validator) {
-    return sbTree.validatedPut(key, value, (Validator) validator);
-=======
-  public boolean validatedPut(Object key, OIdentifiable value, Validator<Object, OIdentifiable> validator) {
     try {
       return sbTree.validatedPut(key, value, (Validator) validator);
     } catch (IOException e) {
       throw OException.wrapException(new OIndexException("Error during insertion of key " + key + " in index " + name), e);
     }
->>>>>>> 4e8c8c05
   }
 
   @Override
