/*
*
*  *  Copyright 2014 Orient Technologies LTD (info(at)orientechnologies.com)
*  *
*  *  Licensed under the Apache License, Version 2.0 (the "License");
*  *  you may not use this file except in compliance with the License.
*  *  You may obtain a copy of the License at
*  *
*  *       http://www.apache.org/licenses/LICENSE-2.0
*  *
*  *  Unless required by applicable law or agreed to in writing, software
*  *  distributed under the License is distributed on an "AS IS" BASIS,
*  *  WITHOUT WARRANTIES OR CONDITIONS OF ANY KIND, either express or implied.
*  *  See the License for the specific language governing permissions and
*  *  limitations under the License.
*  *
*  * For more information: http://www.orientechnologies.com
*
*/
package com.orientechnologies.orient.core.config;

import com.orientechnologies.common.io.OFileUtils;
import com.orientechnologies.common.log.OLogManager;
import com.orientechnologies.common.profiler.OProfiler;
import com.orientechnologies.common.util.OApi;
import com.orientechnologies.common.util.OMemory;
import com.orientechnologies.orient.core.OConstants;
import com.orientechnologies.orient.core.Orient;
import com.orientechnologies.orient.core.cache.ORecordCacheWeakRefs;
import com.orientechnologies.orient.core.engine.local.OEngineLocalPaginated;
import com.orientechnologies.orient.core.index.OIndexDefinition;
import com.orientechnologies.orient.core.metadata.OMetadataDefault;
import com.orientechnologies.orient.core.serialization.serializer.record.binary.ORecordSerializerBinary;
import com.orientechnologies.orient.core.storage.cache.local.twoq.O2QCache;

import java.io.PrintStream;
import java.util.Map;
import java.util.Map.Entry;
import java.util.logging.ConsoleHandler;
import java.util.logging.FileHandler;
import java.util.logging.Level;

/**
 * Keeps all configuration settings. At startup assigns the configuration values by reading system properties.
 *
 * @author Luca Garulli (l.garulli--at--orientechnologies.com)
 */
public enum OGlobalConfiguration {
  // ENVIRONMENT
  ENVIRONMENT_DUMP_CFG_AT_STARTUP("environment.dumpCfgAtStartup", "Dumps the configuration during application startup",
      Boolean.class, Boolean.FALSE),

  ENVIRONMENT_CONCURRENT("environment.concurrent",
      "Specifies if running in multi-thread environment. Setting this to false turns off the internal lock management",
      Boolean.class, Boolean.TRUE),

  ENVIRONMENT_ALLOW_JVM_SHUTDOWN("environment.allowJVMShutdown", "Allows the shutdown of the JVM, if needed/requested",
      Boolean.class, true, true),

  // SCRIPT
  SCRIPT_POOL("script.pool.maxSize", "Maximum number of instances in the pool of script engines", Integer.class, 20),

  // MEMORY
  MEMORY_USE_UNSAFE("memory.useUnsafe", "Indicates whether Unsafe will be used, if it is present", Boolean.class, true),

  MEMORY_CHUNK_SIZE("memory.chunk.size", "Size of single memory chunk (in bytes) which will be preallocated by OrientDB",
      Integer.class, Integer.MAX_VALUE),

  DIRECT_MEMORY_SAFE_MODE("memory.directMemory.safeMode",
      "Indicates whether to perform a range check before each direct memory update. It is true by default, "
          + "but usually it can be safely set to false. It should only be to true after dramatic changes have been made in the storage structures",
      Boolean.class, true),

  DIRECT_MEMORY_TRACK_MODE("memory.directMemory.trackMode",
      "If 'track mode' is switched on, then the following steps are performed: " + "1. direct memory JMX bean is registered. "
          + "2. You may check amount of allocated direct memory as a property of the JMX bean. "
          + "3. If a memory leak is detected, then a JMX event will be fired. "
          + "This mode causes a large overhead and should be used for testing purposes only",
      Boolean.class, false),

  DIRECT_MEMORY_ONLY_ALIGNED_ACCESS("memory.directMemory.onlyAlignedMemoryAccess",
      "Some architectures do not allow unaligned memory access or may suffer from speed degradation. For such platforms, this flag should be set to true",
      Boolean.class, true),

  JVM_GC_DELAY_FOR_OPTIMIZE("jvm.gc.delayForOptimize",
      "Minimal amount of time (in seconds), since the last System.gc(), when called after tree optimization", Long.class, 600),

  // STORAGE
  /**
   * Amount of cached locks is used for component lock in atomic operation to avoid constant creation of new lock instances, default
   * value is 10000.
   */
  COMPONENTS_LOCK_CACHE("storage.componentsLock.cache",
      "Amount of cached locks is used for component lock to avoid constant creation of new lock instances", Integer.class, 10000),

  DISK_CACHE_PINNED_PAGES("storage.diskCache.pinnedPages",
      "Maximum amount of pinned pages which may be contained in cache,"
          + " if this percent is reached next pages will be left in unpinned state. You can not set value more than 50",
      Integer.class, 20, false),

  DISK_CACHE_SIZE("storage.diskCache.bufferSize",
      "Size of disk buffer in megabytes, disk size may be changed at runtime, "
          + "but if does not enough to contain all pinned pages exception will be thrown",
      Integer.class, 4 * 1024, new OConfigurationChangeCallback() {

        @Override
        public void change(Object currentValue, Object newValue) {
          final OEngineLocalPaginated engineLocalPaginated = (OEngineLocalPaginated) Orient.instance()
              .getEngine(OEngineLocalPaginated.NAME);

          if (engineLocalPaginated != null) {
            engineLocalPaginated.changeCacheSize(((Integer) (newValue)) * 1024L * 1024L);
          }
        }
      }),

  DISK_WRITE_CACHE_PART("storage.diskCache.writeCachePart", "Percentage of disk cache, which is used as write cache", Integer.class,
      15),

  DISK_WRITE_CACHE_PAGE_TTL("storage.diskCache.writeCachePageTTL",
      "Max time until a page will be flushed from write cache (in seconds)", Long.class, 24 * 60 * 60),

  DISK_WRITE_CACHE_PAGE_FLUSH_INTERVAL("storage.diskCache.writeCachePageFlushInterval",
      "Interval between flushing of pages from write cache (in ms)", Integer.class, 25),

  DISK_WRITE_CACHE_FLUSH_WRITE_INACTIVITY_INTERVAL("storage.diskCache.writeCacheFlushInactivityInterval",
      "Interval between 2 writes to the disk cache,"
          + " if writes are done with an interval more than provided, all files will be fsynced before the next write,"
          + " which allows a data restore after a server crash (in ms)",
      Long.class, 60 * 1000),

  DISK_WRITE_CACHE_FLUSH_LOCK_TIMEOUT("storage.diskCache.writeCacheFlushLockTimeout",
      "Maximum amount of time the write cache will wait before a page flushes (in ms, -1 to disable)", Integer.class, -1),

  DISK_CACHE_FREE_SPACE_LIMIT("storage.diskCache.diskFreeSpaceLimit", "Minimum amount of space on disk, which, when exceeded, "
      + "will cause the database to switch to read-only mode (in megabytes)", Long.class, 100),

  @Deprecated

  DISC_CACHE_FREE_SPACE_CHECK_INTERVAL("storage.diskCache.diskFreeSpaceCheckInterval",
      "The interval (in seconds), after which the storage periodically "
          + "checks whether the amount of free disk space is enough to work in write mode",
      Integer.class, 5),

  /**
   * The interval (how many new pages should be added before free space will be checked), after which the storage periodically
   * checks whether the amount of free disk space is enough to work in write mode.
   */
  DISC_CACHE_FREE_SPACE_CHECK_INTERVAL_IN_PAGES("storage.diskCache.diskFreeSpaceCheckIntervalInPages",
      "The interval (how many new pages should be added before free space will be checked), after which the storage periodically "
          + "checks whether the amount of free disk space is enough to work in write mode",
      Integer.class, 4096),

  /**
   * Keep disk cache state between moment when storage is closed and moment when it is opened again. <code>true</code> by default.
   */
  STORAGE_KEEP_DISK_CACHE_STATE("storage.diskCache.keepState",
      "Keep disk cache state between moment when storage is closed and moment when it is opened again. true by default",
      Boolean.class, true),

  STORAGE_CONFIGURATION_SYNC_ON_UPDATE("storage.configuration.syncOnUpdate",
      "Indicates a force sync should be performed for each update on the storage configuration", Boolean.class, true),

  STORAGE_COMPRESSION_METHOD("storage.compressionMethod", "Record compression method used in storage"
      + " Possible values : gzip, nothing, snappy, snappy-native. Default is 'nothing' that means no compression",
      String.class, "nothing"),

  STORAGE_ENCRYPTION_METHOD("storage.encryptionMethod",
      "Record encryption method used in storage" + " Possible values : 'aes' and 'des'. Default is 'nothing' for no encryption",
      String.class, "nothing"),

  STORAGE_ENCRYPTION_KEY("storage.encryptionKey", "Contains the storage encryption key. This setting is hidden", String.class, null,
      false, true),

  STORAGE_MAKE_FULL_CHECKPOINT_AFTER_CREATE("storage.makeFullCheckpointAfterCreate",
      "Indicates whether a full checkpoint should be performed, if storage was created", Boolean.class, false),

  STORAGE_MAKE_FULL_CHECKPOINT_AFTER_OPEN("storage.makeFullCheckpointAfterOpen",
      "Indicates whether a full checkpoint should be performed, if storage was opened. It is needed so fuzzy checkpoints can work properly",
      Boolean.class, true),

  STORAGE_MAKE_FULL_CHECKPOINT_AFTER_CLUSTER_CREATE("storage.makeFullCheckpointAfterClusterCreate",
      "Indicates whether a full checkpoint should be performed, if storage was opened", Boolean.class, true),

  STORAGE_TRACK_CHANGED_RECORDS_IN_WAL("storage.trackChangedRecordsInWAL",
      "If this flag is set metadata which contains rids of changed records is added at the end of each atomic operation",
      Boolean.class, false),

  USE_WAL("storage.useWAL", "Whether WAL should be used in paginated storage", Boolean.class, true),

  WAL_SYNC_ON_PAGE_FLUSH("storage.wal.syncOnPageFlush", "Indicates whether a force sync should be performed during WAL page flush",
      Boolean.class, true),

  WAL_CACHE_SIZE("storage.wal.cacheSize",
      "Maximum size of WAL cache (in amount of WAL pages, each page is 64k) If set to 0, caching will be disabled", Integer.class,
      3000),

  WAL_MAX_SEGMENT_SIZE("storage.wal.maxSegmentSize", "Maximum size of single WAL segment (in megabytes)", Integer.class, 128),

  WAL_MAX_SIZE("storage.wal.maxSize", "Maximum size of WAL on disk (in megabytes)", Integer.class, 4096),

  WAL_COMMIT_TIMEOUT("storage.wal.commitTimeout", "Maximum interval between WAL commits (in ms.)", Integer.class, 1000),

  WAL_SHUTDOWN_TIMEOUT("storage.wal.shutdownTimeout", "Maximum wait interval between events, when the background flush thread"
      + "receives a shutdown command and when the background flush will be stopped (in ms.)", Integer.class, 10000),

  WAL_FUZZY_CHECKPOINT_INTERVAL("storage.wal.fuzzyCheckpointInterval", "Interval between fuzzy checkpoints (in seconds)",
      Integer.class, 300),

  WAL_REPORT_AFTER_OPERATIONS_DURING_RESTORE("storage.wal.reportAfterOperationsDuringRestore",
      "Amount of processed log operations, after which status of data restore procedure will be printed (0 or a negative value, disables the logging)",
      Integer.class, 10000),

  WAL_RESTORE_BATCH_SIZE("storage.wal.restore.batchSize",
      "Amount of WAL records, which are read at once in a single batch during a restore procedure", Integer.class, 1000),

  @Deprecated WAL_READ_CACHE_SIZE("storage.wal.readCacheSize", "Size of WAL read cache in amount of pages", Integer.class, 1000),

  WAL_FUZZY_CHECKPOINT_SHUTDOWN_TIMEOUT("storage.wal.fuzzyCheckpointShutdownWait",
      "The amount of time the DB should wait until it shuts down (in seconds)", Integer.class, 60 * 10),

  WAL_FULL_CHECKPOINT_SHUTDOWN_TIMEOUT("storage.wal.fullCheckpointShutdownTimeout",
      "The amount of time the DB will wait, until a checkpoint is finished, during a DB shutdown (in seconds)", Integer.class,
      60 * 10),

  WAL_LOCATION("storage.wal.path", "Path to the WAL file on the disk. By default, it is placed in the DB directory, but"
      + " it is highly recommended to use a separate disk to store log operations", String.class, null),

  DISK_CACHE_PAGE_SIZE("storage.diskCache.pageSize", "Size of page of disk buffer (in kilobytes). !!! NEVER CHANGE THIS VALUE !!!",
      Integer.class, 64),

  PAGINATED_STORAGE_LOWEST_FREELIST_BOUNDARY("storage.lowestFreeListBound",
      "The least amount of free space (in kb) in a page, which is tracked in paginated storage", Integer.class, 16),

  STORAGE_LOCK_TIMEOUT("storage.lockTimeout", "Maximum amount of time (in ms) to lock the storage", Integer.class, 0),

  STORAGE_RECORD_LOCK_TIMEOUT("storage.record.lockTimeout", "Maximum of time (in ms) to lock a shared record", Integer.class, 2000),

  STORAGE_USE_TOMBSTONES("storage.useTombstones",
      "When a record is deleted, the space in the cluster will not be freed, but rather tombstoned", Boolean.class, false),

  // RECORDS
      RECORD_DOWNSIZING_ENABLED("record.downsizing.enabled",
          "On updates, if the record size is lower than before, this reduces the space taken accordingly. "
              + "If enabled this could increase defragmentation, but it reduces the used disk space",
          Boolean.class, true),

  // DATABASE
  OBJECT_SAVE_ONLY_DIRTY("object.saveOnlyDirty", "Object Database only! It saves objects bound to dirty records",
              Boolean.class, false, true),

  // DATABASE
  DB_POOL_MIN("db.pool.min", "Default database pool minimum size", Integer.class, 1),

  DB_POOL_MAX("db.pool.max", "Default database pool maximum size", Integer.class, 100),

  DB_POOL_IDLE_TIMEOUT("db.pool.idleTimeout", "Timeout for checking for free databases in the pool", Integer.class, 0),

  DB_POOL_IDLE_CHECK_DELAY("db.pool.idleCheckDelay", "Delay time on checking for idle databases", Integer.class, 0),

  DB_MVCC_THROWFAST("db.mvcc.throwfast",
      "Use fast-thrown exceptions for MVCC OConcurrentModificationExceptions. No context information will be available. "
          + "Set to true, when these exceptions are thrown, but the details are not necessary",
      Boolean.class, false, true),

  DB_VALIDATION("db.validation", "Enables or disables validation of records", Boolean.class, true, true),

  // SETTINGS OF NON-TRANSACTIONAL MODE
  NON_TX_RECORD_UPDATE_SYNCH("nonTX.recordUpdate.synch",
      "Executes a sync against the file-system for every record operation. This slows down record updates, "
          + "but guarantees reliability on unreliable drives",
      Boolean.class, Boolean.FALSE),

  NON_TX_CLUSTERS_SYNC_IMMEDIATELY("nonTX.clusters.sync.immediately",
      "List of clusters to sync immediately after update (separated by commas). Can be useful for a manual index", String.class,
      OMetadataDefault.CLUSTER_MANUAL_INDEX_NAME),

  // TRANSACTIONS

  TX_TRACK_ATOMIC_OPERATIONS("tx.trackAtomicOperations",
      "This setting is used only for debug purposes. It creates a stack trace of methods, when an atomic operation is started",
      Boolean.class, false),

  // INDEX
      INDEX_EMBEDDED_TO_SBTREEBONSAI_THRESHOLD("index.embeddedToSbtreeBonsaiThreshold",
      "Amount of values, after which the index implementation will use an sbtree as a values container. Set to -1, to disable and force using an sbtree",
          Integer.class, 40, true),

  INDEX_SBTREEBONSAI_TO_EMBEDDED_THRESHOLD("index.sbtreeBonsaiToEmbeddedThreshold",
      "Amount of values, after which index implementation will use an embedded values container (disabled by default)",
      Integer.class, -1, true),

  HASH_TABLE_SPLIT_BUCKETS_BUFFER_LENGTH("hashTable.slitBucketsBuffer.length",
      "Length of buffer (in pages), where buckets "
          + "that were split, but not flushed to the disk, are kept. This buffer is used to minimize random IO overhead",
      Integer.class, 1500),

  INDEX_SYNCHRONOUS_AUTO_REBUILD("index.auto.synchronousAutoRebuild",
      "Synchronous execution of auto rebuilding of indexes, in case of a DB crash", Boolean.class, Boolean.TRUE),

  INDEX_AUTO_LAZY_UPDATES("index.auto.lazyUpdates",
      "Configure the TreeMaps for automatic indexes, as buffered or not. -1 means buffered until tx.commit() or db.close() are called",
      Integer.class, 10000),

  INDEX_FLUSH_AFTER_CREATE("index.flushAfterCreate", "Flush storage buffer after index creation", Boolean.class, true),

  INDEX_MANUAL_LAZY_UPDATES("index.manual.lazyUpdates",
      "Configure the TreeMaps for manual indexes as buffered or not. -1 means buffered until tx.commit() or db.close() are called",
      Integer.class, 1),

  INDEX_DURABLE_IN_NON_TX_MODE("index.durableInNonTxMode",
      "Indicates whether index implementation for plocal storage will be durable in non-Tx mode (true by default)", Boolean.class,
      true),

  /**
   * @see OIndexDefinition#isNullValuesIgnored()
   * @since 2.2
   */
  INDEX_IGNORE_NULL_VALUES_DEFAULT("index.ignoreNullValuesDefault",
      "Controls whether null values will be ignored by default " + "by newly created indexes or not (false by default)",
      Boolean.class, false),

  INDEX_TX_MODE("index.txMode",
      "Indicates the index durability level in TX mode. Can be ROLLBACK_ONLY or FULL (ROLLBACK_ONLY by default)", String.class,
      "FULL"),

  INDEX_CURSOR_PREFETCH_SIZE("index.cursor.prefetchSize", "Default prefetch size of index cursor", Integer.class, 500000),

  // SBTREE
  SBTREE_MAX_DEPTH("sbtree.maxDepth",
      "Maximum depth of sbtree, which will be traversed during key look up until it will be treated as broken (64 by default)",
      Integer.class, 64),

  SBTREE_MAX_KEY_SIZE("sbtree.maxKeySize", "Maximum size of a key, which can be put in the SBTree in bytes (10240 by default)",
      Integer.class, 10240),

  SBTREE_MAX_EMBEDDED_VALUE_SIZE("sbtree.maxEmbeddedValueSize",
      "Maximum size of value which can be put in an SBTree without creation link to a standalone page in bytes (40960 by default)",
      Integer.class, 40960),

  SBTREEBONSAI_BUCKET_SIZE("sbtreebonsai.bucketSize",
      "Size of bucket in OSBTreeBonsai (in kB). Contract: bucketSize < storagePageSize, storagePageSize % bucketSize == 0",
      Integer.class, 2),

  SBTREEBONSAI_LINKBAG_CACHE_SIZE("sbtreebonsai.linkBagCache.size",
      "Amount of LINKBAG collections to be cached, to avoid constant reloading of data", Integer.class, 100000),

  SBTREEBONSAI_LINKBAG_CACHE_EVICTION_SIZE("sbtreebonsai.linkBagCache.evictionSize",
      "The number of cached LINKBAG collections, which will be removed, when the cache limit is reached", Integer.class, 1000),

  SBTREEBOSAI_FREE_SPACE_REUSE_TRIGGER("sbtreebonsai.freeSpaceReuseTrigger",
      "How much free space should be in an sbtreebonsai file, before it will be reused during the next allocation", Float.class,
      0.5),

  // RIDBAG
      RID_BAG_EMBEDDED_DEFAULT_SIZE("ridBag.embeddedDefaultSize", "Size of embedded RidBag array, when created (empty)",
          Integer.class, 4),

  RID_BAG_EMBEDDED_TO_SBTREEBONSAI_THRESHOLD("ridBag.embeddedToSbtreeBonsaiThreshold",
      "Amount of values after which a LINKBAG implementation will use sbtree as values container. Set to -1 to always use an sbtree",
      Integer.class, 40, true),

  RID_BAG_SBTREEBONSAI_TO_EMBEDDED_THRESHOLD("ridBag.sbtreeBonsaiToEmbeddedToThreshold",
      "Amount of values, after which a LINKBAG implementation will use an embedded values container (disabled by default)",
      Integer.class, -1, true),

  // COLLECTIONS
  PREFER_SBTREE_SET("collections.preferSBTreeSet", "This configuration setting is experimental", Boolean.class, false),

  // FILE
      TRACK_FILE_CLOSE("file.trackFileClose",
      "Log all the cases when files are closed. This is needed only for internal debugging purposes", Boolean.class, false),

  FILE_LOCK("file.lock", "Locks files when used. Default is true", boolean.class, true),

  FILE_DELETE_DELAY("file.deleteDelay", "Delay time (in ms) to wait for another attempt to delete a locked file", Integer.class,
      10),

  FILE_DELETE_RETRY("file.deleteRetry", "Number of retries to delete a locked file", Integer.class, 50),

  JNA_DISABLE_USE_SYSTEM_LIBRARY("jna.disable.system.library",
      "This property disables using JNA, should it be installed on your system. (Default true) To use JNA bundled with database",
      boolean.class, true),

  // SECURITY
      SECURITY_USER_PASSWORD_SALT_ITERATIONS("security.userPasswordSaltIterations",
      "Number of iterations to generate the salt or user password. Changing this setting does not affect stored passwords",
          Integer.class, 65536),

  SECURITY_USER_PASSWORD_SALT_CACHE_SIZE("security.userPasswordSaltCacheSize",
      "Cache size of hashed salt passwords. The cache works as LRU. Use 0 to disable the cache", Integer.class, 500),

  SECURITY_USER_PASSWORD_DEFAULT_ALGORITHM("security.userPasswordDefaultAlgorithm",
      "Default encryption algorithm used for passwords hashing", String.class, "PBKDF2WithHmacSHA256"),

  // NETWORK
  NETWORK_MAX_CONCURRENT_SESSIONS("network.maxConcurrentSessions", "Maximum number of concurrent sessions", Integer.class, 1000,
      true),

  NETWORK_SOCKET_BUFFER_SIZE("network.socketBufferSize", "TCP/IP Socket buffer size", Integer.class, 32768, true),

  NETWORK_LOCK_TIMEOUT("network.lockTimeout", "Timeout (in ms) to acquire a lock against a channel", Integer.class, 15000, true),

  NETWORK_SOCKET_TIMEOUT("network.socketTimeout", "TCP/IP Socket timeout (in ms)", Integer.class, 15000, true),

  NETWORK_REQUEST_TIMEOUT("network.requestTimeout", "Request completion timeout (in ms)", Integer.class, 3600000 /* one hour */,
      true),

  NETWORK_SOCKET_RETRY("network.retry", "Number of attempts to connect to the server on failure", Integer.class, 5, true),

  NETWORK_SOCKET_RETRY_DELAY("network.retryDelay",
      "The time (in ms) the client must wait, before reconnecting to the server on failure", Integer.class, 500, true),

  NETWORK_BINARY_DNS_LOADBALANCING_ENABLED("network.binary.loadBalancing.enabled",
      "Asks for DNS TXT record, to determine if load balancing is supported", Boolean.class, Boolean.FALSE, true),

  NETWORK_BINARY_DNS_LOADBALANCING_TIMEOUT("network.binary.loadBalancing.timeout",
      "Maximum time (in ms) to wait for the answer from DNS about the TXT record for load balancing", Integer.class, 2000, true),

  NETWORK_BINARY_MAX_CONTENT_LENGTH("network.binary.maxLength", "TCP/IP max content length (in KB) of BINARY requests",
      Integer.class, 16384, true),

  NETWORK_BINARY_READ_RESPONSE_MAX_TIMES("network.binary.readResponse.maxTimes",
      "Maximum attempts, until a response can be read. Otherwise, the response will be dropped from the channel", Integer.class, 20,
      true),

  NETWORK_BINARY_DEBUG("network.binary.debug", "Debug mode: print all data incoming on the binary channel", Boolean.class, false,
      true),

  // HTTP

  NETWORK_HTTP_SERVER_INFO("network.http.serverInfo",
      "Server info to send in HTTP responses. Change the default if you want to hide it is a OrientDB Server", String.class,
      "OrientDB Server v." + OConstants.getVersion(), true),

  NETWORK_HTTP_MAX_CONTENT_LENGTH("network.http.maxLength", "TCP/IP max content length (in bytes) for HTTP requests", Integer.class,
      1000000, true),

  NETWORK_HTTP_CONTENT_CHARSET("network.http.charset", "Http response charset", String.class, "utf-8", true),

  NETWORK_HTTP_JSON_RESPONSE_ERROR("network.http.jsonResponseError", "Http response error in json", Boolean.class, true, true),

  NETWORK_HTTP_JSONP_ENABLED("network.http.jsonp",
      "Enable the usage of JSONP, if requested by the client. The parameter name to use is 'callback'", Boolean.class, false, true),

  NETWORK_HTTP_SESSION_EXPIRE_TIMEOUT("network.http.sessionExpireTimeout",
      "Timeout, after which an http session is considered to have expired (in seconds)", Integer.class, 300),

  NETWORK_HTTP_USE_TOKEN("network.http.useToken", "Enable Token based sessions for http", Boolean.class, false),

  NETWORK_TOKEN_SECRETKEY("network.token.secretyKey", "Network token sercret key", String.class, ""),

  NETWORK_TOKEN_ENCRIPTION_ALGORITHM("network.token.encriptionAlgorithm", "Network token algorithm", String.class, "HmacSHA256"),

  NETWORK_TOKEN_EXPIRE_TIMEOUT("network.token.expireTimeout",
      "Timeout, after which a binary session is considered to have expired (in minutes)", Integer.class, 60),

  // PROFILER
<<<<<<< HEAD
  PROFILER_ENABLED("profiler.enabled", "Enables the recording of statistics and counters", Boolean.class, false,
          new OConfigurationChangeCallback() {
            public void change(final Object iCurrentValue, final Object iNewValue) {
              final OProfiler prof = Orient.instance().getProfiler();
              if (prof != null)
                if ((Boolean) iNewValue)
                  prof.startRecording();
                else
                  prof.stopRecording();
            }
          }),
=======

  PROFILER_ENABLED("profiler.enabled", "Enables the recording of statistics and counters", Boolean.class, false,
      new OConfigurationChangeCallback() {
        public void change(final Object iCurrentValue, final Object iNewValue) {
          final OProfiler prof = Orient.instance().getProfiler();
          if (prof != null)
            if ((Boolean) iNewValue)
              prof.startRecording();
            else
              prof.stopRecording();
        }
      }),
>>>>>>> 594afc5c

  PROFILER_CONFIG("profiler.config", "Configures the profiler as <seconds-for-snapshot>,<archive-snapshot-size>,<summary-size>",
      String.class, null, new OConfigurationChangeCallback() {
        public void change(final Object iCurrentValue, final Object iNewValue) {
          Orient.instance().getProfiler().configure(iNewValue.toString());
        }
      }),

  PROFILER_AUTODUMP_INTERVAL("profiler.autoDump.interval", "Dumps the profiler values at regular intervals (in seconds)",
      Integer.class, 0, new OConfigurationChangeCallback() {
        public void change(final Object iCurrentValue, final Object iNewValue) {
          Orient.instance().getProfiler().setAutoDump((Integer) iNewValue);
        }
      }),

  PROFILER_MAXVALUES("profiler.maxValues", "Maximum values to store. Values are managed in a LRU", Integer.class, 200),

  SEQUENCE_MAX_RETRY("sequence.maxRetry", "Maximum number of retries between attempt to change a sequence in concurrent mode",
      Integer.class, 100),

  SEQUENCE_RETRY_DELAY("sequence.retryDelay",
      "Maximum number of ms to wait between concurrent modification exceptions. The value is computed as random between 1 and this number",
      Integer.class, 200),

  /**
   * Interval between snapshots of profiler state in milliseconds, default value is 100.
   */
  STORAGE_PROFILER_SNAPSHOT_INTERVAL("storageProfiler.intervalBetweenSnapshots",
      "Interval between snapshots of profiler state in milliseconds", Integer.class, 100),

  STORAGE_PROFILER_CLEANUP_INTERVAL("storageProfiler.cleanUpInterval", "Interval between time series in milliseconds",
      Integer.class, 5000),

  // LOG
  LOG_CONSOLE_LEVEL("log.console.level", "Console logging level", String.class, "info", new OConfigurationChangeCallback() {
    public void change(final Object iCurrentValue, final Object iNewValue) {
      OLogManager.instance().setLevel((String) iNewValue, ConsoleHandler.class);
    }
  }),

  LOG_FILE_LEVEL("log.file.level", "File logging level", String.class, "fine", new OConfigurationChangeCallback() {
    public void change(final Object iCurrentValue, final Object iNewValue) {
      OLogManager.instance().setLevel((String) iNewValue, FileHandler.class);
    }
  }),

  // CLASS
  CLASS_MINIMUM_CLUSTERS("class.minimumClusters", "Minimum clusters to create when a new class is created. 0 means Automatic",
      Integer.class, 0),

  // LOG
  LOG_SUPPORTS_ANSI("log.console.ansi",
      "ANSI Console support. 'auto' means automatic check if it is supported, 'true' to force using ANSI, 'false' to avoid using ANSI",
      String.class, "auto"),

  // CACHE
  CACHE_LOCAL_IMPL("cache.local.impl", "Local Record cache implementation", String.class, ORecordCacheWeakRefs.class.getName()),

  // COMMAND
  COMMAND_TIMEOUT("command.timeout", "Default timeout for commands (in ms)", Long.class, 0, true),

  COMMAND_CACHE_ENABLED("command.cache.enabled", "Enable command cache", Boolean.class, false),

  COMMAND_CACHE_EVICT_STRATEGY("command.cache.evictStrategy", "Command cache strategy between: [INVALIDATE_ALL,PER_CLUSTER]",
      String.class, "PER_CLUSTER"),

  COMMAND_CACHE_MIN_EXECUTION_TIME("command.cache.minExecutionTime", "Minimum execution time to consider caching the result set",
      Integer.class, 10),

  COMMAND_CACHE_MAX_RESULSET_SIZE("command.cache.maxResultsetSize", "Maximum resultset time to consider caching result set",
      Integer.class, 500),

  // QUERY
  QUERY_PARALLEL_AUTO("query.parallelAuto", "Auto enable parallel query, if requirements are met", Boolean.class, false),

  QUERY_PARALLEL_MINIMUM_RECORDS("query.parallelMinimumRecords",
      "Minimum number of records to activate parallel query automatically", Long.class, 300000),

  QUERY_PARALLEL_RESULT_QUEUE_SIZE("query.parallelResultQueueSize",
      "Size of the queue that holds results on parallel execution. The queue is blocking, so in case the queue is full, the query threads will be in a wait state",
      Integer.class, 20000),

  QUERY_SCAN_PREFETCH_PAGES("query.scanPrefetchPages",
      "Pages to prefetch during scan. Setting this value higher makes scans faster, because it reduces the number of I/O operations, though it consumes more memory. (Use 0 to disable)",
      Integer.class, 20),

  QUERY_SCAN_BATCH_SIZE("query.scanBatchSize",
      "Scan clusters in blocks of records. This setting reduces the lock time on the cluster during scans. A high value mean a faster execution, but also a lower concurrency level. Set to 0 to disable batch scanning. Disabling batch scanning is suggested for read-only databases only",
      Long.class, 100000),

  QUERY_SCAN_THRESHOLD_TIP("query.scanThresholdTip",
      "If the total number of records scanned in a query exceeds this setting, then a warning is given. (Use 0 to disable)",
      Long.class, 50000),

  QUERY_LIMIT_THRESHOLD_TIP("query.limitThresholdTip",
      "If the total number of returned records exceeds this value, then a warning is given. (Use 0 to disable)", Long.class, 10000),

  QUERY_LIVE_SUPPORT("query.live.support", "Enable/Disable the support of live query. (Use false to disable)", Boolean.class, true),

  STATEMENT_CACHE_SIZE("statement.cacheSize", "Number of parsed SQL statements kept in cache", Integer.class, 100),

  // GRAPH
  SQL_GRAPH_CONSISTENCY_MODE("sql.graphConsistencyMode",
      "Consistency mode for graphs. It can be 'tx' (default), 'notx_sync_repair' and 'notx_async_repair'. "
          + "'tx' uses transactions to maintain consistency. Instead both 'notx_sync_repair' and 'notx_async_repair' do not use transactions, "
          + "and the consistency, in case of JVM crash, is guaranteed by a database repair operation that run at startup. "
          + "With 'notx_sync_repair' the repair is synchronous, so the database comes online after the repair is ended, while "
          + "with 'notx_async_repair' the repair is a background process",
      String.class, "tx"),

  /**
   * Maximum size of pool of network channels between client and server. A channel is a TCP/IP connection.
   */
  CLIENT_CHANNEL_MAX_POOL("client.channel.maxPool",
      "Maximum size of pool of network channels between client and server. A channel is a TCP/IP connection", Integer.class, 100),

  /**
   * Maximum time, where the client should wait for a connection from the pool, when all connections busy.
   */
  CLIENT_CONNECT_POOL_WAIT_TIMEOUT("client.connectionPool.waitTimeout",
      "Maximum time, where the client should wait for a connection from the pool, when all connections busy", Integer.class, 5000,
      true),

  CLIENT_DB_RELEASE_WAIT_TIMEOUT("client.channel.dbReleaseWaitTimeout",
      "Delay (in ms), after which a data modification command will be resent, if the DB was frozen", Integer.class, 10000, true),

  CLIENT_USE_SSL("client.ssl.enabled", "Use SSL for client connections", Boolean.class, false),

  CLIENT_SSL_KEYSTORE("client.ssl.keyStore", "Use SSL for client connections", String.class, null),

  CLIENT_SSL_KEYSTORE_PASSWORD("client.ssl.keyStorePass", "Use SSL for client connections", String.class, null),

  CLIENT_SSL_TRUSTSTORE("client.ssl.trustStore", "Use SSL for client connections", String.class, null),

  CLIENT_SSL_TRUSTSTORE_PASSWORD("client.ssl.trustStorePass", "Use SSL for client connections", String.class, null),

  // SERVER
  SERVER_OPEN_ALL_DATABASES_AT_STARTUP("server.openAllDatabasesAtStartup",
      "If true, the server opens all the available databases at startup. Available since 2.2", Boolean.class, false),

  SERVER_CHANNEL_CLEAN_DELAY("server.channel.cleanDelay", "Time in ms of delay to check pending closed connections", Integer.class,
      5000),

  SERVER_CACHE_FILE_STATIC("server.cache.staticFile", "Cache static resources upon loading", Boolean.class, false),

  SERVER_LOG_DUMP_CLIENT_EXCEPTION_LEVEL("server.log.dumpClientExceptionLevel",
      "Logs client exceptions. Use any level supported by Java java.util.logging.Level class: OFF, FINE, CONFIG, INFO, WARNING, SEVERE",
      String.class, Level.FINE.getName()),

  SERVER_LOG_DUMP_CLIENT_EXCEPTION_FULLSTACKTRACE("server.log.dumpClientExceptionFullStackTrace",
      "Dumps the full stack trace of the exception sent to the client", Boolean.class, Boolean.FALSE, true),

  // DISTRIBUTED

  DISTRIBUTED_CRUD_TASK_SYNCH_TIMEOUT("distributed.crudTaskTimeout", "Maximum timeout (in ms) to wait for CRUD remote tasks",
      Long.class, 3000l, true),

  DISTRIBUTED_COMMAND_TASK_SYNCH_TIMEOUT("distributed.commandTaskTimeout",
      "Maximum timeout (in ms) to wait for Command remote tasks", Long.class, 1000l, true),

  DISTRIBUTED_COMMAND_LONG_TASK_SYNCH_TIMEOUT("distributed.commandLongTaskTimeout",
      "Maximum timeout (in ms) to wait for Long-running remote tasks", Long.class, 24 * 60 * 60 * 1000, true),

  DISTRIBUTED_DEPLOYDB_TASK_SYNCH_TIMEOUT("distributed.deployDbTaskTimeout",
      "Maximum timeout (in ms) to wait for database deployment", Long.class, 1200000l, true),

  DISTRIBUTED_DEPLOYCHUNK_TASK_SYNCH_TIMEOUT("distributed.deployChunkTaskTimeout",
      "Maximum timeout (in ms) to wait for database chunk deployment", Long.class, 15000l, true),

  DISTRIBUTED_DEPLOYDB_TASK_COMPRESSION("distributed.deployDbTaskCompression",
      "Compression level (between 0 and 9) to use in backup for database deployment", Integer.class, 7, true),

  DISTRIBUTED_ASYNCH_QUEUE_SIZE("distributed.asynchQueueSize",
      "Queue size to handle distributed asynchronous operations. The bigger is the queue, the more operation are buffered, but also more memory it's consumed. 0 = dynamic allocation, which means up to 2^31-1 entries",
      Integer.class, 0),

  DISTRIBUTED_ASYNCH_RESPONSES_TIMEOUT("distributed.asynchResponsesTimeout",
      "Maximum timeout (in ms) to collect all the asynchronous responses from replication. After this time the operation is rolled back (through an UNDO)",
      Long.class, 15000l),

  DISTRIBUTED_PURGE_RESPONSES_TIMER_DELAY("distributed.purgeResponsesTimerDelay",
      "Maximum timeout (in ms) to collect all the asynchronous responses from replication. This is the delay the purge thread uses to check asynchronous requests in timeout",
      Long.class, 15000l),

  /**
   * @Since 2.2.0
   */
  DISTRIBUTED_PUBLISH_NODE_STATUS_EVERY("distributed.publishNodeStatusEvery",
      "Time in ms to publish the node status on distributed map. Set to 0 to disable such refresh of node configuration",
      Long.class, 5000l),

  /**
   * @Since 2.2.0
   */
  @OApi(maturity = OApi.MATURITY.NEW) DISTRIBUTED_LOCAL_QUEUESIZE("distributed.localQueueSize",
      "Size of the intra-thread queue for distributed messages", Integer.class, 10000),

  /**
   * @Since 2.2.0
   */
  @OApi(maturity = OApi.MATURITY.NEW) DISTRIBUTED_DB_WORKERTHREADS("distributed.dbWorkerThreads",
      "Number of parallel worker threads per database that process distributed messages", Integer.class, 8),

  /**
   * @Since 2.1.3, Deprecated in 2.2.0
   */
  @Deprecated @OApi(maturity = OApi.MATURITY.NEW) DISTRIBUTED_QUEUE_MAXSIZE("distributed.queueMaxSize",
      "Maximum queue size to mark a node as stalled. If the number of messages in queue are more than this values, the node is restarted with a remote command (0 = no maximum, which means up to 2^31-1 entries)",
      Integer.class, 10000),

  /**
   * @Since 2.1.3
   */
  @OApi(maturity = OApi.MATURITY.NEW) DISTRIBUTED_BACKUP_DIRECTORY("distributed.backupDirectory",
      "Directory where the copy of an existent database is saved, before it is downloaded from the cluster", String.class,
      "../backup/databases"),

  /**
   * @Since 2.1
   */
  @OApi(maturity = OApi.MATURITY.NEW) DISTRIBUTED_CONCURRENT_TX_MAX_AUTORETRY("distributed.concurrentTxMaxAutoRetry",
      "Maximum attempts the transaction coordinator should execute a transaction automatically, if records are locked. (Minimum is 1 = no attempts)",
      Integer.class, 1, true),

  /**
   * @Since 2.1
   */
  @OApi(maturity = OApi.MATURITY.NEW) DISTRIBUTED_CONCURRENT_TX_AUTORETRY_DELAY("distributed.concurrentTxAutoRetryDelay",
      "Delay (in ms) between attempts on executing a distributed transaction, which had failed because of locked records. (0=no delay)",
      Integer.class, 100, true),

  DB_DOCUMENT_SERIALIZER("db.document.serializer", "The default record serializer used by the document database", String.class,
      ORecordSerializerBinary.NAME),

  /**
   * @Since 2.2
   */
  @OApi(maturity = OApi.MATURITY.NEW)CLIENT_KRB5_CONFIG("client.krb5.config", "Location of the Kerberos configuration file",
      String.class, null),

  /**
   * @Since 2.2
   */
  @OApi(maturity = OApi.MATURITY.NEW)CLIENT_KRB5_CCNAME("client.krb5.ccname", "Location of the Kerberos client ticketcache",
      String.class, null),

  /**
   * @Since 2.2
   */
  @OApi(maturity = OApi.MATURITY.NEW)CLIENT_KRB5_KTNAME("client.krb5.ktname", "Location of the Kerberos client keytab",
      String.class, null),

  /**
   * @Since 2.2
   */
  @OApi(maturity = OApi.MATURITY.NEW)CLIENT_CREDENTIAL_INTERCEPTOR("client.credentialinterceptor",
      "The name of the CredentialInterceptor class", String.class, null),

  /**
   * @Since 2.2
   */
  @OApi(maturity = OApi.MATURITY.NEW)CREATE_DEFAULT_USERS("security.createDefaultUsers",
      "Indicates whether default database users should be created", Boolean.class, true),

  /**
   * @Since 2.2
   */
  @OApi(maturity = OApi.MATURITY.NEW)SERVER_SECURITY_FILE("server.security.file",
      "Location of the OrientDB security.json configuration file", String.class, null),

  @Deprecated DISTRIBUTED_QUEUE_TIMEOUT("distributed.queueTimeout",
      "Maximum timeout (in ms) to wait for the response in replication", Long.class, 500000l, true),

  @Deprecated DB_MAKE_FULL_CHECKPOINT_ON_INDEX_CHANGE("db.makeFullCheckpointOnIndexChange",
      "When index metadata is changed, a full checkpoint is performed", Boolean.class, true, true),

  @Deprecated DB_MAKE_FULL_CHECKPOINT_ON_SCHEMA_CHANGE("db.makeFullCheckpointOnSchemaChange",
      "When index schema is changed, a full checkpoint is performed", Boolean.class, true, true),

  @Deprecated CLIENT_SESSION_TOKEN_BASED("client.session.tokenBased", "Request a token based session to the server", Boolean.class,
      true),

  @Deprecated OAUTH2_SECRETKEY("oauth2.secretkey", "Http OAuth2 secret key", String.class, ""),

  @Deprecated STORAGE_USE_CRC32_FOR_EACH_RECORD("storage.cluster.usecrc32",
      "Indicates whether crc32 should be used for each record to check record integrity", Boolean.class, false),

  @Deprecated LAZYSET_WORK_ON_STREAM("lazyset.workOnStream", "Deprecated, now BINARY serialization is used in place of CSV",
      Boolean.class, true),

  @Deprecated DB_MVCC("db.mvcc", "Deprecated, MVCC cannot be disabled anymore", Boolean.class, true),

  @Deprecated DB_USE_DISTRIBUTED_VERSION("db.use.distributedVersion", "Deprecated, distributed version is not used anymore",
      Boolean.class, Boolean.FALSE),

  @Deprecated MVRBTREE_TIMEOUT("mvrbtree.timeout", "Deprecated, MVRBTREE IS NOT USED ANYMORE IN FAVOR OF SBTREE AND HASHINDEX",
      Integer.class, 0),

  @Deprecated MVRBTREE_NODE_PAGE_SIZE("mvrbtree.nodePageSize",
      "Deprecated, MVRBTREE IS NOT USED ANYMORE IN FAVOR OF SBTREE AND HASHINDEX", Integer.class, 256),

  @Deprecated MVRBTREE_LOAD_FACTOR("mvrbtree.loadFactor",
      "Deprecated, MVRBTREE IS NOT USED ANYMORE IN FAVOR OF SBTREE AND HASHINDEX", Float.class, 0.7f),

  @Deprecated MVRBTREE_OPTIMIZE_THRESHOLD("mvrbtree.optimizeThreshold",
      "Deprecated, MVRBTREE IS NOT USED ANYMORE IN FAVOR OF SBTREE AND HASHINDEX", Integer.class, 100000),

  @Deprecated MVRBTREE_ENTRYPOINTS("mvrbtree.entryPoints",
      "Deprecated, MVRBTREE IS NOT USED ANYMORE IN FAVOR OF SBTREE AND HASHINDEX", Integer.class, 64),

  @Deprecated MVRBTREE_OPTIMIZE_ENTRYPOINTS_FACTOR("mvrbtree.optimizeEntryPointsFactor",
      "Deprecated, MVRBTREE IS NOT USED ANYMORE IN FAVOR OF SBTREE AND HASHINDEX", Float.class, 1.0f),

  @Deprecated MVRBTREE_ENTRY_KEYS_IN_MEMORY("mvrbtree.entryKeysInMemory",
      "Deprecated, MVRBTREE IS NOT USED ANYMORE IN FAVOR OF SBTREE AND HASHINDEX", Boolean.class, Boolean.FALSE),

  @Deprecated MVRBTREE_ENTRY_VALUES_IN_MEMORY("mvrbtree.entryValuesInMemory",
      "Deprecated, MVRBTREE IS NOT USED ANYMORE IN FAVOR OF SBTREE AND HASHINDEX", Boolean.class, Boolean.FALSE),

  @Deprecated MVRBTREE_RID_BINARY_THRESHOLD("mvrbtree.ridBinaryThreshold",
      "Deprecated, MVRBTREE IS NOT USED ANYMORE IN FAVOR OF SBTREE AND HASHINDEX", Integer.class, -1),

  @Deprecated MVRBTREE_RID_NODE_PAGE_SIZE("mvrbtree.ridNodePageSize",
      "Deprecated, MVRBTREE IS NOT USED ANYMORE IN FAVOR OF SBTREE AND HASHINDEX", Integer.class, 64),

  @Deprecated MVRBTREE_RID_NODE_SAVE_MEMORY("mvrbtree.ridNodeSaveMemory",
      "Deprecated, MVRBTREE IS NOT USED ANYMORE IN FAVOR OF SBTREE AND HASHINDEX", Boolean.class, Boolean.FALSE),

  @Deprecated TX_COMMIT_SYNCH("tx.commit.synch", "Synchronizes the storage after transaction commit", Boolean.class, false),

  @Deprecated TX_AUTO_RETRY("tx.autoRetry",
      "Maximum number of automatic retry if some resource has been locked in the middle of the transaction (Timeout exception)",
      Integer.class, 1),

  @Deprecated TX_LOG_TYPE("tx.log.fileType", "File type to handle transaction logs: mmap or classic", String.class, "classic"),

  @Deprecated TX_LOG_SYNCH("tx.log.synch",
      "Executes a synch against the file-system at every log entry. This slows down transactions but guarantee transaction reliability on unreliable drives",
      Boolean.class, Boolean.FALSE), @Deprecated TX_USE_LOG("tx.useLog",
          "Transactions use log file to store temporary data to be rolled back in case of crash", Boolean.class, true),

  @Deprecated INDEX_AUTO_REBUILD_AFTER_NOTSOFTCLOSE("index.auto.rebuildAfterNotSoftClose",
      "Auto rebuild all automatic indexes after upon database open when wasn't closed properly", Boolean.class, true),

  @Deprecated CLIENT_CHANNEL_MIN_POOL("client.channel.minPool", "Minimum pool size", Integer.class, 1),

  // DEPRECATED IN 2.0
  @Deprecated STORAGE_KEEP_OPEN("storage.keepOpen", "Deprecated", Boolean.class, Boolean.TRUE),

  // DEPRECATED IN 2.0, LEVEL1 CACHE CANNOT BE DISABLED ANYMORE
  @Deprecated CACHE_LOCAL_ENABLED("cache.local.enabled", "Deprecated, Level1 cache cannot be disabled anymore", Boolean.class,
      true);

  private final String                       key;
  private final Object                       defValue;
  private final Class<?>                     type;
  private volatile Object                    value = null;
  private final String                       description;
  private final OConfigurationChangeCallback changeCallback;
  private final Boolean                      canChangeAtRuntime;
  private final boolean                      hidden;

  // AT STARTUP AUTO-CONFIG
  static {
    readConfiguration();
    autoConfig();
  }

  OGlobalConfiguration(final String iKey, final String iDescription, final Class<?> iType, final Object iDefValue,
      final OConfigurationChangeCallback iChangeAction) {
    key = iKey;
    description = iDescription;
    defValue = iDefValue;
    type = iType;
    canChangeAtRuntime = true;
    hidden = false;
    changeCallback = iChangeAction;
  }

  OGlobalConfiguration(final String iKey, final String iDescription, final Class<?> iType, final Object iDefValue) {
    this(iKey, iDescription, iType, iDefValue, false);
  }

  OGlobalConfiguration(final String iKey, final String iDescription, final Class<?> iType, final Object iDefValue,
      final Boolean iCanChange) {
    this(iKey, iDescription, iType, iDefValue, iCanChange, false);
  }

  OGlobalConfiguration(final String iKey, final String iDescription, final Class<?> iType, final Object iDefValue,
      final boolean iCanChange, final boolean iHidden) {
    key = iKey;
    description = iDescription;
    defValue = iDefValue;
    type = iType;
    canChangeAtRuntime = iCanChange;
    hidden = iHidden;
    changeCallback = null;
  }

  public static void dumpConfiguration(final PrintStream out) {
    out.print("OrientDB ");
    out.print(OConstants.getVersion());
    out.println(" configuration dump:");

    String lastSection = "";
    for (OGlobalConfiguration v : values()) {
      final String section = v.key.substring(0, v.key.indexOf('.'));

      if (!lastSection.equals(section)) {
        out.print("- ");
        out.println(section.toUpperCase());
        lastSection = section;
      }
      out.print("  + ");
      out.print(v.key);
      out.print(" = ");
      out.println(v.isHidden() ? "<hidden>" : v.getValue());
    }
  }

  /**
   * Find the OGlobalConfiguration instance by the key. Key is case insensitive.
   *
   * @param iKey
   *          Key to find. It's case insensitive.
   * @return OGlobalConfiguration instance if found, otherwise null
   */
  public static OGlobalConfiguration findByKey(final String iKey) {
    for (OGlobalConfiguration v : values()) {
      if (v.getKey().equalsIgnoreCase(iKey))
        return v;
    }
    return null;
  }

  /**
   * Changes the configuration values in one shot by passing a Map of values. Keys can be the Java ENUM names or the string
   * representation of configuration values
   */
  public static void setConfiguration(final Map<String, Object> iConfig) {
    for (Entry<String, Object> config : iConfig.entrySet()) {
      for (OGlobalConfiguration v : values()) {
        if (v.getKey().equals(config.getKey())) {
          v.setValue(config.getValue());
          break;
        } else if (v.name().equals(config.getKey())) {
          v.setValue(config.getValue());
          break;
        }
      }
    }
  }

  /**
   * Assign configuration values by reading system properties.
   */
  private static void readConfiguration() {
    String prop;
    for (OGlobalConfiguration config : values()) {
      prop = System.getProperty(config.key);
      if (prop != null)
        config.setValue(prop);
    }
  }

  private static void autoConfig() {
    if (System.getProperty(DISK_CACHE_SIZE.key) == null)
      autoConfigDiskCacheSize();

    if (System.getProperty(WAL_RESTORE_BATCH_SIZE.key) == null) {
      final long jvmMaxMemory = Runtime.getRuntime().maxMemory();
      if (jvmMaxMemory > 2 * OFileUtils.GIGABYTE)
        // INCREASE WAL RESTORE BATCH SIZE TO 50K INSTEAD OF DEFAULT 1K
        WAL_RESTORE_BATCH_SIZE.setValue(50000);
      else if (jvmMaxMemory > 512 * OFileUtils.MEGABYTE)
        // INCREASE WAL RESTORE BATCH SIZE TO 10K INSTEAD OF DEFAULT 1K
        WAL_RESTORE_BATCH_SIZE.setValue(10000);
    }
  }

  private static void autoConfigDiskCacheSize() {
    final long osMemory = OMemory.getPhysicalMemorySize();
    final long jvmMaxMemory = Runtime.getRuntime().maxMemory();
    final long maxDirectMemory = OMemory.getConfiguredMaxDirectMemory();

    if (maxDirectMemory == -1) {
      final long diskCacheInMB = jvmMaxMemory / 1024 / 1024;
      OLogManager.instance().info(null,
          "OrientDB auto-config DISKCACHE=%,dMB (heap=%,dMB direct=%,dMB os=%,dMB), assuming maximum direct memory size "
              + "equals to maximum JVM heap size", diskCacheInMB, diskCacheInMB, diskCacheInMB, osMemory / 1024 / 1024);
      DISK_CACHE_SIZE.setValue(diskCacheInMB);
      MEMORY_CHUNK_SIZE.setValue(Math.min(diskCacheInMB * 1024 * 1024, MEMORY_CHUNK_SIZE.getValueAsLong()));
      return;
    }

    final long maxDirectMemoryInMB = maxDirectMemory / 1024 / 1024;

    // DISK-CACHE IN MB = OS MEMORY - MAX HEAP JVM MEMORY - 2 GB
    long diskCacheInMB = (osMemory - jvmMaxMemory) / (1024 * 1024) - 2 * 1024;
    if (diskCacheInMB > 0) {
      diskCacheInMB = Math.min(diskCacheInMB, maxDirectMemoryInMB);
      OLogManager.instance().info(null, "OrientDB auto-config DISKCACHE=%,dMB (heap=%,dMB direct=%,dMB os=%,dMB)", diskCacheInMB,
          jvmMaxMemory / 1024 / 1024, maxDirectMemoryInMB, osMemory / 1024 / 1024);

      DISK_CACHE_SIZE.setValue(diskCacheInMB);
      MEMORY_CHUNK_SIZE.setValue(Math.min(diskCacheInMB * 1024 * 1024, MEMORY_CHUNK_SIZE.getValueAsLong()));
    } else {
      // LOW MEMORY: SET IT TO 256MB ONLY
      diskCacheInMB = Math.min(O2QCache.MIN_CACHE_SIZE, maxDirectMemoryInMB);
      OLogManager.instance().warn(null,
          "Not enough physical memory available for DISKCACHE: %,dMB (heap=%,dMB direct=%,dMB). Set lower Maximum Heap (-Xmx "
              + "setting on JVM) and restart OrientDB. Now running with DISKCACHE=" + diskCacheInMB + "MB", osMemory / 1024 / 1024,
          jvmMaxMemory / 1024 / 1024, maxDirectMemoryInMB);
      DISK_CACHE_SIZE.setValue(diskCacheInMB);
      MEMORY_CHUNK_SIZE.setValue(Math.min(diskCacheInMB * 1024 * 1024, MEMORY_CHUNK_SIZE.getValueAsLong()));

      OLogManager.instance().info(null, "OrientDB config DISKCACHE=%,dMB (heap=%,dMB direct=%,dMB os=%,dMB)", diskCacheInMB,
          jvmMaxMemory / 1024 / 1024, maxDirectMemoryInMB, osMemory / 1024 / 1024);
    }
  }

  public Object getValue() {
    return value != null ? value : defValue;
  }

  public void setValue(final Object iValue) {
    Object oldValue = value;

    if (iValue != null)
      if (type == Boolean.class)
        value = Boolean.parseBoolean(iValue.toString());
      else if (type == Integer.class)
        value = Integer.parseInt(iValue.toString());
      else if (type == Float.class)
        value = Float.parseFloat(iValue.toString());
      else if (type == String.class)
        value = iValue.toString();
      else
        value = iValue;

    if (changeCallback != null) {
      try {
        changeCallback.change(oldValue, value);
      } catch (Exception e) {
        e.printStackTrace();
      }
    }
  }

  public boolean getValueAsBoolean() {
    final Object v = value != null ? value : defValue;
    return v instanceof Boolean ? ((Boolean) v).booleanValue() : Boolean.parseBoolean(v.toString());
  }

  public String getValueAsString() {
    return value != null ? value.toString() : defValue != null ? defValue.toString() : null;
  }

  public int getValueAsInteger() {
    final Object v = value != null ? value : defValue;
    return (int) (v instanceof Number ? ((Number) v).intValue() : OFileUtils.getSizeAsNumber(v.toString()));
  }

  public long getValueAsLong() {
    final Object v = value != null ? value : defValue;
    return v instanceof Number ? ((Number) v).longValue() : OFileUtils.getSizeAsNumber(v.toString());
  }

  public float getValueAsFloat() {
    final Object v = value != null ? value : defValue;
    return v instanceof Float ? ((Float) v).floatValue() : Float.parseFloat(v.toString());
  }

  public String getKey() {
    return key;
  }

  public Boolean isChangeableAtRuntime() {
    return canChangeAtRuntime;
  }

  public boolean isHidden() {
    return hidden;
  }

  public Object getDefValue() {
    return defValue;
  }

  public Class<?> getType() {
    return type;
  }

  public String getDescription() {
    return description;
  }
}<|MERGE_RESOLUTION|>--- conflicted
+++ resolved
@@ -456,19 +456,6 @@
       "Timeout, after which a binary session is considered to have expired (in minutes)", Integer.class, 60),
 
   // PROFILER
-<<<<<<< HEAD
-  PROFILER_ENABLED("profiler.enabled", "Enables the recording of statistics and counters", Boolean.class, false,
-          new OConfigurationChangeCallback() {
-            public void change(final Object iCurrentValue, final Object iNewValue) {
-              final OProfiler prof = Orient.instance().getProfiler();
-              if (prof != null)
-                if ((Boolean) iNewValue)
-                  prof.startRecording();
-                else
-                  prof.stopRecording();
-            }
-          }),
-=======
 
   PROFILER_ENABLED("profiler.enabled", "Enables the recording of statistics and counters", Boolean.class, false,
       new OConfigurationChangeCallback() {
@@ -481,7 +468,6 @@
               prof.stopRecording();
         }
       }),
->>>>>>> 594afc5c
 
   PROFILER_CONFIG("profiler.config", "Configures the profiler as <seconds-for-snapshot>,<archive-snapshot-size>,<summary-size>",
       String.class, null, new OConfigurationChangeCallback() {
