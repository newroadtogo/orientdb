/*
 * Copyright 2010-2012 Luca Garulli (l.garulli--at--orientechnologies.com)
 *
 * Licensed under the Apache License, Version 2.0 (the "License");
 * you may not use this file except in compliance with the License.
 * You may obtain a copy of the License at
 *
 *      http://www.apache.org/licenses/LICENSE-2.0
 *
 * Unless required by applicable law or agreed to in writing, software
 * distributed under the License is distributed on an "AS IS" BASIS,
 * WITHOUT WARRANTIES OR CONDITIONS OF ANY KIND, either express or implied.
 * See the License for the specific language governing permissions and
 * limitations under the License.
 */
package com.orientechnologies.orient.core.record.impl;

import java.io.ByteArrayOutputStream;
import java.io.Externalizable;
import java.io.IOException;
import java.io.InputStream;
import java.io.ObjectInput;
import java.io.ObjectOutput;
import java.lang.ref.WeakReference;
import java.util.ArrayList;
import java.util.Collection;
import java.util.Collections;
import java.util.Date;
import java.util.HashMap;
import java.util.HashSet;
import java.util.Iterator;
import java.util.LinkedHashMap;
import java.util.List;
import java.util.Map;
import java.util.Map.Entry;
import java.util.Set;

import com.orientechnologies.common.collection.OMultiValue;
import com.orientechnologies.common.io.OIOUtils;
import com.orientechnologies.common.log.OLogManager;
import com.orientechnologies.orient.core.db.ODatabaseRecordThreadLocal;
import com.orientechnologies.orient.core.db.document.ODatabaseDocument;
import com.orientechnologies.orient.core.db.document.ODatabaseDocumentTx;
import com.orientechnologies.orient.core.db.record.ODatabaseRecord;
import com.orientechnologies.orient.core.db.record.ODetachable;
import com.orientechnologies.orient.core.db.record.OIdentifiable;
import com.orientechnologies.orient.core.db.record.OMultiValueChangeEvent;
import com.orientechnologies.orient.core.db.record.OMultiValueChangeListener;
import com.orientechnologies.orient.core.db.record.OMultiValueChangeTimeLine;
import com.orientechnologies.orient.core.db.record.ORecordElement;
import com.orientechnologies.orient.core.db.record.ORecordLazyList;
import com.orientechnologies.orient.core.db.record.ORecordLazyMap;
import com.orientechnologies.orient.core.db.record.ORecordLazyMultiValue;
import com.orientechnologies.orient.core.db.record.OTrackedList;
import com.orientechnologies.orient.core.db.record.OTrackedMap;
import com.orientechnologies.orient.core.db.record.OTrackedMultiValue;
import com.orientechnologies.orient.core.db.record.OTrackedSet;
import com.orientechnologies.orient.core.db.record.ridbag.ORidBag;
import com.orientechnologies.orient.core.exception.OConfigurationException;
import com.orientechnologies.orient.core.exception.ORecordNotFoundException;
import com.orientechnologies.orient.core.id.ORID;
import com.orientechnologies.orient.core.id.ORecordId;
import com.orientechnologies.orient.core.iterator.OEmptyMapEntryIterator;
import com.orientechnologies.orient.core.metadata.schema.OClass;
import com.orientechnologies.orient.core.metadata.schema.OProperty;
import com.orientechnologies.orient.core.metadata.schema.OSchema;
import com.orientechnologies.orient.core.metadata.schema.OSchemaShared;
import com.orientechnologies.orient.core.metadata.schema.OType;
import com.orientechnologies.orient.core.record.ORecord;
import com.orientechnologies.orient.core.record.ORecordAbstract;
import com.orientechnologies.orient.core.record.ORecordSchemaAwareAbstract;
import com.orientechnologies.orient.core.serialization.OBinaryProtocol;
import com.orientechnologies.orient.core.serialization.serializer.OStringSerializerHelper;
import com.orientechnologies.orient.core.storage.OStorage;
import com.orientechnologies.orient.core.type.tree.OMVRBTreeRIDSet;

/**
 * Document representation to handle values dynamically. Can be used in schema-less, schema-mixed and schema-full modes. Fields can
 * be added at run-time. Instances can be reused across calls by using the reset() before to re-use.
 */
@SuppressWarnings({ "unchecked" })
public class ODocument extends ORecordSchemaAwareAbstract<Object> implements Iterable<Entry<String, Object>>, ODetachable,
    Externalizable {
  public static final byte                                               RECORD_TYPE         = 'd';
  protected static final String[]                                        EMPTY_STRINGS       = new String[] {};
  private static final long                                              serialVersionUID    = 1L;
  protected Map<String, Object>                                          _fieldValues;
  protected Map<String, Object>                                          _fieldOriginalValues;
  protected Map<String, OType>                                           _fieldTypes;
  protected Map<String, OSimpleMultiValueChangeListener<Object, Object>> _fieldChangeListeners;
  protected Map<String, OMultiValueChangeTimeLine<Object, Object>>       _fieldCollectionChangeTimeLines;
  protected boolean                                                      _trackingChanges    = true;
  protected boolean                                                      _ordered            = true;
  protected boolean                                                      _lazyLoad           = true;
  protected boolean                                                      _allowChainedAccess = true;
  protected transient List<WeakReference<ORecordElement>>                _owners             = null;

  /**
   * Perform gathering of all operations performed on tracked collection and create mapping between list of collection operations
   * and field name that contains collection that was changed.
   * 
   * @param <K>
   *          Value that uniquely identifies position of item in collection
   * @param <V>
   *          Item value.
   */
  private final class OSimpleMultiValueChangeListener<K, V> implements OMultiValueChangeListener<K, V> {
    private final String fieldName;

    private OSimpleMultiValueChangeListener(final String fieldName) {
      this.fieldName = fieldName;
    }

    public void onAfterRecordChanged(final OMultiValueChangeEvent<K, V> event) {
      if (_status != STATUS.UNMARSHALLING)
        setDirty();

      if (!(_trackingChanges && _recordId.isValid()) || _status == STATUS.UNMARSHALLING)
        return;

      if (_fieldOriginalValues != null && _fieldOriginalValues.containsKey(fieldName))
        return;

      if (_fieldCollectionChangeTimeLines == null)
        _fieldCollectionChangeTimeLines = new HashMap<String, OMultiValueChangeTimeLine<Object, Object>>();

      OMultiValueChangeTimeLine<Object, Object> timeLine = _fieldCollectionChangeTimeLines.get(fieldName);
      if (timeLine == null) {
        timeLine = new OMultiValueChangeTimeLine<Object, Object>();
        _fieldCollectionChangeTimeLines.put(fieldName, timeLine);
      }

      timeLine.addCollectionChangeEvent((OMultiValueChangeEvent<Object, Object>) event);
    }
  }

  /**
   * Internal constructor used on unmarshalling.
   */
  public ODocument() {
    setup();
  }

  /**
   * Creates a new instance by the raw stream usually read from the database. New instances are not persistent until {@link #save()}
   * is called.
   * 
   * @param iSource
   *          Raw stream
   */
  public ODocument(final byte[] iSource) {
    _source = iSource;
    setup();
  }

  /**
   * Creates a new instance by the raw stream usually read from the database. New instances are not persistent until {@link #save()}
   * is called.
   * 
   * @param iSource
   *          Raw stream as InputStream
   */
  public ODocument(final InputStream iSource) throws IOException {
    final ByteArrayOutputStream out = new ByteArrayOutputStream();
    OIOUtils.copyStream(iSource, out, -1);
    _source = out.toByteArray();
    setup();
  }

  /**
   * Creates a new instance in memory linked by the Record Id to the persistent one. New instances are not persistent until
   * {@link #save()} is called.
   * 
   * @param iRID
   *          Record Id
   */
  public ODocument(final ORID iRID) {
    setup();
    _recordId = (ORecordId) iRID;
    _status = STATUS.NOT_LOADED;
    _dirty = false;
  }

  /**
   * Creates a new instance in memory of the specified class, linked by the Record Id to the persistent one. New instances are not
   * persistent until {@link #save()} is called.
   * 
   * @param iClassName
   *          Class name
   * @param iRID
   *          Record Id
   */
  public ODocument(final String iClassName, final ORID iRID) {
    this(iClassName);
    _recordId = (ORecordId) iRID;

    final ODatabaseRecord database = getDatabase();
    if (_recordId.clusterId > -1 && database.getStorageVersions().classesAreDetectedByClusterId()) {
      final OSchema schema = database.getMetadata().getSchema();
      final OClass cls = schema.getClassByClusterId(_recordId.clusterId);
      if (cls != null && !cls.getName().equals(iClassName))
        throw new IllegalArgumentException("Cluster id does not correspond class name should be " + iClassName + " but found "
            + cls.getName());
    }

    _dirty = false;
    _status = STATUS.NOT_LOADED;
  }

  /**
   * Creates a new instance in memory of the specified class. New instances are not persistent until {@link #save()} is called.
   * 
   * @param iClassName
   *          Class name
   */
  public ODocument(final String iClassName) {
    setClassName(iClassName);
    setup();
  }

  /**
   * Creates a new instance in memory of the specified schema class. New instances are not persistent until {@link #save()} is
   * called. The database reference is taken from the thread local.
   * 
   * @param iClass
   *          OClass instance
   */
  public ODocument(final OClass iClass) {
    setup();
    _clazz = iClass;
  }

  /**
   * Fills a document passing the field array in form of pairs of field name and value.
   * 
   * @param iFields
   *          Array of field pairs
   */
  public ODocument(final Object[] iFields) {
    setup();
    if (iFields != null && iFields.length > 0)
      for (int i = 0; i < iFields.length; i += 2) {
        field(iFields[i].toString(), iFields[i + 1]);
      }
  }

  /**
   * Fills a document passing a map of key/values where the key is the field name and the value the field's value.
   * 
   * @param iFieldMap
   *          Map of Object/Object
   */
  public ODocument(final Map<?, Object> iFieldMap) {
    setup();
    if (iFieldMap != null && !iFieldMap.isEmpty())
      for (Entry<?, Object> entry : iFieldMap.entrySet()) {
        field(entry.getKey().toString(), entry.getValue());
      }
  }

  /**
   * Fills a document passing the field names/values pair, where the first pair is mandatory.
   */
  public ODocument(final String iFieldName, final Object iFieldValue, final Object... iFields) {
    this(iFields);
    field(iFieldName, iFieldValue);
  }

  /**
   * Copies the current instance to a new one. Hasn't been choose the clone() to let ODocument return type. Once copied the new
   * instance has the same identity and values but all the internal structure are totally independent by the source.
   */
  public ODocument copy() {
    return (ODocument) copyTo(new ODocument());
  }

  /**
   * Copies all the fields into iDestination document.
   */
  @Override
  public ORecordAbstract<Object> copyTo(final ORecordAbstract<Object> iDestination) {
    // TODO: REMOVE THIS
    checkForFields();

    ODocument destination = (ODocument) iDestination;

    super.copyTo(iDestination);

    destination._ordered = _ordered;
    destination._clazz = _clazz;
    destination._trackingChanges = _trackingChanges;
    if (_owners != null)
      destination._owners = new ArrayList<WeakReference<ORecordElement>>(_owners);
    else
      destination._owners = null;

    if (_fieldValues != null) {
      destination._fieldValues = _fieldValues instanceof LinkedHashMap ? new LinkedHashMap<String, Object>()
          : new HashMap<String, Object>();
      for (Entry<String, Object> entry : _fieldValues.entrySet())
        ODocumentHelper.copyFieldValue(destination, entry);
    } else
      destination._fieldValues = null;

    if (_fieldTypes != null)
      destination._fieldTypes = new HashMap<String, OType>(_fieldTypes);
    else
      destination._fieldTypes = null;

    destination._fieldChangeListeners = null;
    destination._fieldCollectionChangeTimeLines = null;
    destination._fieldOriginalValues = null;
    destination.addAllMultiValueChangeListeners();

    destination._dirty = _dirty; // LEAVE IT AS LAST TO AVOID SOMETHING SET THE FLAG TO TRUE

    return destination;
  }

  @Override
  public ODocument flatCopy() {
    if (isDirty())
      throw new IllegalStateException("Cannot execute a flat copy of a dirty record");

    final ODocument cloned = new ODocument();

    cloned.setOrdered(_ordered);
    cloned.fill(_recordId, _recordVersion, _source, false);
    return cloned;
  }

  /**
   * Returns an empty record as place-holder of the current. Used when a record is requested, but only the identity is needed.
   * 
   * @return placeholder of this document
   */
  public ORecord<?> placeholder() {
    final ODocument cloned = new ODocument();
    cloned._source = null;
    cloned._recordId = _recordId.copy();
    cloned._status = STATUS.NOT_LOADED;
    cloned._dirty = false;
    return cloned;
  }

  /**
   * Detaches all the connected records. If new records are linked to the document the detaching cannot be completed and false will
   * be returned.
   * 
   * @return true if the record has been detached, otherwise false
   */
  public boolean detach() {
    boolean fullyDetached = true;

    if (_fieldValues != null) {
      Object fieldValue;
      for (Map.Entry<String, Object> entry : _fieldValues.entrySet()) {
        fieldValue = entry.getValue();

        if (fieldValue instanceof ORecord<?>)
          if (((ORecord<?>) fieldValue).getIdentity().isNew())
            fullyDetached = false;
          else
            _fieldValues.put(entry.getKey(), ((ORecord<?>) fieldValue).getIdentity());

        if (fieldValue instanceof ODetachable) {
          if (!((ODetachable) fieldValue).detach())
            fullyDetached = false;
        }
      }
    }

    return fullyDetached;
  }

  /**
   * Loads the record using a fetch plan. Example:
   * <p>
   * <code>doc.load( "*:3" ); // LOAD THE DOCUMENT BY EARLY FETCHING UP TO 3rd LEVEL OF CONNECTIONS</code>
   * </p>
   * 
   * @param iFetchPlan
   *          Fetch plan to use
   */
  public ODocument load(final String iFetchPlan) {
    return load(iFetchPlan, false);
  }

  /**
   * Loads the record using a fetch plan. Example:
   * <p>
   * <code>doc.load( "*:3", true ); // LOAD THE DOCUMENT BY EARLY FETCHING UP TO 3rd LEVEL OF CONNECTIONS IGNORING THE CACHE</code>
   * </p>
   * 
   * @param iIgnoreCache
   *          Ignore the cache or use it
   */
  public ODocument load(final String iFetchPlan, boolean iIgnoreCache) {
    Object result;
    try {
      result = getDatabase().load(this, iFetchPlan, iIgnoreCache);
    } catch (Exception e) {
      throw new ORecordNotFoundException("The record with id '" + getIdentity() + "' was not found", e);
    }

    if (result == null)
      throw new ORecordNotFoundException("The record with id '" + getIdentity() + "' was not found");

    return (ODocument) result;
  }

  public ODocument load(final String iFetchPlan, boolean iIgnoreCache, boolean loadTombstone) {
    Object result;
    try {
      result = getDatabase().load(this, iFetchPlan, iIgnoreCache, loadTombstone, OStorage.LOCKING_STRATEGY.DEFAULT);
    } catch (Exception e) {
      throw new ORecordNotFoundException("The record with id '" + getIdentity() + "' was not found", e);
    }

    if (result == null)
      throw new ORecordNotFoundException("The record with id '" + getIdentity() + "' was not found");

    return (ODocument) result;
  }

  @Override
  public ODocument reload(String iFetchPlan, boolean iIgnoreCache) {
    super.reload(iFetchPlan, iIgnoreCache);
    if (!_lazyLoad) {
      checkForFields();
      checkForLoading();
    }
    return this;
  }

  public boolean hasSameContentOf(final ODocument iOther) {
    final ODatabaseRecord currentDb = ODatabaseRecordThreadLocal.INSTANCE.getIfDefined();
    return ODocumentHelper.hasSameContentOf(this, currentDb, iOther, currentDb, null);
  }

  @Override
  public byte[] toStream() {
    if (_recordFormat == null)
      setup();
    return super.toStream();
  }

  /**
   * Dumps the instance as string.
   */
  @Override
  public String toString() {
    final boolean saveDirtyStatus = _dirty;

    final StringBuilder buffer = new StringBuilder();

    try {
      checkForFields();
      if (_clazz != null)
        buffer.append(_clazz.getStreamableName());

      if (_recordId != null) {
        if (_recordId.isValid())
          buffer.append(_recordId);
      }

      boolean first = true;
      ORecord<?> record;
      for (Entry<String, Object> f : _fieldValues.entrySet()) {
        buffer.append(first ? '{' : ',');
        buffer.append(f.getKey());
        buffer.append(':');
        if (f.getValue() == null)
          buffer.append("null");
        else if (f.getValue() instanceof Collection<?> || f.getValue().getClass().isArray()) {
          buffer.append('[');
          buffer.append(OMultiValue.getSize(f.getValue()));
          buffer.append(']');
        } else if (f.getValue() instanceof ORecord<?>) {
          record = (ORecord<?>) f.getValue();

          if (record.getIdentity().isValid())
            record.getIdentity().toString(buffer);
          else
            buffer.append(record.toString());
        } else
          buffer.append(f.getValue());

        if (first)
          first = false;
      }
      if (!first)
        buffer.append('}');

      if (_recordId != null && _recordId.isValid()) {
        buffer.append(" v");
        buffer.append(_recordVersion);
      }

    } finally {
      _dirty = saveDirtyStatus;
    }

    return buffer.toString();
  }

  /**
   * Fills the ODocument directly with the string representation of the document itself. Use it for faster insertion but pay
   * attention to respect the OrientDB record format.
   * <p>
   * <code>
   * record.reset();<br/>
   * record.setClassName("Account");<br/>
   * record.fromString(new String("Account@id:" + data.getCyclesDone() + ",name:'Luca',surname:'Garulli',birthDate:" + date.getTime()<br/>
   * + ",salary:" + 3000f + i));<br/>
   * record.save();<br/>
   * </code>
   * </p>
   * 
   * @param iValue
   */
  public void fromString(final String iValue) {
    _dirty = true;
    _source = OBinaryProtocol.string2bytes(iValue);

    removeAllCollectionChangeListeners();

    _fieldCollectionChangeTimeLines = null;
    _fieldOriginalValues = null;
    _fieldTypes = null;
    _fieldValues = null;
  }

  /**
   * Returns the set of field names.
   */
  public String[] fieldNames() {
    checkForLoading();
    checkForFields();

    if (_fieldValues == null || _fieldValues.size() == 0)
      return EMPTY_STRINGS;

    return _fieldValues.keySet().toArray(new String[_fieldValues.size()]);
  }

  /**
   * Returns the array of field values.
   */
  public Object[] fieldValues() {
    checkForLoading();
    checkForFields();

    return _fieldValues.values().toArray(new Object[_fieldValues.size()]);
  }

  public <RET> RET rawField(final String iFieldName) {
    if (iFieldName == null || iFieldName.length() == 0)
      return null;

    checkForLoading();
    if (!checkForFields(iFieldName))
      // NO FIELDS
      return null;

    // OPTIMIZATION
    if (iFieldName.charAt(0) != '@' && OStringSerializerHelper.indexOf(iFieldName, 0, '.', '[') == -1)
      return (RET) _fieldValues.get(iFieldName);

    // NOT FOUND, PARSE THE FIELD NAME
    return (RET) ODocumentHelper.getFieldValue(this, iFieldName);
  }

  /**
   * Reads the field value.
   * 
   * @param iFieldName
   *          field name
   * @return field value if defined, otherwise null
   */
  public <RET> RET field(final String iFieldName) {
    RET value = this.rawField(iFieldName);

    final OType t = fieldType(iFieldName);

    if (!iFieldName.startsWith("@") && _lazyLoad && value instanceof ORID
        && (((ORID) value).isPersistent() || ((ORID) value).isNew()) && t != OType.LINK
        && ODatabaseRecordThreadLocal.INSTANCE.isDefined()) {
      // CREATE THE DOCUMENT OBJECT IN LAZY WAY
      value = (RET) getDatabase().load((ORID) value);
      if (!iFieldName.contains(".")) {
        removeCollectionChangeListener(iFieldName);
        removeCollectionTimeLine(iFieldName);
        _fieldValues.put(iFieldName, value);
        addCollectionChangeListener(iFieldName, value);
      }
    }

    // CHECK FOR CONVERSION
    if (t != null) {
      Object newValue = null;

      if (t == OType.BINARY && value instanceof String)
        newValue = OStringSerializerHelper.getBinaryContent(value);
      else if (t == OType.DATE && value instanceof Long)
        newValue = new Date((Long) value);
      else if ((t == OType.EMBEDDEDSET || t == OType.LINKSET) && value instanceof List)
        // CONVERT LIST TO SET
        newValue = ODocumentHelper.convertField(this, iFieldName, Set.class, value);
      else if ((t == OType.EMBEDDEDLIST || t == OType.LINKLIST) && value instanceof Set)
        // CONVERT SET TO LIST
        newValue = ODocumentHelper.convertField(this, iFieldName, List.class, value);

      if (newValue != null) {
        // VALUE CHANGED: SET THE NEW ONE
        removeCollectionChangeListener(iFieldName);
        removeCollectionTimeLine(iFieldName);
        _fieldValues.put(iFieldName, newValue);
        addCollectionChangeListener(iFieldName, newValue);

        value = (RET) newValue;
      }
    }

    return value;
  }

  /**
   * Reads the field value forcing the return type. Use this method to force return of ORID instead of the entire document by
   * passing ORID.class as iFieldType.
   * 
   * @param iFieldName
   *          field name
   * @param iFieldType
   *          Forced type.
   * @return field value if defined, otherwise null
   */
  public <RET> RET field(final String iFieldName, final Class<?> iFieldType) {
    RET value = this.rawField(iFieldName);

    if (value != null)
      value = ODocumentHelper.convertField(this, iFieldName, iFieldType, value);

    return value;
  }

  /**
   * Reads the field value forcing the return type. Use this method to force return of binary data.
   * 
   * @param iFieldName
   *          field name
   * @param iFieldType
   *          Forced type.
   * @return field value if defined, otherwise null
   */
  public <RET> RET field(final String iFieldName, final OType iFieldType) {
    setFieldType(iFieldName, iFieldType);
    return (RET) field(iFieldName);
  }

  /**
   * Writes the field value. This method sets the current document as dirty.
   * 
   * @param iFieldName
   *          field name. If contains dots (.) the change is applied to the nested documents in chain. To disable this feature call
   *          {@link #setAllowChainedAccess(boolean)} to false.
   * @param iPropertyValue
   *          field value
   * @return The Record instance itself giving a "fluent interface". Useful to call multiple methods in chain.
   */
  public ODocument field(final String iFieldName, Object iPropertyValue) {
    return field(iFieldName, iPropertyValue, new OType[0]);
  }

  /**
   * Fills a document passing the field names/values.
   */
  public ODocument fields(final String iFieldName, final Object iFieldValue, final Object... iFields) {
    if (iFields != null && iFields.length % 2 != 0)
      throw new IllegalArgumentException("Fields must be passed in pairs as name and value");

    field(iFieldName, iFieldValue);
    if (iFields != null && iFields.length > 0)
      for (int i = 0; i < iFields.length; i += 2) {
        field(iFields[i].toString(), iFields[i + 1]);
      }
    return this;
  }

  /**
   * Fills a document passing the field names/values as a Map<String,Object> where the keys are the field names and the values are
   * the field values.
   */
  public ODocument fields(final Map<String, Object> iMap) {
    if (iMap != null) {
      for (Entry<String, Object> entry : iMap.entrySet())
        field(entry.getKey(), entry.getValue());
    }
    return this;
  }

  /**
   * Writes the field value forcing the type. This method sets the current document as dirty.
   * 
   * 
   * 
   * @param iFieldName
   *          field name. If contains dots (.) the change is applied to the nested documents in chain. To disable this feature call
   *          {@link #setAllowChainedAccess(boolean)} to false.
   * @param iPropertyValue
   *          field value
   * @param iFieldType
   *          Forced type (not auto-determined)
   * @return The Record instance itself giving a "fluent interface". Useful to call multiple methods in chain. If the updated
   *         document is another document (using the dot (.) notation) then the document returned is the changed one or NULL if no
   *         document has been found in chain
   */
  public ODocument field(String iFieldName, Object iPropertyValue, OType... iFieldType) {
    if ("@class".equals(iFieldName)) {
      setClassName(iPropertyValue.toString());
      return this;
    } else if ("@rid".equals(iFieldName)) {
      _recordId.fromString(iPropertyValue.toString());
      return this;
    }

    final int lastSep = _allowChainedAccess ? iFieldName.lastIndexOf('.') : -1;
    if (lastSep > -1) {
      // SUB PROPERTY GET 1 LEVEL BEFORE LAST
      final Object subObject = field(iFieldName.substring(0, lastSep));
      if (subObject != null) {
        final String subFieldName = iFieldName.substring(lastSep + 1);
        if (subObject instanceof ODocument) {
          // SUB-DOCUMENT
          ((ODocument) subObject).field(subFieldName, iPropertyValue);
          return (ODocument) (((ODocument) subObject).isEmbedded() ? this : subObject);
        } else if (subObject instanceof Map<?, ?>)
          // KEY/VALUE
          ((Map<String, Object>) subObject).put(subFieldName, iPropertyValue);
        else if (OMultiValue.isMultiValue(subObject)) {
          // APPLY CHANGE TO ALL THE ITEM IN SUB-COLLECTION
          for (Object subObjectItem : OMultiValue.getMultiValueIterable(subObject)) {
            if (subObjectItem instanceof ODocument) {
              // SUB-DOCUMENT, CHECK IF IT'S NOT LINKED
              if (!((ODocument) subObjectItem).isEmbedded())
                throw new IllegalArgumentException("Property '" + iFieldName
                    + "' points to linked collection of items. You can only change embedded documents in this way");
              ((ODocument) subObjectItem).field(subFieldName, iPropertyValue);
            } else if (subObjectItem instanceof Map<?, ?>) {
              // KEY/VALUE
              ((Map<String, Object>) subObjectItem).put(subFieldName, iPropertyValue);
            }
          }
          return this;
        }
      }
      return null;
    }

    iFieldName = checkFieldName(iFieldName);

    checkForLoading();
    checkForFields();

    final boolean knownProperty = _fieldValues.containsKey(iFieldName);
    final Object oldValue = _fieldValues.get(iFieldName);

    if (knownProperty)
      // CHECK IF IS REALLY CHANGED
      if (iPropertyValue == null) {
        if (oldValue == null)
          // BOTH NULL: UNCHANGED
          return this;
      } else {
        try {
          if (iPropertyValue.equals(oldValue)) {
            if (!(iPropertyValue instanceof ORecordElement))
              // SAME BUT NOT TRACKABLE: SET THE RECORD AS DIRTY TO BE SURE IT'S SAVED
              setDirty();

            // SAVE VALUE: UNCHANGED
            return this;
          }

          if (OType.isSimpleType(iPropertyValue) && iPropertyValue.equals(oldValue))
            // SAVE VALUE: UNCHANGED
            return this;

        } catch (Exception e) {
          OLogManager.instance().warn(this, "Error on checking the value of property %s against the record %s", e, iFieldName,
              getIdentity());
        }
      }

    OType fieldType = deriveFieldType(iFieldName, iFieldType);

    if (oldValue instanceof ORidBag) {
      final ORidBag ridBag = (ORidBag) oldValue;
      ridBag.setOwner(null);
    } else if (oldValue instanceof ODocument) {
      final ODocument doc = (ODocument) oldValue;
      doc.removeOwner(this);
    }

    if (iPropertyValue != null) {
      // CHECK FOR CONVERSION
      if (fieldType != null) {
        iPropertyValue = ODocumentHelper.convertField(this, iFieldName, fieldType.getDefaultJavaType(), iPropertyValue);
        if (fieldType.equals(OType.EMBEDDED) && iPropertyValue instanceof ODocument) {
          final ODocument embeddedDocument = (ODocument) iPropertyValue;
          embeddedDocument.addOwner(this);
        }
      } else if (iPropertyValue instanceof Enum)
        iPropertyValue = iPropertyValue.toString();

      if (iPropertyValue instanceof ORidBag) {
        final ORidBag ridBag = (ORidBag) iPropertyValue;
        ridBag.setOwner(null); // in order to avoid IllegalStateException when ridBag changes the owner (ODocument.merge)
        ridBag.setOwner(this);
      }
    }

    removeCollectionChangeListener(iFieldName);
    removeCollectionTimeLine(iFieldName);
    _fieldValues.put(iFieldName, iPropertyValue);
    addCollectionChangeListener(iFieldName, iPropertyValue);

    if (_status != STATUS.UNMARSHALLING) {
      setDirty();

      saveOldFieldValue(iFieldName, oldValue);
    }

    return this;
  }

  private void saveOldFieldValue(String iFieldName, Object oldValue) {
    if (_trackingChanges && _recordId.isValid()) {
      // SAVE THE OLD VALUE IN A SEPARATE MAP ONLY IF TRACKING IS ACTIVE AND THE RECORD IS NOT NEW
      if (_fieldOriginalValues == null)
        _fieldOriginalValues = new HashMap<String, Object>();

      // INSERT IT ONLY IF NOT EXISTS TO AVOID LOOSE OF THE ORIGINAL VALUE (FUNDAMENTAL FOR INDEX HOOK)
      if (!_fieldOriginalValues.containsKey(iFieldName))
        _fieldOriginalValues.put(iFieldName, oldValue);
    }
  }

  private OType deriveFieldType(String iFieldName, OType[] iFieldType) {
    OType fieldType;

    if (iFieldType != null && iFieldType.length == 1) {
      setFieldType(iFieldName, iFieldType[0]);
      fieldType = iFieldType[0];
    } else
      fieldType = null;

    if (fieldType == null && _clazz != null) {
      // SCHEMAFULL?
      final OProperty prop = _clazz.getProperty(iFieldName);
      if (prop != null)
        fieldType = prop.getType();
    }
    return fieldType;
  }

  /**
   * Removes a field.
   */
  public Object removeField(final String iFieldName) {
    checkForLoading();
    checkForFields();

    final boolean knownProperty = _fieldValues.containsKey(iFieldName);
    final Object oldValue = _fieldValues.get(iFieldName);

    if (knownProperty && _trackingChanges) {
      // SAVE THE OLD VALUE IN A SEPARATE MAP
      if (_fieldOriginalValues == null)
        _fieldOriginalValues = new HashMap<String, Object>();

      // INSERT IT ONLY IF NOT EXISTS TO AVOID LOOSE OF THE ORIGINAL VALUE (FUNDAMENTAL FOR INDEX HOOK)
      if (!_fieldOriginalValues.containsKey(iFieldName)) {
        _fieldOriginalValues.put(iFieldName, oldValue);
      }
    }

    removeCollectionTimeLine(iFieldName);
    removeCollectionChangeListener(iFieldName);
    _fieldValues.remove(iFieldName);
    _source = null;

    setDirty();
    return oldValue;
  }

  /**
   * Merge current document with the document passed as parameter. If the field already exists then the conflicts are managed based
   * on the value of the parameter 'iConflictsOtherWins'.
   * 
   * @param iOther
   *          Other ODocument instance to merge
   * @param iUpdateOnlyMode
   *          if true, the other document properties will always be added or overwritten. If false, the missed properties in the
   *          "other" document will be removed by original document
   * @param iMergeSingleItemsOfMultiValueFields
   * 
   * @return
   */
  public ODocument merge(final ODocument iOther, boolean iUpdateOnlyMode, boolean iMergeSingleItemsOfMultiValueFields) {
    iOther.checkForLoading();
    iOther.checkForFields();

    if (_clazz == null && iOther.getSchemaClass() != null)
      _clazz = iOther.getSchemaClass();

    return merge(iOther._fieldValues, iUpdateOnlyMode, iMergeSingleItemsOfMultiValueFields);
  }

  /**
   * Merge current document with the document passed as parameter. If the field already exists then the conflicts are managed based
   * on the value of the parameter 'iConflictsOtherWins'.
   * 
   * @param iOther
   *          Other ODocument instance to merge
   * @param iUpdateOnlyMode
   *          if true, the other document properties will always be added or overwritten. If false, the missed properties in the
   *          "other" document will be removed by original document
   * @param iMergeSingleItemsOfMultiValueFields
   * 
   * @return
   */
  public ODocument merge(final Map<String, Object> iOther, final boolean iUpdateOnlyMode,
      boolean iMergeSingleItemsOfMultiValueFields) {
    checkForLoading();
    checkForFields();

    _source = null;

    for (String f : iOther.keySet()) {
      if (containsField(f) && iMergeSingleItemsOfMultiValueFields) {
        Object field = field(f);
        if (field instanceof Map<?, ?>) {
          final Map<String, Object> map = (Map<String, Object>) field;
          final Map<String, Object> otherMap = (Map<String, Object>) iOther.get(f);

          for (Entry<String, Object> entry : otherMap.entrySet()) {
            map.put(entry.getKey(), entry.getValue());
          }
          continue;
        } else if (field instanceof Collection<?>) {
          final Collection<Object> coll = (Collection<Object>) field;
          final Collection<Object> otherColl = (Collection<Object>) iOther.get(f);

          for (Object item : otherColl) {
            if (coll.contains(item))
              // REMOVE PREVIOUS ITEM BECAUSE THIS COULD BE UPDATED INSIDE OF IT
              coll.remove(item);
            coll.add(item);
          }

          // JUMP RAW REPLACE
          continue;
        }
      }

      // RESET THE FIELD TYPE
      setFieldType(f, null);

      // RAW SET/REPLACE
      field(f, iOther.get(f));
    }

    if (!iUpdateOnlyMode) {
      // REMOVE PROPERTIES NOT FOUND IN OTHER DOC
      for (String f : fieldNames())
        if (!iOther.containsKey(f))
          removeField(f);
    }

    return this;
  }

  /**
   * Returns list of changed fields. There are two types of changes:
   * <ol>
   * <li>Value of field itself was changed by calling of {@link #field(String, Object)} method for example.</li>
   * <li>Internal state of field was changed but was not saved. This case currently is applicable for for collections only.</li>
   * </ol>
   * 
   * @return List of fields, values of which were changed.
   */
  public String[] getDirtyFields() {
    if ((_fieldOriginalValues == null || _fieldOriginalValues.isEmpty())
        && (_fieldCollectionChangeTimeLines == null || _fieldCollectionChangeTimeLines.isEmpty()))
      return EMPTY_STRINGS;

    final Set<String> dirtyFields = new HashSet<String>();
    if (_fieldOriginalValues != null)
      dirtyFields.addAll(_fieldOriginalValues.keySet());

    if (_fieldCollectionChangeTimeLines != null)
      dirtyFields.addAll(_fieldCollectionChangeTimeLines.keySet());

    return dirtyFields.toArray(new String[dirtyFields.size()]);
  }

  /**
   * Returns the original value of a field before it has been changed.
   * 
   * @param iFieldName
   *          Property name to retrieve the original value
   */
  public Object getOriginalValue(final String iFieldName) {
    return _fieldOriginalValues != null ? _fieldOriginalValues.get(iFieldName) : null;
  }

  public OMultiValueChangeTimeLine<Object, Object> getCollectionTimeLine(final String iFieldName) {
    return _fieldCollectionChangeTimeLines != null ? _fieldCollectionChangeTimeLines.get(iFieldName) : null;
  }

  /**
   * Returns the iterator fields
   */
  public Iterator<Entry<String, Object>> iterator() {
    checkForLoading();
    checkForFields();

    if (_fieldValues == null)
      return OEmptyMapEntryIterator.INSTANCE;

    final Iterator<Entry<String, Object>> iterator = _fieldValues.entrySet().iterator();
    return new Iterator<Entry<String, Object>>() {
      private Entry<String, Object> current;

      public boolean hasNext() {
        return iterator.hasNext();
      }

      public Entry<String, Object> next() {
        current = iterator.next();
        return current;
      }

      public void remove() {
        iterator.remove();

        if (_trackingChanges) {
          // SAVE THE OLD VALUE IN A SEPARATE MAP
          if (_fieldOriginalValues == null)
            _fieldOriginalValues = new HashMap<String, Object>();

          // INSERT IT ONLY IF NOT EXISTS TO AVOID LOOSE OF THE ORIGINAL VALUE (FUNDAMENTAL FOR INDEX HOOK)
          if (!_fieldOriginalValues.containsKey(current.getKey())) {
            _fieldOriginalValues.put(current.getKey(), current.getValue());
          }
        }

        removeCollectionChangeListener(current.getKey());
        removeCollectionTimeLine(current.getKey());
      }
    };
  }

  /**
   * Checks if a field exists.
   * 
   * @return True if exists, otherwise false.
   */
  public boolean containsField(final String iFieldName) {
    if (iFieldName == null)
      return false;

    checkForLoading();
    checkForFields(iFieldName);
    return _fieldValues.containsKey(iFieldName);
  }

  /**
   * Internal.
   */
  public byte getRecordType() {
    return RECORD_TYPE;
  }

  /**
   * Returns true if the record has some owner.
   */
  public boolean hasOwners() {
    return _owners != null && !_owners.isEmpty();
  }

  /**
   * Internal.
   * 
   * @return this
   */
  public ODocument addOwner(final ORecordElement iOwner) {
    if (_owners == null)
      _owners = new ArrayList<WeakReference<ORecordElement>>();

    boolean found = false;
    for (WeakReference<ORecordElement> _owner : _owners) {
      final ORecordElement e = _owner.get();
      if (e == iOwner) {
        found = true;
        break;
      }
    }

    if (!found)
      this._owners.add(new WeakReference<ORecordElement>(iOwner));

    return this;
  }

  @Override
  public ORecordElement getOwner() {
    if (_owners == null)
      return null;

    for (WeakReference<ORecordElement> _owner : _owners) {
      final ORecordElement e = _owner.get();
      if (e != null)
        return e;
    }

    return null;
  }

  public Iterable<ORecordElement> getOwners() {
    if (_owners == null)
      return Collections.emptyList();

    final List<ORecordElement> result = new ArrayList<ORecordElement>();
    for (WeakReference<ORecordElement> o : _owners)
      result.add(o.get());

    return result;
  }

  public ODocument removeOwner(final ORecordElement iRecordElement) {
    if (_owners != null) {
      // PROPAGATES TO THE OWNER
      ORecordElement e;
      for (int i = 0; i < _owners.size(); ++i) {
        e = _owners.get(i).get();
        if (e == iRecordElement) {
          _owners.remove(i);
          break;
        }
      }
    }
    return this;
  }

  /**
   * Propagates the dirty status to the owner, if any. This happens when the object is embedded in another one.
   */
  @Override
  public ORecordAbstract<Object> setDirty() {
    if (_owners != null) {
      // PROPAGATES TO THE OWNER
      ORecordElement e;
      for (WeakReference<ORecordElement> o : _owners) {
        e = o.get();
        if (e != null)
          e.setDirty();
      }
    }
    // THIS IS IMPORTANT TO BE SURE THAT FIELDS ARE LOADED BEFORE IT'S TOO LATE AND THE RECORD _SOURCE IS NULL
    checkForFields();

    return super.setDirty();
  }

  @Override
  public void onBeforeIdentityChanged(final ORID iRID) {
    super.onBeforeIdentityChanged(iRID);
    if (_owners != null) {
      final List<WeakReference<ORecordElement>> temp = new ArrayList<WeakReference<ORecordElement>>(_owners);

      ORecordElement e;
      for (WeakReference<ORecordElement> o : temp) {
        e = o.get();
        if (e != null)
          e.onBeforeIdentityChanged(iRID);
      }
    }
  }

  @Override
  public void onAfterIdentityChanged(final ORecord<?> iRecord) {
    super.onAfterIdentityChanged(iRecord);
    if (_owners != null) {
      final List<WeakReference<ORecordElement>> temp = new ArrayList<WeakReference<ORecordElement>>(_owners);

      ORecordElement e;
      for (WeakReference<ORecordElement> o : temp) {
        e = o.get();
        if (e != null)
          e.onAfterIdentityChanged(iRecord);
      }
    }
  }

  @Override
  public ODocument fromStream(final byte[] iRecordBuffer) {
    removeAllCollectionChangeListeners();

    _fieldValues = null;
    _fieldTypes = null;
    _fieldOriginalValues = null;
    _fieldChangeListeners = null;
    _fieldCollectionChangeTimeLines = null;

    super.fromStream(iRecordBuffer);

    if (!_lazyLoad) {
      checkForFields();
      checkForLoading();
    }

    return (ODocument) this;
  }

  /**
   * Returns the forced field type if any.
   * 
   * @param iFieldName
   *          name of field to check
   */
  public OType fieldType(final String iFieldName) {
    return _fieldTypes != null ? _fieldTypes.get(iFieldName) : null;
  }

  @Override
  public ODocument unload() {
    super.unload();
    internalReset();
    return this;
  }

  /**
   * <p>
   * Clears all the field values and types. Clears only record content, but saves its identity.
   * </p>
   * 
   * <p>
   * The following code will clear all data from specified document.
   * </p>
   * <code>
   *   doc.clear();
   *   doc.save();
   * </code>
   * 
   * @return this
   * @see #reset()
   */
  @Override
  public ODocument clear() {
    super.clear();
    internalReset();
    _owners = null;
    return this;
  }

  /**
   * <p>
   * Resets the record values and class type to being reused. It's like you create a ODocument from scratch. This method is handy
   * when you want to insert a bunch of documents and don't want to strain GC.
   * </p>
   * 
   * <p>
   * The following code will create a new document in database.
   * </p>
   * <code>
   *   doc.clear();
   *   doc.save();
   * </code>
   * 
   * <p>
   * IMPORTANT! This can be used only if no transactions are begun.
   * </p>
   * 
   * @return this
   * @throws IllegalStateException
   *           if transaction is begun.
   * 
   * @see #clear()
   */
  @Override
  public ODocument reset() {
    ODatabaseRecord db = ODatabaseRecordThreadLocal.INSTANCE.getIfDefined();
    if (db != null && db.getTransaction().isActive())
      throw new IllegalStateException("Cannot reset documents during a transaction. Create a new one each time");

    super.reset();
    internalReset();

    if (_fieldOriginalValues != null)
      _fieldOriginalValues.clear();
    _owners = null;
    return this;
  }

  /**
   * Rollbacks changes to the loaded version without reloading the document. Works only if tracking changes is enabled @see
   * {@link #isTrackingChanges()} and {@link #setTrackingChanges(boolean)} methods.
   */
  public ODocument undo() {
    if (!_trackingChanges)
      throw new OConfigurationException("Cannot undo the document because tracking of changes is disabled");

    for (Entry<String, Object> entry : _fieldOriginalValues.entrySet()) {
      final Object value = entry.getValue();
      if (value == null)
        _fieldValues.remove(entry.getKey());
      else
        _fieldValues.put(entry.getKey(), entry.getValue());
    }

    return this;
  }

  public boolean isLazyLoad() {
    return _lazyLoad;
  }

  public void setLazyLoad(final boolean iLazyLoad) {
    this._lazyLoad = iLazyLoad;
    checkForFields();

    if (_fieldValues != null) {
      // PROPAGATE LAZINESS TO THE FIELDS
      for (Entry<String, Object> field : _fieldValues.entrySet()) {
        if (field.getValue() instanceof ORecordLazyMultiValue)
          ((ORecordLazyMultiValue) field.getValue()).setAutoConvertToRecord(false);
      }
    }
  }

  public boolean isTrackingChanges() {
    return _trackingChanges;
  }

  /**
   * Enabled or disabled the tracking of changes in the document. This is needed by some triggers like
   * {@link com.orientechnologies.orient.core.index.OClassIndexManager} to determine what fields are changed to update indexes.
   * 
   * @param iTrackingChanges
   *          True to enable it, otherwise false
   * @return this
   */
  public ODocument setTrackingChanges(final boolean iTrackingChanges) {
    this._trackingChanges = iTrackingChanges;
    if (!iTrackingChanges) {
      // FREE RESOURCES
      this._fieldOriginalValues = null;
      removeAllCollectionChangeListeners();
      _fieldChangeListeners = null;
      _fieldCollectionChangeTimeLines = null;
    } else {
      addAllMultiValueChangeListeners();
    }
    return this;
  }

  public boolean isOrdered() {
    return _ordered;
  }

  public ODocument setOrdered(final boolean iOrdered) {
    this._ordered = iOrdered;
    return this;
  }

  @Override
  public boolean equals(Object obj) {
    if (!super.equals(obj))
      return false;

    return this == obj || _recordId.isValid();
  }

  @Override
  public int hashCode() {
    if (_recordId.isValid())
      return super.hashCode();

    return System.identityHashCode(this);
  }

  /**
   * Returns the number of fields in memory.
   */
  public int fields() {
    return _fieldValues == null ? 0 : _fieldValues.size();
  }

  public boolean isEmpty() {
    return _fieldValues == null || _fieldValues.isEmpty();
  }

  public boolean isEmbedded() {
    return _owners != null && !_owners.isEmpty();
  }

  /**
   * Sets the field type. This overrides the schema property settings if any.
   * 
   * @param iFieldName
   *          Field name
   * @param iFieldType
   *          Type to set between OType enumaration values
   */
  public ODocument setFieldType(final String iFieldName, final OType iFieldType) {
    if (iFieldType != null) {
      // SET THE FORCED TYPE
      if (_fieldTypes == null)
        _fieldTypes = new HashMap<String, OType>();
      _fieldTypes.put(iFieldName, iFieldType);
    } else if (_fieldTypes != null) {
      // REMOVE THE FIELD TYPE
      _fieldTypes.remove(iFieldName);
      if (_fieldTypes.size() == 0)
        // EMPTY: OPTIMIZE IT BY REMOVING THE ENTIRE MAP
        _fieldTypes = null;
    }
    return this;
  }

  @Override
  public ODocument save() {
    return save(false);
  }

  @Override
  public ODocument save(final String iClusterName) {
    return save(iClusterName, false);
  }

  @Override
  public ODocument save(boolean forceCreate) {
    if (_clazz != null)
      return save(getDatabase().getClusterNameById(_clazz.getClusterForNewInstance()), forceCreate);

    convertAllMultiValuesToTrackedVersions();
    validate();
    return (ODocument) super.save(forceCreate);
  }

  @Override
  public ODocument save(final String iClusterName, boolean forceCreate) {
    convertAllMultiValuesToTrackedVersions();
    validate();
    return (ODocument) super.save(iClusterName, forceCreate);
  }

  /*
   * Initializes the object if has been unserialized
   */
  @Override
  public boolean deserializeFields(final String... iFields) {
    if (_source == null)
      // ALREADY UNMARSHALLED OR JUST EMPTY
      return true;

    if (iFields != null && iFields.length > 0) {
      // EXTRACT REAL FIELD NAMES
      for (int i = 0; i < iFields.length; ++i) {
        final String f = iFields[i];
        if (!f.startsWith("@")) {
          int pos1 = f.indexOf('[');
          int pos2 = f.indexOf('.');
          if (pos1 > -1 || pos2 > -1) {
            int pos = pos1 > -1 ? pos1 : pos2;
            if (pos2 > -1 && pos2 < pos)
              pos = pos2;

            // REPLACE THE FIELD NAME
            iFields[i] = f.substring(0, pos);
          }
        }
      }

      // CHECK IF HAS BEEN ALREADY UNMARSHALLED
      if (_fieldValues != null && !_fieldValues.isEmpty()) {
        boolean allFound = true;
        for (String f : iFields)
          if (!f.startsWith("@") && !_fieldValues.containsKey(f)) {
            allFound = false;
            break;
          }

        if (allFound)
          // ALL THE REQUESTED FIELDS HAVE BEEN LOADED BEFORE AND AVAILABLES, AVOID UNMARSHALLIGN
          return true;
      }
    }

    if (_recordFormat == null)
      setup();

    super.deserializeFields(iFields);

    if (iFields != null && iFields.length > 0) {
      if (iFields[0].startsWith("@"))
        // ATTRIBUTE
        return true;

      // PARTIAL UNMARSHALLING
      if (_fieldValues != null && !_fieldValues.isEmpty())
        for (String f : iFields)
          if (_fieldValues.containsKey(f))
            return true;

      // NO FIELDS FOUND
      return false;
    } else if (_source != null)
      // FULL UNMARSHALLING
      _source = null;

    return true;
  }

  /**
   * Converts all non-tracked collections implementations contained in document fields to tracked ones.
   * 
   * @see OTrackedMultiValue
   */
  public void convertAllMultiValuesToTrackedVersions() {
    if (_fieldValues == null)
      return;

    final Map<String, Object> fieldsToUpdate = new HashMap<String, Object>();

    for (Map.Entry<String, Object> fieldEntry : _fieldValues.entrySet()) {
      final Object fieldValue = fieldEntry.getValue();
      OType fieldType = fieldType(fieldEntry.getKey());
      if (fieldType == null && _clazz != null) {
        final OProperty prop = _clazz.getProperty(fieldEntry.getKey());
        fieldType = prop != null ? prop.getType() : null;
      }

      if (fieldType == null
          || !(OType.EMBEDDEDLIST.equals(fieldType) || OType.EMBEDDEDMAP.equals(fieldType) || OType.EMBEDDEDSET.equals(fieldType)
              || OType.LINKSET.equals(fieldType) || OType.LINKLIST.equals(fieldType) || OType.LINKMAP.equals(fieldType)))
        continue;

      if (fieldValue instanceof List && fieldType.equals(OType.EMBEDDEDLIST) && !(fieldValue instanceof OTrackedMultiValue))
        fieldsToUpdate.put(fieldEntry.getKey(), new OTrackedList<Object>(this, (List<?>) fieldValue, null));
      else if (fieldValue instanceof Set && fieldType.equals(OType.EMBEDDEDSET) && !(fieldValue instanceof OTrackedMultiValue))
        fieldsToUpdate.put(fieldEntry.getKey(), new OTrackedSet<Object>(this, (Set<OIdentifiable>) fieldValue, null));
      else if (fieldValue instanceof Map && fieldType.equals(OType.EMBEDDEDMAP) && !(fieldValue instanceof OTrackedMultiValue))
        fieldsToUpdate
            .put(fieldEntry.getKey(), new OTrackedMap<OIdentifiable>(this, (Map<Object, OIdentifiable>) fieldValue, null));
      else if (fieldValue instanceof Set && fieldType.equals(OType.LINKSET) && !(fieldValue instanceof OTrackedMultiValue))
        fieldsToUpdate.put(fieldEntry.getKey(), new OMVRBTreeRIDSet(this, (Collection<OIdentifiable>) fieldValue));
      else if (fieldValue instanceof List && fieldType.equals(OType.LINKLIST) && !(fieldValue instanceof OTrackedMultiValue))
        fieldsToUpdate.put(fieldEntry.getKey(), new ORecordLazyList(this, (List<OIdentifiable>) fieldValue));
      else if (fieldValue instanceof Map && fieldType.equals(OType.LINKMAP) && !(fieldValue instanceof OTrackedMultiValue))
        fieldsToUpdate.put(fieldEntry.getKey(), new ORecordLazyMap(this, (Map<Object, OIdentifiable>) fieldValue));
    }

    _fieldValues.putAll(fieldsToUpdate);
    addAllMultiValueChangeListeners();
  }

  @Override
  public void writeExternal(ObjectOutput stream) throws IOException {
    final byte[] idBuffer = _recordId.toStream();
    stream.writeInt(idBuffer.length);
    stream.write(idBuffer);

    _recordVersion.getSerializer().writeTo(stream, _recordVersion);

    final byte[] content = toStream();
    stream.writeInt(content.length);
    stream.write(content);

    stream.writeBoolean(_dirty);
  }

  @Override
  public void readExternal(ObjectInput stream) throws IOException, ClassNotFoundException {
    final byte[] idBuffer = new byte[stream.readInt()];
    stream.readFully(idBuffer);
    _recordId.fromStream(idBuffer);

    _recordVersion.getSerializer().readFrom(stream, _recordVersion);

    final int len = stream.readInt();
    final byte[] content = new byte[len];
    stream.readFully(content);

    fromStream(content);

    _dirty = stream.readBoolean();
  }

  /**
   * Returns the behavior of field() methods allowing access to the sub documents with dot notation ('.'). Default is true. Set it
   * to false if you allow to store properties with the dot.
   */
  public boolean isAllowChainedAccess() {
    return _allowChainedAccess;
  }

  /**
   * Change the behavior of field() methods allowing access to the sub documents with dot notation ('.'). Default is true. Set it to
   * false if you allow to store properties with the dot.
   */
  public ODocument setAllowChainedAccess(final boolean _allowChainedAccess) {
    this._allowChainedAccess = _allowChainedAccess;
    return this;
  }
<<<<<<< HEAD
  
  /**
   * convert ODocument to map
   * @return
   */
  public Map<String, Object> toMap() {
    Map<String, Object> map = new HashMap<String, Object>();
    String[] fields = this.fieldNames();
    for(String field : fields) {
      map.put(field, this.field(field));
    }
    return map;
=======

  protected void internalReset() {
    removeAllCollectionChangeListeners();

    if (_fieldCollectionChangeTimeLines != null)
      _fieldCollectionChangeTimeLines.clear();

    if (_fieldValues != null)
      _fieldValues.clear();

    if (_fieldTypes != null)
      _fieldTypes.clear();
  }

  @Override
  protected boolean checkForFields(final String... iFields) {
    if (_fieldValues == null)
      _fieldValues = _ordered ? new LinkedHashMap<String, Object>() : new HashMap<String, Object>();

    if (_status == ORecordElement.STATUS.LOADED && _source != null)
      // POPULATE FIELDS LAZY
      return deserializeFields(iFields);

    return true;
  }

  /**
   * Internal.
   */
  @Override
  protected void setup() {
    super.setup();

    final ODatabaseRecord db = ODatabaseRecordThreadLocal.INSTANCE.getIfDefined();
    if (db != null && db instanceof ODatabaseDocument)
      _recordFormat = db.getSerializer();

    if (_recordFormat == null)
      // GET THE DEFAULT ONE
      _recordFormat = ODatabaseDocumentTx.getDefaultSerializer();
  }

  protected String checkFieldName(final String iFieldName) {
    final Character c = OSchemaShared.checkNameIfValid(iFieldName);
    if (c != null)
      throw new IllegalArgumentException("Invalid field name '" + iFieldName + "'. Character '" + c + "' is invalid");

    return iFieldName;
  }

  private void addCollectionChangeListener(final String fieldName) {
    final Object fieldValue = _fieldValues.get(fieldName);
    addCollectionChangeListener(fieldName, fieldValue);
  }

  private void addCollectionChangeListener(final String fieldName, final Object fieldValue) {
    OType fieldType = fieldType(fieldName);
    if (fieldType == null && _clazz != null) {
      final OProperty prop = _clazz.getProperty(fieldName);
      fieldType = prop != null ? prop.getType() : null;
    }

    if (fieldValue instanceof ORidBag)
      fieldType = OType.LINKBAG;

    if (fieldType == null
        || !(OType.EMBEDDEDLIST.equals(fieldType) || OType.EMBEDDEDMAP.equals(fieldType) || OType.EMBEDDEDSET.equals(fieldType)
            || OType.LINKSET.equals(fieldType) || OType.LINKLIST.equals(fieldType) || OType.LINKMAP.equals(fieldType) || OType.LINKBAG
              .equals(fieldType)))
      return;

    if (!(fieldValue instanceof OTrackedMultiValue))
      return;

    final OTrackedMultiValue<Object, Object> multiValue = (OTrackedMultiValue<Object, Object>) fieldValue;

    if (_fieldChangeListeners == null)
      _fieldChangeListeners = new HashMap<String, OSimpleMultiValueChangeListener<Object, Object>>();

    if (!_fieldChangeListeners.containsKey(fieldName)) {
      final OSimpleMultiValueChangeListener<Object, Object> listener = new OSimpleMultiValueChangeListener<Object, Object>(
          fieldName);
      multiValue.addChangeListener(listener);
      _fieldChangeListeners.put(fieldName, listener);
    }
  }

  private void removeAllCollectionChangeListeners() {
    if (_fieldValues == null)
      return;

    for (final String fieldName : _fieldValues.keySet()) {
      removeCollectionChangeListener(fieldName);
    }
    _fieldChangeListeners = null;
  }

  private void addAllMultiValueChangeListeners() {
    if (_fieldValues == null)
      return;

    for (final String fieldName : _fieldValues.keySet()) {
      addCollectionChangeListener(fieldName);
    }
  }

  private void removeCollectionChangeListener(final String fieldName) {
    if (_fieldChangeListeners == null)
      return;

    final OMultiValueChangeListener<Object, Object> changeListener = _fieldChangeListeners.remove(fieldName);

    final Object fieldValue;
    if (_fieldValues == null)
      return;

    fieldValue = _fieldValues.get(fieldName);

    if (!(fieldValue instanceof OTrackedMultiValue))
      return;

    if (changeListener != null) {
      final OTrackedMultiValue<Object, Object> multiValue = (OTrackedMultiValue<Object, Object>) fieldValue;
      multiValue.removeRecordChangeListener(changeListener);
    }
  }

  private void removeCollectionTimeLine(final String fieldName) {
    if (_fieldCollectionChangeTimeLines == null)
      return;

    _fieldCollectionChangeTimeLines.remove(fieldName);
>>>>>>> 698df0cc
  }
}
<|MERGE_RESOLUTION|>--- conflicted
+++ resolved
@@ -1,1766 +1,1751 @@
-/*
- * Copyright 2010-2012 Luca Garulli (l.garulli--at--orientechnologies.com)
- *
- * Licensed under the Apache License, Version 2.0 (the "License");
- * you may not use this file except in compliance with the License.
- * You may obtain a copy of the License at
- *
- *      http://www.apache.org/licenses/LICENSE-2.0
- *
- * Unless required by applicable law or agreed to in writing, software
- * distributed under the License is distributed on an "AS IS" BASIS,
- * WITHOUT WARRANTIES OR CONDITIONS OF ANY KIND, either express or implied.
- * See the License for the specific language governing permissions and
- * limitations under the License.
- */
-package com.orientechnologies.orient.core.record.impl;
-
-import java.io.ByteArrayOutputStream;
-import java.io.Externalizable;
-import java.io.IOException;
-import java.io.InputStream;
-import java.io.ObjectInput;
-import java.io.ObjectOutput;
-import java.lang.ref.WeakReference;
-import java.util.ArrayList;
-import java.util.Collection;
-import java.util.Collections;
-import java.util.Date;
-import java.util.HashMap;
-import java.util.HashSet;
-import java.util.Iterator;
-import java.util.LinkedHashMap;
-import java.util.List;
-import java.util.Map;
-import java.util.Map.Entry;
-import java.util.Set;
-
-import com.orientechnologies.common.collection.OMultiValue;
-import com.orientechnologies.common.io.OIOUtils;
-import com.orientechnologies.common.log.OLogManager;
-import com.orientechnologies.orient.core.db.ODatabaseRecordThreadLocal;
-import com.orientechnologies.orient.core.db.document.ODatabaseDocument;
-import com.orientechnologies.orient.core.db.document.ODatabaseDocumentTx;
-import com.orientechnologies.orient.core.db.record.ODatabaseRecord;
-import com.orientechnologies.orient.core.db.record.ODetachable;
-import com.orientechnologies.orient.core.db.record.OIdentifiable;
-import com.orientechnologies.orient.core.db.record.OMultiValueChangeEvent;
-import com.orientechnologies.orient.core.db.record.OMultiValueChangeListener;
-import com.orientechnologies.orient.core.db.record.OMultiValueChangeTimeLine;
-import com.orientechnologies.orient.core.db.record.ORecordElement;
-import com.orientechnologies.orient.core.db.record.ORecordLazyList;
-import com.orientechnologies.orient.core.db.record.ORecordLazyMap;
-import com.orientechnologies.orient.core.db.record.ORecordLazyMultiValue;
-import com.orientechnologies.orient.core.db.record.OTrackedList;
-import com.orientechnologies.orient.core.db.record.OTrackedMap;
-import com.orientechnologies.orient.core.db.record.OTrackedMultiValue;
-import com.orientechnologies.orient.core.db.record.OTrackedSet;
-import com.orientechnologies.orient.core.db.record.ridbag.ORidBag;
-import com.orientechnologies.orient.core.exception.OConfigurationException;
-import com.orientechnologies.orient.core.exception.ORecordNotFoundException;
-import com.orientechnologies.orient.core.id.ORID;
-import com.orientechnologies.orient.core.id.ORecordId;
-import com.orientechnologies.orient.core.iterator.OEmptyMapEntryIterator;
-import com.orientechnologies.orient.core.metadata.schema.OClass;
-import com.orientechnologies.orient.core.metadata.schema.OProperty;
-import com.orientechnologies.orient.core.metadata.schema.OSchema;
-import com.orientechnologies.orient.core.metadata.schema.OSchemaShared;
-import com.orientechnologies.orient.core.metadata.schema.OType;
-import com.orientechnologies.orient.core.record.ORecord;
-import com.orientechnologies.orient.core.record.ORecordAbstract;
-import com.orientechnologies.orient.core.record.ORecordSchemaAwareAbstract;
-import com.orientechnologies.orient.core.serialization.OBinaryProtocol;
-import com.orientechnologies.orient.core.serialization.serializer.OStringSerializerHelper;
-import com.orientechnologies.orient.core.storage.OStorage;
-import com.orientechnologies.orient.core.type.tree.OMVRBTreeRIDSet;
-
-/**
- * Document representation to handle values dynamically. Can be used in schema-less, schema-mixed and schema-full modes. Fields can
- * be added at run-time. Instances can be reused across calls by using the reset() before to re-use.
- */
-@SuppressWarnings({ "unchecked" })
-public class ODocument extends ORecordSchemaAwareAbstract<Object> implements Iterable<Entry<String, Object>>, ODetachable,
-    Externalizable {
-  public static final byte                                               RECORD_TYPE         = 'd';
-  protected static final String[]                                        EMPTY_STRINGS       = new String[] {};
-  private static final long                                              serialVersionUID    = 1L;
-  protected Map<String, Object>                                          _fieldValues;
-  protected Map<String, Object>                                          _fieldOriginalValues;
-  protected Map<String, OType>                                           _fieldTypes;
-  protected Map<String, OSimpleMultiValueChangeListener<Object, Object>> _fieldChangeListeners;
-  protected Map<String, OMultiValueChangeTimeLine<Object, Object>>       _fieldCollectionChangeTimeLines;
-  protected boolean                                                      _trackingChanges    = true;
-  protected boolean                                                      _ordered            = true;
-  protected boolean                                                      _lazyLoad           = true;
-  protected boolean                                                      _allowChainedAccess = true;
-  protected transient List<WeakReference<ORecordElement>>                _owners             = null;
-
-  /**
-   * Perform gathering of all operations performed on tracked collection and create mapping between list of collection operations
-   * and field name that contains collection that was changed.
-   * 
-   * @param <K>
-   *          Value that uniquely identifies position of item in collection
-   * @param <V>
-   *          Item value.
-   */
-  private final class OSimpleMultiValueChangeListener<K, V> implements OMultiValueChangeListener<K, V> {
-    private final String fieldName;
-
-    private OSimpleMultiValueChangeListener(final String fieldName) {
-      this.fieldName = fieldName;
-    }
-
-    public void onAfterRecordChanged(final OMultiValueChangeEvent<K, V> event) {
-      if (_status != STATUS.UNMARSHALLING)
-        setDirty();
-
-      if (!(_trackingChanges && _recordId.isValid()) || _status == STATUS.UNMARSHALLING)
-        return;
-
-      if (_fieldOriginalValues != null && _fieldOriginalValues.containsKey(fieldName))
-        return;
-
-      if (_fieldCollectionChangeTimeLines == null)
-        _fieldCollectionChangeTimeLines = new HashMap<String, OMultiValueChangeTimeLine<Object, Object>>();
-
-      OMultiValueChangeTimeLine<Object, Object> timeLine = _fieldCollectionChangeTimeLines.get(fieldName);
-      if (timeLine == null) {
-        timeLine = new OMultiValueChangeTimeLine<Object, Object>();
-        _fieldCollectionChangeTimeLines.put(fieldName, timeLine);
-      }
-
-      timeLine.addCollectionChangeEvent((OMultiValueChangeEvent<Object, Object>) event);
-    }
-  }
-
-  /**
-   * Internal constructor used on unmarshalling.
-   */
-  public ODocument() {
-    setup();
-  }
-
-  /**
-   * Creates a new instance by the raw stream usually read from the database. New instances are not persistent until {@link #save()}
-   * is called.
-   * 
-   * @param iSource
-   *          Raw stream
-   */
-  public ODocument(final byte[] iSource) {
-    _source = iSource;
-    setup();
-  }
-
-  /**
-   * Creates a new instance by the raw stream usually read from the database. New instances are not persistent until {@link #save()}
-   * is called.
-   * 
-   * @param iSource
-   *          Raw stream as InputStream
-   */
-  public ODocument(final InputStream iSource) throws IOException {
-    final ByteArrayOutputStream out = new ByteArrayOutputStream();
-    OIOUtils.copyStream(iSource, out, -1);
-    _source = out.toByteArray();
-    setup();
-  }
-
-  /**
-   * Creates a new instance in memory linked by the Record Id to the persistent one. New instances are not persistent until
-   * {@link #save()} is called.
-   * 
-   * @param iRID
-   *          Record Id
-   */
-  public ODocument(final ORID iRID) {
-    setup();
-    _recordId = (ORecordId) iRID;
-    _status = STATUS.NOT_LOADED;
-    _dirty = false;
-  }
-
-  /**
-   * Creates a new instance in memory of the specified class, linked by the Record Id to the persistent one. New instances are not
-   * persistent until {@link #save()} is called.
-   * 
-   * @param iClassName
-   *          Class name
-   * @param iRID
-   *          Record Id
-   */
-  public ODocument(final String iClassName, final ORID iRID) {
-    this(iClassName);
-    _recordId = (ORecordId) iRID;
-
-    final ODatabaseRecord database = getDatabase();
-    if (_recordId.clusterId > -1 && database.getStorageVersions().classesAreDetectedByClusterId()) {
-      final OSchema schema = database.getMetadata().getSchema();
-      final OClass cls = schema.getClassByClusterId(_recordId.clusterId);
-      if (cls != null && !cls.getName().equals(iClassName))
-        throw new IllegalArgumentException("Cluster id does not correspond class name should be " + iClassName + " but found "
-            + cls.getName());
-    }
-
-    _dirty = false;
-    _status = STATUS.NOT_LOADED;
-  }
-
-  /**
-   * Creates a new instance in memory of the specified class. New instances are not persistent until {@link #save()} is called.
-   * 
-   * @param iClassName
-   *          Class name
-   */
-  public ODocument(final String iClassName) {
-    setClassName(iClassName);
-    setup();
-  }
-
-  /**
-   * Creates a new instance in memory of the specified schema class. New instances are not persistent until {@link #save()} is
-   * called. The database reference is taken from the thread local.
-   * 
-   * @param iClass
-   *          OClass instance
-   */
-  public ODocument(final OClass iClass) {
-    setup();
-    _clazz = iClass;
-  }
-
-  /**
-   * Fills a document passing the field array in form of pairs of field name and value.
-   * 
-   * @param iFields
-   *          Array of field pairs
-   */
-  public ODocument(final Object[] iFields) {
-    setup();
-    if (iFields != null && iFields.length > 0)
-      for (int i = 0; i < iFields.length; i += 2) {
-        field(iFields[i].toString(), iFields[i + 1]);
-      }
-  }
-
-  /**
-   * Fills a document passing a map of key/values where the key is the field name and the value the field's value.
-   * 
-   * @param iFieldMap
-   *          Map of Object/Object
-   */
-  public ODocument(final Map<?, Object> iFieldMap) {
-    setup();
-    if (iFieldMap != null && !iFieldMap.isEmpty())
-      for (Entry<?, Object> entry : iFieldMap.entrySet()) {
-        field(entry.getKey().toString(), entry.getValue());
-      }
-  }
-
-  /**
-   * Fills a document passing the field names/values pair, where the first pair is mandatory.
-   */
-  public ODocument(final String iFieldName, final Object iFieldValue, final Object... iFields) {
-    this(iFields);
-    field(iFieldName, iFieldValue);
-  }
-
-  /**
-   * Copies the current instance to a new one. Hasn't been choose the clone() to let ODocument return type. Once copied the new
-   * instance has the same identity and values but all the internal structure are totally independent by the source.
-   */
-  public ODocument copy() {
-    return (ODocument) copyTo(new ODocument());
-  }
-
-  /**
-   * Copies all the fields into iDestination document.
-   */
-  @Override
-  public ORecordAbstract<Object> copyTo(final ORecordAbstract<Object> iDestination) {
-    // TODO: REMOVE THIS
-    checkForFields();
-
-    ODocument destination = (ODocument) iDestination;
-
-    super.copyTo(iDestination);
-
-    destination._ordered = _ordered;
-    destination._clazz = _clazz;
-    destination._trackingChanges = _trackingChanges;
-    if (_owners != null)
-      destination._owners = new ArrayList<WeakReference<ORecordElement>>(_owners);
-    else
-      destination._owners = null;
-
-    if (_fieldValues != null) {
-      destination._fieldValues = _fieldValues instanceof LinkedHashMap ? new LinkedHashMap<String, Object>()
-          : new HashMap<String, Object>();
-      for (Entry<String, Object> entry : _fieldValues.entrySet())
-        ODocumentHelper.copyFieldValue(destination, entry);
-    } else
-      destination._fieldValues = null;
-
-    if (_fieldTypes != null)
-      destination._fieldTypes = new HashMap<String, OType>(_fieldTypes);
-    else
-      destination._fieldTypes = null;
-
-    destination._fieldChangeListeners = null;
-    destination._fieldCollectionChangeTimeLines = null;
-    destination._fieldOriginalValues = null;
-    destination.addAllMultiValueChangeListeners();
-
-    destination._dirty = _dirty; // LEAVE IT AS LAST TO AVOID SOMETHING SET THE FLAG TO TRUE
-
-    return destination;
-  }
-
-  @Override
-  public ODocument flatCopy() {
-    if (isDirty())
-      throw new IllegalStateException("Cannot execute a flat copy of a dirty record");
-
-    final ODocument cloned = new ODocument();
-
-    cloned.setOrdered(_ordered);
-    cloned.fill(_recordId, _recordVersion, _source, false);
-    return cloned;
-  }
-
-  /**
-   * Returns an empty record as place-holder of the current. Used when a record is requested, but only the identity is needed.
-   * 
-   * @return placeholder of this document
-   */
-  public ORecord<?> placeholder() {
-    final ODocument cloned = new ODocument();
-    cloned._source = null;
-    cloned._recordId = _recordId.copy();
-    cloned._status = STATUS.NOT_LOADED;
-    cloned._dirty = false;
-    return cloned;
-  }
-
-  /**
-   * Detaches all the connected records. If new records are linked to the document the detaching cannot be completed and false will
-   * be returned.
-   * 
-   * @return true if the record has been detached, otherwise false
-   */
-  public boolean detach() {
-    boolean fullyDetached = true;
-
-    if (_fieldValues != null) {
-      Object fieldValue;
-      for (Map.Entry<String, Object> entry : _fieldValues.entrySet()) {
-        fieldValue = entry.getValue();
-
-        if (fieldValue instanceof ORecord<?>)
-          if (((ORecord<?>) fieldValue).getIdentity().isNew())
-            fullyDetached = false;
-          else
-            _fieldValues.put(entry.getKey(), ((ORecord<?>) fieldValue).getIdentity());
-
-        if (fieldValue instanceof ODetachable) {
-          if (!((ODetachable) fieldValue).detach())
-            fullyDetached = false;
-        }
-      }
-    }
-
-    return fullyDetached;
-  }
-
-  /**
-   * Loads the record using a fetch plan. Example:
-   * <p>
-   * <code>doc.load( "*:3" ); // LOAD THE DOCUMENT BY EARLY FETCHING UP TO 3rd LEVEL OF CONNECTIONS</code>
-   * </p>
-   * 
-   * @param iFetchPlan
-   *          Fetch plan to use
-   */
-  public ODocument load(final String iFetchPlan) {
-    return load(iFetchPlan, false);
-  }
-
-  /**
-   * Loads the record using a fetch plan. Example:
-   * <p>
-   * <code>doc.load( "*:3", true ); // LOAD THE DOCUMENT BY EARLY FETCHING UP TO 3rd LEVEL OF CONNECTIONS IGNORING THE CACHE</code>
-   * </p>
-   * 
-   * @param iIgnoreCache
-   *          Ignore the cache or use it
-   */
-  public ODocument load(final String iFetchPlan, boolean iIgnoreCache) {
-    Object result;
-    try {
-      result = getDatabase().load(this, iFetchPlan, iIgnoreCache);
-    } catch (Exception e) {
-      throw new ORecordNotFoundException("The record with id '" + getIdentity() + "' was not found", e);
-    }
-
-    if (result == null)
-      throw new ORecordNotFoundException("The record with id '" + getIdentity() + "' was not found");
-
-    return (ODocument) result;
-  }
-
-  public ODocument load(final String iFetchPlan, boolean iIgnoreCache, boolean loadTombstone) {
-    Object result;
-    try {
-      result = getDatabase().load(this, iFetchPlan, iIgnoreCache, loadTombstone, OStorage.LOCKING_STRATEGY.DEFAULT);
-    } catch (Exception e) {
-      throw new ORecordNotFoundException("The record with id '" + getIdentity() + "' was not found", e);
-    }
-
-    if (result == null)
-      throw new ORecordNotFoundException("The record with id '" + getIdentity() + "' was not found");
-
-    return (ODocument) result;
-  }
-
-  @Override
-  public ODocument reload(String iFetchPlan, boolean iIgnoreCache) {
-    super.reload(iFetchPlan, iIgnoreCache);
-    if (!_lazyLoad) {
-      checkForFields();
-      checkForLoading();
-    }
-    return this;
-  }
-
-  public boolean hasSameContentOf(final ODocument iOther) {
-    final ODatabaseRecord currentDb = ODatabaseRecordThreadLocal.INSTANCE.getIfDefined();
-    return ODocumentHelper.hasSameContentOf(this, currentDb, iOther, currentDb, null);
-  }
-
-  @Override
-  public byte[] toStream() {
-    if (_recordFormat == null)
-      setup();
-    return super.toStream();
-  }
-
-  /**
-   * Dumps the instance as string.
-   */
-  @Override
-  public String toString() {
-    final boolean saveDirtyStatus = _dirty;
-
-    final StringBuilder buffer = new StringBuilder();
-
-    try {
-      checkForFields();
-      if (_clazz != null)
-        buffer.append(_clazz.getStreamableName());
-
-      if (_recordId != null) {
-        if (_recordId.isValid())
-          buffer.append(_recordId);
-      }
-
-      boolean first = true;
-      ORecord<?> record;
-      for (Entry<String, Object> f : _fieldValues.entrySet()) {
-        buffer.append(first ? '{' : ',');
-        buffer.append(f.getKey());
-        buffer.append(':');
-        if (f.getValue() == null)
-          buffer.append("null");
-        else if (f.getValue() instanceof Collection<?> || f.getValue().getClass().isArray()) {
-          buffer.append('[');
-          buffer.append(OMultiValue.getSize(f.getValue()));
-          buffer.append(']');
-        } else if (f.getValue() instanceof ORecord<?>) {
-          record = (ORecord<?>) f.getValue();
-
-          if (record.getIdentity().isValid())
-            record.getIdentity().toString(buffer);
-          else
-            buffer.append(record.toString());
-        } else
-          buffer.append(f.getValue());
-
-        if (first)
-          first = false;
-      }
-      if (!first)
-        buffer.append('}');
-
-      if (_recordId != null && _recordId.isValid()) {
-        buffer.append(" v");
-        buffer.append(_recordVersion);
-      }
-
-    } finally {
-      _dirty = saveDirtyStatus;
-    }
-
-    return buffer.toString();
-  }
-
-  /**
-   * Fills the ODocument directly with the string representation of the document itself. Use it for faster insertion but pay
-   * attention to respect the OrientDB record format.
-   * <p>
-   * <code>
-   * record.reset();<br/>
-   * record.setClassName("Account");<br/>
-   * record.fromString(new String("Account@id:" + data.getCyclesDone() + ",name:'Luca',surname:'Garulli',birthDate:" + date.getTime()<br/>
-   * + ",salary:" + 3000f + i));<br/>
-   * record.save();<br/>
-   * </code>
-   * </p>
-   * 
-   * @param iValue
-   */
-  public void fromString(final String iValue) {
-    _dirty = true;
-    _source = OBinaryProtocol.string2bytes(iValue);
-
-    removeAllCollectionChangeListeners();
-
-    _fieldCollectionChangeTimeLines = null;
-    _fieldOriginalValues = null;
-    _fieldTypes = null;
-    _fieldValues = null;
-  }
-
-  /**
-   * Returns the set of field names.
-   */
-  public String[] fieldNames() {
-    checkForLoading();
-    checkForFields();
-
-    if (_fieldValues == null || _fieldValues.size() == 0)
-      return EMPTY_STRINGS;
-
-    return _fieldValues.keySet().toArray(new String[_fieldValues.size()]);
-  }
-
-  /**
-   * Returns the array of field values.
-   */
-  public Object[] fieldValues() {
-    checkForLoading();
-    checkForFields();
-
-    return _fieldValues.values().toArray(new Object[_fieldValues.size()]);
-  }
-
-  public <RET> RET rawField(final String iFieldName) {
-    if (iFieldName == null || iFieldName.length() == 0)
-      return null;
-
-    checkForLoading();
-    if (!checkForFields(iFieldName))
-      // NO FIELDS
-      return null;
-
-    // OPTIMIZATION
-    if (iFieldName.charAt(0) != '@' && OStringSerializerHelper.indexOf(iFieldName, 0, '.', '[') == -1)
-      return (RET) _fieldValues.get(iFieldName);
-
-    // NOT FOUND, PARSE THE FIELD NAME
-    return (RET) ODocumentHelper.getFieldValue(this, iFieldName);
-  }
-
-  /**
-   * Reads the field value.
-   * 
-   * @param iFieldName
-   *          field name
-   * @return field value if defined, otherwise null
-   */
-  public <RET> RET field(final String iFieldName) {
-    RET value = this.rawField(iFieldName);
-
-    final OType t = fieldType(iFieldName);
-
-    if (!iFieldName.startsWith("@") && _lazyLoad && value instanceof ORID
-        && (((ORID) value).isPersistent() || ((ORID) value).isNew()) && t != OType.LINK
-        && ODatabaseRecordThreadLocal.INSTANCE.isDefined()) {
-      // CREATE THE DOCUMENT OBJECT IN LAZY WAY
-      value = (RET) getDatabase().load((ORID) value);
-      if (!iFieldName.contains(".")) {
-        removeCollectionChangeListener(iFieldName);
-        removeCollectionTimeLine(iFieldName);
-        _fieldValues.put(iFieldName, value);
-        addCollectionChangeListener(iFieldName, value);
-      }
-    }
-
-    // CHECK FOR CONVERSION
-    if (t != null) {
-      Object newValue = null;
-
-      if (t == OType.BINARY && value instanceof String)
-        newValue = OStringSerializerHelper.getBinaryContent(value);
-      else if (t == OType.DATE && value instanceof Long)
-        newValue = new Date((Long) value);
-      else if ((t == OType.EMBEDDEDSET || t == OType.LINKSET) && value instanceof List)
-        // CONVERT LIST TO SET
-        newValue = ODocumentHelper.convertField(this, iFieldName, Set.class, value);
-      else if ((t == OType.EMBEDDEDLIST || t == OType.LINKLIST) && value instanceof Set)
-        // CONVERT SET TO LIST
-        newValue = ODocumentHelper.convertField(this, iFieldName, List.class, value);
-
-      if (newValue != null) {
-        // VALUE CHANGED: SET THE NEW ONE
-        removeCollectionChangeListener(iFieldName);
-        removeCollectionTimeLine(iFieldName);
-        _fieldValues.put(iFieldName, newValue);
-        addCollectionChangeListener(iFieldName, newValue);
-
-        value = (RET) newValue;
-      }
-    }
-
-    return value;
-  }
-
-  /**
-   * Reads the field value forcing the return type. Use this method to force return of ORID instead of the entire document by
-   * passing ORID.class as iFieldType.
-   * 
-   * @param iFieldName
-   *          field name
-   * @param iFieldType
-   *          Forced type.
-   * @return field value if defined, otherwise null
-   */
-  public <RET> RET field(final String iFieldName, final Class<?> iFieldType) {
-    RET value = this.rawField(iFieldName);
-
-    if (value != null)
-      value = ODocumentHelper.convertField(this, iFieldName, iFieldType, value);
-
-    return value;
-  }
-
-  /**
-   * Reads the field value forcing the return type. Use this method to force return of binary data.
-   * 
-   * @param iFieldName
-   *          field name
-   * @param iFieldType
-   *          Forced type.
-   * @return field value if defined, otherwise null
-   */
-  public <RET> RET field(final String iFieldName, final OType iFieldType) {
-    setFieldType(iFieldName, iFieldType);
-    return (RET) field(iFieldName);
-  }
-
-  /**
-   * Writes the field value. This method sets the current document as dirty.
-   * 
-   * @param iFieldName
-   *          field name. If contains dots (.) the change is applied to the nested documents in chain. To disable this feature call
-   *          {@link #setAllowChainedAccess(boolean)} to false.
-   * @param iPropertyValue
-   *          field value
-   * @return The Record instance itself giving a "fluent interface". Useful to call multiple methods in chain.
-   */
-  public ODocument field(final String iFieldName, Object iPropertyValue) {
-    return field(iFieldName, iPropertyValue, new OType[0]);
-  }
-
-  /**
-   * Fills a document passing the field names/values.
-   */
-  public ODocument fields(final String iFieldName, final Object iFieldValue, final Object... iFields) {
-    if (iFields != null && iFields.length % 2 != 0)
-      throw new IllegalArgumentException("Fields must be passed in pairs as name and value");
-
-    field(iFieldName, iFieldValue);
-    if (iFields != null && iFields.length > 0)
-      for (int i = 0; i < iFields.length; i += 2) {
-        field(iFields[i].toString(), iFields[i + 1]);
-      }
-    return this;
-  }
-
-  /**
-   * Fills a document passing the field names/values as a Map<String,Object> where the keys are the field names and the values are
-   * the field values.
-   */
-  public ODocument fields(final Map<String, Object> iMap) {
-    if (iMap != null) {
-      for (Entry<String, Object> entry : iMap.entrySet())
-        field(entry.getKey(), entry.getValue());
-    }
-    return this;
-  }
-
-  /**
-   * Writes the field value forcing the type. This method sets the current document as dirty.
-   * 
-   * 
-   * 
-   * @param iFieldName
-   *          field name. If contains dots (.) the change is applied to the nested documents in chain. To disable this feature call
-   *          {@link #setAllowChainedAccess(boolean)} to false.
-   * @param iPropertyValue
-   *          field value
-   * @param iFieldType
-   *          Forced type (not auto-determined)
-   * @return The Record instance itself giving a "fluent interface". Useful to call multiple methods in chain. If the updated
-   *         document is another document (using the dot (.) notation) then the document returned is the changed one or NULL if no
-   *         document has been found in chain
-   */
-  public ODocument field(String iFieldName, Object iPropertyValue, OType... iFieldType) {
-    if ("@class".equals(iFieldName)) {
-      setClassName(iPropertyValue.toString());
-      return this;
-    } else if ("@rid".equals(iFieldName)) {
-      _recordId.fromString(iPropertyValue.toString());
-      return this;
-    }
-
-    final int lastSep = _allowChainedAccess ? iFieldName.lastIndexOf('.') : -1;
-    if (lastSep > -1) {
-      // SUB PROPERTY GET 1 LEVEL BEFORE LAST
-      final Object subObject = field(iFieldName.substring(0, lastSep));
-      if (subObject != null) {
-        final String subFieldName = iFieldName.substring(lastSep + 1);
-        if (subObject instanceof ODocument) {
-          // SUB-DOCUMENT
-          ((ODocument) subObject).field(subFieldName, iPropertyValue);
-          return (ODocument) (((ODocument) subObject).isEmbedded() ? this : subObject);
-        } else if (subObject instanceof Map<?, ?>)
-          // KEY/VALUE
-          ((Map<String, Object>) subObject).put(subFieldName, iPropertyValue);
-        else if (OMultiValue.isMultiValue(subObject)) {
-          // APPLY CHANGE TO ALL THE ITEM IN SUB-COLLECTION
-          for (Object subObjectItem : OMultiValue.getMultiValueIterable(subObject)) {
-            if (subObjectItem instanceof ODocument) {
-              // SUB-DOCUMENT, CHECK IF IT'S NOT LINKED
-              if (!((ODocument) subObjectItem).isEmbedded())
-                throw new IllegalArgumentException("Property '" + iFieldName
-                    + "' points to linked collection of items. You can only change embedded documents in this way");
-              ((ODocument) subObjectItem).field(subFieldName, iPropertyValue);
-            } else if (subObjectItem instanceof Map<?, ?>) {
-              // KEY/VALUE
-              ((Map<String, Object>) subObjectItem).put(subFieldName, iPropertyValue);
-            }
-          }
-          return this;
-        }
-      }
-      return null;
-    }
-
-    iFieldName = checkFieldName(iFieldName);
-
-    checkForLoading();
-    checkForFields();
-
-    final boolean knownProperty = _fieldValues.containsKey(iFieldName);
-    final Object oldValue = _fieldValues.get(iFieldName);
-
-    if (knownProperty)
-      // CHECK IF IS REALLY CHANGED
-      if (iPropertyValue == null) {
-        if (oldValue == null)
-          // BOTH NULL: UNCHANGED
-          return this;
-      } else {
-        try {
-          if (iPropertyValue.equals(oldValue)) {
-            if (!(iPropertyValue instanceof ORecordElement))
-              // SAME BUT NOT TRACKABLE: SET THE RECORD AS DIRTY TO BE SURE IT'S SAVED
-              setDirty();
-
-            // SAVE VALUE: UNCHANGED
-            return this;
-          }
-
-          if (OType.isSimpleType(iPropertyValue) && iPropertyValue.equals(oldValue))
-            // SAVE VALUE: UNCHANGED
-            return this;
-
-        } catch (Exception e) {
-          OLogManager.instance().warn(this, "Error on checking the value of property %s against the record %s", e, iFieldName,
-              getIdentity());
-        }
-      }
-
-    OType fieldType = deriveFieldType(iFieldName, iFieldType);
-
-    if (oldValue instanceof ORidBag) {
-      final ORidBag ridBag = (ORidBag) oldValue;
-      ridBag.setOwner(null);
-    } else if (oldValue instanceof ODocument) {
-      final ODocument doc = (ODocument) oldValue;
-      doc.removeOwner(this);
-    }
-
-    if (iPropertyValue != null) {
-      // CHECK FOR CONVERSION
-      if (fieldType != null) {
-        iPropertyValue = ODocumentHelper.convertField(this, iFieldName, fieldType.getDefaultJavaType(), iPropertyValue);
-        if (fieldType.equals(OType.EMBEDDED) && iPropertyValue instanceof ODocument) {
-          final ODocument embeddedDocument = (ODocument) iPropertyValue;
-          embeddedDocument.addOwner(this);
-        }
-      } else if (iPropertyValue instanceof Enum)
-        iPropertyValue = iPropertyValue.toString();
-
-      if (iPropertyValue instanceof ORidBag) {
-        final ORidBag ridBag = (ORidBag) iPropertyValue;
-        ridBag.setOwner(null); // in order to avoid IllegalStateException when ridBag changes the owner (ODocument.merge)
-        ridBag.setOwner(this);
-      }
-    }
-
-    removeCollectionChangeListener(iFieldName);
-    removeCollectionTimeLine(iFieldName);
-    _fieldValues.put(iFieldName, iPropertyValue);
-    addCollectionChangeListener(iFieldName, iPropertyValue);
-
-    if (_status != STATUS.UNMARSHALLING) {
-      setDirty();
-
-      saveOldFieldValue(iFieldName, oldValue);
-    }
-
-    return this;
-  }
-
-  private void saveOldFieldValue(String iFieldName, Object oldValue) {
-    if (_trackingChanges && _recordId.isValid()) {
-      // SAVE THE OLD VALUE IN A SEPARATE MAP ONLY IF TRACKING IS ACTIVE AND THE RECORD IS NOT NEW
-      if (_fieldOriginalValues == null)
-        _fieldOriginalValues = new HashMap<String, Object>();
-
-      // INSERT IT ONLY IF NOT EXISTS TO AVOID LOOSE OF THE ORIGINAL VALUE (FUNDAMENTAL FOR INDEX HOOK)
-      if (!_fieldOriginalValues.containsKey(iFieldName))
-        _fieldOriginalValues.put(iFieldName, oldValue);
-    }
-  }
-
-  private OType deriveFieldType(String iFieldName, OType[] iFieldType) {
-    OType fieldType;
-
-    if (iFieldType != null && iFieldType.length == 1) {
-      setFieldType(iFieldName, iFieldType[0]);
-      fieldType = iFieldType[0];
-    } else
-      fieldType = null;
-
-    if (fieldType == null && _clazz != null) {
-      // SCHEMAFULL?
-      final OProperty prop = _clazz.getProperty(iFieldName);
-      if (prop != null)
-        fieldType = prop.getType();
-    }
-    return fieldType;
-  }
-
-  /**
-   * Removes a field.
-   */
-  public Object removeField(final String iFieldName) {
-    checkForLoading();
-    checkForFields();
-
-    final boolean knownProperty = _fieldValues.containsKey(iFieldName);
-    final Object oldValue = _fieldValues.get(iFieldName);
-
-    if (knownProperty && _trackingChanges) {
-      // SAVE THE OLD VALUE IN A SEPARATE MAP
-      if (_fieldOriginalValues == null)
-        _fieldOriginalValues = new HashMap<String, Object>();
-
-      // INSERT IT ONLY IF NOT EXISTS TO AVOID LOOSE OF THE ORIGINAL VALUE (FUNDAMENTAL FOR INDEX HOOK)
-      if (!_fieldOriginalValues.containsKey(iFieldName)) {
-        _fieldOriginalValues.put(iFieldName, oldValue);
-      }
-    }
-
-    removeCollectionTimeLine(iFieldName);
-    removeCollectionChangeListener(iFieldName);
-    _fieldValues.remove(iFieldName);
-    _source = null;
-
-    setDirty();
-    return oldValue;
-  }
-
-  /**
-   * Merge current document with the document passed as parameter. If the field already exists then the conflicts are managed based
-   * on the value of the parameter 'iConflictsOtherWins'.
-   * 
-   * @param iOther
-   *          Other ODocument instance to merge
-   * @param iUpdateOnlyMode
-   *          if true, the other document properties will always be added or overwritten. If false, the missed properties in the
-   *          "other" document will be removed by original document
-   * @param iMergeSingleItemsOfMultiValueFields
-   * 
-   * @return
-   */
-  public ODocument merge(final ODocument iOther, boolean iUpdateOnlyMode, boolean iMergeSingleItemsOfMultiValueFields) {
-    iOther.checkForLoading();
-    iOther.checkForFields();
-
-    if (_clazz == null && iOther.getSchemaClass() != null)
-      _clazz = iOther.getSchemaClass();
-
-    return merge(iOther._fieldValues, iUpdateOnlyMode, iMergeSingleItemsOfMultiValueFields);
-  }
-
-  /**
-   * Merge current document with the document passed as parameter. If the field already exists then the conflicts are managed based
-   * on the value of the parameter 'iConflictsOtherWins'.
-   * 
-   * @param iOther
-   *          Other ODocument instance to merge
-   * @param iUpdateOnlyMode
-   *          if true, the other document properties will always be added or overwritten. If false, the missed properties in the
-   *          "other" document will be removed by original document
-   * @param iMergeSingleItemsOfMultiValueFields
-   * 
-   * @return
-   */
-  public ODocument merge(final Map<String, Object> iOther, final boolean iUpdateOnlyMode,
-      boolean iMergeSingleItemsOfMultiValueFields) {
-    checkForLoading();
-    checkForFields();
-
-    _source = null;
-
-    for (String f : iOther.keySet()) {
-      if (containsField(f) && iMergeSingleItemsOfMultiValueFields) {
-        Object field = field(f);
-        if (field instanceof Map<?, ?>) {
-          final Map<String, Object> map = (Map<String, Object>) field;
-          final Map<String, Object> otherMap = (Map<String, Object>) iOther.get(f);
-
-          for (Entry<String, Object> entry : otherMap.entrySet()) {
-            map.put(entry.getKey(), entry.getValue());
-          }
-          continue;
-        } else if (field instanceof Collection<?>) {
-          final Collection<Object> coll = (Collection<Object>) field;
-          final Collection<Object> otherColl = (Collection<Object>) iOther.get(f);
-
-          for (Object item : otherColl) {
-            if (coll.contains(item))
-              // REMOVE PREVIOUS ITEM BECAUSE THIS COULD BE UPDATED INSIDE OF IT
-              coll.remove(item);
-            coll.add(item);
-          }
-
-          // JUMP RAW REPLACE
-          continue;
-        }
-      }
-
-      // RESET THE FIELD TYPE
-      setFieldType(f, null);
-
-      // RAW SET/REPLACE
-      field(f, iOther.get(f));
-    }
-
-    if (!iUpdateOnlyMode) {
-      // REMOVE PROPERTIES NOT FOUND IN OTHER DOC
-      for (String f : fieldNames())
-        if (!iOther.containsKey(f))
-          removeField(f);
-    }
-
-    return this;
-  }
-
-  /**
-   * Returns list of changed fields. There are two types of changes:
-   * <ol>
-   * <li>Value of field itself was changed by calling of {@link #field(String, Object)} method for example.</li>
-   * <li>Internal state of field was changed but was not saved. This case currently is applicable for for collections only.</li>
-   * </ol>
-   * 
-   * @return List of fields, values of which were changed.
-   */
-  public String[] getDirtyFields() {
-    if ((_fieldOriginalValues == null || _fieldOriginalValues.isEmpty())
-        && (_fieldCollectionChangeTimeLines == null || _fieldCollectionChangeTimeLines.isEmpty()))
-      return EMPTY_STRINGS;
-
-    final Set<String> dirtyFields = new HashSet<String>();
-    if (_fieldOriginalValues != null)
-      dirtyFields.addAll(_fieldOriginalValues.keySet());
-
-    if (_fieldCollectionChangeTimeLines != null)
-      dirtyFields.addAll(_fieldCollectionChangeTimeLines.keySet());
-
-    return dirtyFields.toArray(new String[dirtyFields.size()]);
-  }
-
-  /**
-   * Returns the original value of a field before it has been changed.
-   * 
-   * @param iFieldName
-   *          Property name to retrieve the original value
-   */
-  public Object getOriginalValue(final String iFieldName) {
-    return _fieldOriginalValues != null ? _fieldOriginalValues.get(iFieldName) : null;
-  }
-
-  public OMultiValueChangeTimeLine<Object, Object> getCollectionTimeLine(final String iFieldName) {
-    return _fieldCollectionChangeTimeLines != null ? _fieldCollectionChangeTimeLines.get(iFieldName) : null;
-  }
-
-  /**
-   * Returns the iterator fields
-   */
-  public Iterator<Entry<String, Object>> iterator() {
-    checkForLoading();
-    checkForFields();
-
-    if (_fieldValues == null)
-      return OEmptyMapEntryIterator.INSTANCE;
-
-    final Iterator<Entry<String, Object>> iterator = _fieldValues.entrySet().iterator();
-    return new Iterator<Entry<String, Object>>() {
-      private Entry<String, Object> current;
-
-      public boolean hasNext() {
-        return iterator.hasNext();
-      }
-
-      public Entry<String, Object> next() {
-        current = iterator.next();
-        return current;
-      }
-
-      public void remove() {
-        iterator.remove();
-
-        if (_trackingChanges) {
-          // SAVE THE OLD VALUE IN A SEPARATE MAP
-          if (_fieldOriginalValues == null)
-            _fieldOriginalValues = new HashMap<String, Object>();
-
-          // INSERT IT ONLY IF NOT EXISTS TO AVOID LOOSE OF THE ORIGINAL VALUE (FUNDAMENTAL FOR INDEX HOOK)
-          if (!_fieldOriginalValues.containsKey(current.getKey())) {
-            _fieldOriginalValues.put(current.getKey(), current.getValue());
-          }
-        }
-
-        removeCollectionChangeListener(current.getKey());
-        removeCollectionTimeLine(current.getKey());
-      }
-    };
-  }
-
-  /**
-   * Checks if a field exists.
-   * 
-   * @return True if exists, otherwise false.
-   */
-  public boolean containsField(final String iFieldName) {
-    if (iFieldName == null)
-      return false;
-
-    checkForLoading();
-    checkForFields(iFieldName);
-    return _fieldValues.containsKey(iFieldName);
-  }
-
-  /**
-   * Internal.
-   */
-  public byte getRecordType() {
-    return RECORD_TYPE;
-  }
-
-  /**
-   * Returns true if the record has some owner.
-   */
-  public boolean hasOwners() {
-    return _owners != null && !_owners.isEmpty();
-  }
-
-  /**
-   * Internal.
-   * 
-   * @return this
-   */
-  public ODocument addOwner(final ORecordElement iOwner) {
-    if (_owners == null)
-      _owners = new ArrayList<WeakReference<ORecordElement>>();
-
-    boolean found = false;
-    for (WeakReference<ORecordElement> _owner : _owners) {
-      final ORecordElement e = _owner.get();
-      if (e == iOwner) {
-        found = true;
-        break;
-      }
-    }
-
-    if (!found)
-      this._owners.add(new WeakReference<ORecordElement>(iOwner));
-
-    return this;
-  }
-
-  @Override
-  public ORecordElement getOwner() {
-    if (_owners == null)
-      return null;
-
-    for (WeakReference<ORecordElement> _owner : _owners) {
-      final ORecordElement e = _owner.get();
-      if (e != null)
-        return e;
-    }
-
-    return null;
-  }
-
-  public Iterable<ORecordElement> getOwners() {
-    if (_owners == null)
-      return Collections.emptyList();
-
-    final List<ORecordElement> result = new ArrayList<ORecordElement>();
-    for (WeakReference<ORecordElement> o : _owners)
-      result.add(o.get());
-
-    return result;
-  }
-
-  public ODocument removeOwner(final ORecordElement iRecordElement) {
-    if (_owners != null) {
-      // PROPAGATES TO THE OWNER
-      ORecordElement e;
-      for (int i = 0; i < _owners.size(); ++i) {
-        e = _owners.get(i).get();
-        if (e == iRecordElement) {
-          _owners.remove(i);
-          break;
-        }
-      }
-    }
-    return this;
-  }
-
-  /**
-   * Propagates the dirty status to the owner, if any. This happens when the object is embedded in another one.
-   */
-  @Override
-  public ORecordAbstract<Object> setDirty() {
-    if (_owners != null) {
-      // PROPAGATES TO THE OWNER
-      ORecordElement e;
-      for (WeakReference<ORecordElement> o : _owners) {
-        e = o.get();
-        if (e != null)
-          e.setDirty();
-      }
-    }
-    // THIS IS IMPORTANT TO BE SURE THAT FIELDS ARE LOADED BEFORE IT'S TOO LATE AND THE RECORD _SOURCE IS NULL
-    checkForFields();
-
-    return super.setDirty();
-  }
-
-  @Override
-  public void onBeforeIdentityChanged(final ORID iRID) {
-    super.onBeforeIdentityChanged(iRID);
-    if (_owners != null) {
-      final List<WeakReference<ORecordElement>> temp = new ArrayList<WeakReference<ORecordElement>>(_owners);
-
-      ORecordElement e;
-      for (WeakReference<ORecordElement> o : temp) {
-        e = o.get();
-        if (e != null)
-          e.onBeforeIdentityChanged(iRID);
-      }
-    }
-  }
-
-  @Override
-  public void onAfterIdentityChanged(final ORecord<?> iRecord) {
-    super.onAfterIdentityChanged(iRecord);
-    if (_owners != null) {
-      final List<WeakReference<ORecordElement>> temp = new ArrayList<WeakReference<ORecordElement>>(_owners);
-
-      ORecordElement e;
-      for (WeakReference<ORecordElement> o : temp) {
-        e = o.get();
-        if (e != null)
-          e.onAfterIdentityChanged(iRecord);
-      }
-    }
-  }
-
-  @Override
-  public ODocument fromStream(final byte[] iRecordBuffer) {
-    removeAllCollectionChangeListeners();
-
-    _fieldValues = null;
-    _fieldTypes = null;
-    _fieldOriginalValues = null;
-    _fieldChangeListeners = null;
-    _fieldCollectionChangeTimeLines = null;
-
-    super.fromStream(iRecordBuffer);
-
-    if (!_lazyLoad) {
-      checkForFields();
-      checkForLoading();
-    }
-
-    return (ODocument) this;
-  }
-
-  /**
-   * Returns the forced field type if any.
-   * 
-   * @param iFieldName
-   *          name of field to check
-   */
-  public OType fieldType(final String iFieldName) {
-    return _fieldTypes != null ? _fieldTypes.get(iFieldName) : null;
-  }
-
-  @Override
-  public ODocument unload() {
-    super.unload();
-    internalReset();
-    return this;
-  }
-
-  /**
-   * <p>
-   * Clears all the field values and types. Clears only record content, but saves its identity.
-   * </p>
-   * 
-   * <p>
-   * The following code will clear all data from specified document.
-   * </p>
-   * <code>
-   *   doc.clear();
-   *   doc.save();
-   * </code>
-   * 
-   * @return this
-   * @see #reset()
-   */
-  @Override
-  public ODocument clear() {
-    super.clear();
-    internalReset();
-    _owners = null;
-    return this;
-  }
-
-  /**
-   * <p>
-   * Resets the record values and class type to being reused. It's like you create a ODocument from scratch. This method is handy
-   * when you want to insert a bunch of documents and don't want to strain GC.
-   * </p>
-   * 
-   * <p>
-   * The following code will create a new document in database.
-   * </p>
-   * <code>
-   *   doc.clear();
-   *   doc.save();
-   * </code>
-   * 
-   * <p>
-   * IMPORTANT! This can be used only if no transactions are begun.
-   * </p>
-   * 
-   * @return this
-   * @throws IllegalStateException
-   *           if transaction is begun.
-   * 
-   * @see #clear()
-   */
-  @Override
-  public ODocument reset() {
-    ODatabaseRecord db = ODatabaseRecordThreadLocal.INSTANCE.getIfDefined();
-    if (db != null && db.getTransaction().isActive())
-      throw new IllegalStateException("Cannot reset documents during a transaction. Create a new one each time");
-
-    super.reset();
-    internalReset();
-
-    if (_fieldOriginalValues != null)
-      _fieldOriginalValues.clear();
-    _owners = null;
-    return this;
-  }
-
-  /**
-   * Rollbacks changes to the loaded version without reloading the document. Works only if tracking changes is enabled @see
-   * {@link #isTrackingChanges()} and {@link #setTrackingChanges(boolean)} methods.
-   */
-  public ODocument undo() {
-    if (!_trackingChanges)
-      throw new OConfigurationException("Cannot undo the document because tracking of changes is disabled");
-
-    for (Entry<String, Object> entry : _fieldOriginalValues.entrySet()) {
-      final Object value = entry.getValue();
-      if (value == null)
-        _fieldValues.remove(entry.getKey());
-      else
-        _fieldValues.put(entry.getKey(), entry.getValue());
-    }
-
-    return this;
-  }
-
-  public boolean isLazyLoad() {
-    return _lazyLoad;
-  }
-
-  public void setLazyLoad(final boolean iLazyLoad) {
-    this._lazyLoad = iLazyLoad;
-    checkForFields();
-
-    if (_fieldValues != null) {
-      // PROPAGATE LAZINESS TO THE FIELDS
-      for (Entry<String, Object> field : _fieldValues.entrySet()) {
-        if (field.getValue() instanceof ORecordLazyMultiValue)
-          ((ORecordLazyMultiValue) field.getValue()).setAutoConvertToRecord(false);
-      }
-    }
-  }
-
-  public boolean isTrackingChanges() {
-    return _trackingChanges;
-  }
-
-  /**
-   * Enabled or disabled the tracking of changes in the document. This is needed by some triggers like
-   * {@link com.orientechnologies.orient.core.index.OClassIndexManager} to determine what fields are changed to update indexes.
-   * 
-   * @param iTrackingChanges
-   *          True to enable it, otherwise false
-   * @return this
-   */
-  public ODocument setTrackingChanges(final boolean iTrackingChanges) {
-    this._trackingChanges = iTrackingChanges;
-    if (!iTrackingChanges) {
-      // FREE RESOURCES
-      this._fieldOriginalValues = null;
-      removeAllCollectionChangeListeners();
-      _fieldChangeListeners = null;
-      _fieldCollectionChangeTimeLines = null;
-    } else {
-      addAllMultiValueChangeListeners();
-    }
-    return this;
-  }
-
-  public boolean isOrdered() {
-    return _ordered;
-  }
-
-  public ODocument setOrdered(final boolean iOrdered) {
-    this._ordered = iOrdered;
-    return this;
-  }
-
-  @Override
-  public boolean equals(Object obj) {
-    if (!super.equals(obj))
-      return false;
-
-    return this == obj || _recordId.isValid();
-  }
-
-  @Override
-  public int hashCode() {
-    if (_recordId.isValid())
-      return super.hashCode();
-
-    return System.identityHashCode(this);
-  }
-
-  /**
-   * Returns the number of fields in memory.
-   */
-  public int fields() {
-    return _fieldValues == null ? 0 : _fieldValues.size();
-  }
-
-  public boolean isEmpty() {
-    return _fieldValues == null || _fieldValues.isEmpty();
-  }
-
-  public boolean isEmbedded() {
-    return _owners != null && !_owners.isEmpty();
-  }
-
-  /**
-   * Sets the field type. This overrides the schema property settings if any.
-   * 
-   * @param iFieldName
-   *          Field name
-   * @param iFieldType
-   *          Type to set between OType enumaration values
-   */
-  public ODocument setFieldType(final String iFieldName, final OType iFieldType) {
-    if (iFieldType != null) {
-      // SET THE FORCED TYPE
-      if (_fieldTypes == null)
-        _fieldTypes = new HashMap<String, OType>();
-      _fieldTypes.put(iFieldName, iFieldType);
-    } else if (_fieldTypes != null) {
-      // REMOVE THE FIELD TYPE
-      _fieldTypes.remove(iFieldName);
-      if (_fieldTypes.size() == 0)
-        // EMPTY: OPTIMIZE IT BY REMOVING THE ENTIRE MAP
-        _fieldTypes = null;
-    }
-    return this;
-  }
-
-  @Override
-  public ODocument save() {
-    return save(false);
-  }
-
-  @Override
-  public ODocument save(final String iClusterName) {
-    return save(iClusterName, false);
-  }
-
-  @Override
-  public ODocument save(boolean forceCreate) {
-    if (_clazz != null)
-      return save(getDatabase().getClusterNameById(_clazz.getClusterForNewInstance()), forceCreate);
-
-    convertAllMultiValuesToTrackedVersions();
-    validate();
-    return (ODocument) super.save(forceCreate);
-  }
-
-  @Override
-  public ODocument save(final String iClusterName, boolean forceCreate) {
-    convertAllMultiValuesToTrackedVersions();
-    validate();
-    return (ODocument) super.save(iClusterName, forceCreate);
-  }
-
-  /*
-   * Initializes the object if has been unserialized
-   */
-  @Override
-  public boolean deserializeFields(final String... iFields) {
-    if (_source == null)
-      // ALREADY UNMARSHALLED OR JUST EMPTY
-      return true;
-
-    if (iFields != null && iFields.length > 0) {
-      // EXTRACT REAL FIELD NAMES
-      for (int i = 0; i < iFields.length; ++i) {
-        final String f = iFields[i];
-        if (!f.startsWith("@")) {
-          int pos1 = f.indexOf('[');
-          int pos2 = f.indexOf('.');
-          if (pos1 > -1 || pos2 > -1) {
-            int pos = pos1 > -1 ? pos1 : pos2;
-            if (pos2 > -1 && pos2 < pos)
-              pos = pos2;
-
-            // REPLACE THE FIELD NAME
-            iFields[i] = f.substring(0, pos);
-          }
-        }
-      }
-
-      // CHECK IF HAS BEEN ALREADY UNMARSHALLED
-      if (_fieldValues != null && !_fieldValues.isEmpty()) {
-        boolean allFound = true;
-        for (String f : iFields)
-          if (!f.startsWith("@") && !_fieldValues.containsKey(f)) {
-            allFound = false;
-            break;
-          }
-
-        if (allFound)
-          // ALL THE REQUESTED FIELDS HAVE BEEN LOADED BEFORE AND AVAILABLES, AVOID UNMARSHALLIGN
-          return true;
-      }
-    }
-
-    if (_recordFormat == null)
-      setup();
-
-    super.deserializeFields(iFields);
-
-    if (iFields != null && iFields.length > 0) {
-      if (iFields[0].startsWith("@"))
-        // ATTRIBUTE
-        return true;
-
-      // PARTIAL UNMARSHALLING
-      if (_fieldValues != null && !_fieldValues.isEmpty())
-        for (String f : iFields)
-          if (_fieldValues.containsKey(f))
-            return true;
-
-      // NO FIELDS FOUND
-      return false;
-    } else if (_source != null)
-      // FULL UNMARSHALLING
-      _source = null;
-
-    return true;
-  }
-
-  /**
-   * Converts all non-tracked collections implementations contained in document fields to tracked ones.
-   * 
-   * @see OTrackedMultiValue
-   */
-  public void convertAllMultiValuesToTrackedVersions() {
-    if (_fieldValues == null)
-      return;
-
-    final Map<String, Object> fieldsToUpdate = new HashMap<String, Object>();
-
-    for (Map.Entry<String, Object> fieldEntry : _fieldValues.entrySet()) {
-      final Object fieldValue = fieldEntry.getValue();
-      OType fieldType = fieldType(fieldEntry.getKey());
-      if (fieldType == null && _clazz != null) {
-        final OProperty prop = _clazz.getProperty(fieldEntry.getKey());
-        fieldType = prop != null ? prop.getType() : null;
-      }
-
-      if (fieldType == null
-          || !(OType.EMBEDDEDLIST.equals(fieldType) || OType.EMBEDDEDMAP.equals(fieldType) || OType.EMBEDDEDSET.equals(fieldType)
-              || OType.LINKSET.equals(fieldType) || OType.LINKLIST.equals(fieldType) || OType.LINKMAP.equals(fieldType)))
-        continue;
-
-      if (fieldValue instanceof List && fieldType.equals(OType.EMBEDDEDLIST) && !(fieldValue instanceof OTrackedMultiValue))
-        fieldsToUpdate.put(fieldEntry.getKey(), new OTrackedList<Object>(this, (List<?>) fieldValue, null));
-      else if (fieldValue instanceof Set && fieldType.equals(OType.EMBEDDEDSET) && !(fieldValue instanceof OTrackedMultiValue))
-        fieldsToUpdate.put(fieldEntry.getKey(), new OTrackedSet<Object>(this, (Set<OIdentifiable>) fieldValue, null));
-      else if (fieldValue instanceof Map && fieldType.equals(OType.EMBEDDEDMAP) && !(fieldValue instanceof OTrackedMultiValue))
-        fieldsToUpdate
-            .put(fieldEntry.getKey(), new OTrackedMap<OIdentifiable>(this, (Map<Object, OIdentifiable>) fieldValue, null));
-      else if (fieldValue instanceof Set && fieldType.equals(OType.LINKSET) && !(fieldValue instanceof OTrackedMultiValue))
-        fieldsToUpdate.put(fieldEntry.getKey(), new OMVRBTreeRIDSet(this, (Collection<OIdentifiable>) fieldValue));
-      else if (fieldValue instanceof List && fieldType.equals(OType.LINKLIST) && !(fieldValue instanceof OTrackedMultiValue))
-        fieldsToUpdate.put(fieldEntry.getKey(), new ORecordLazyList(this, (List<OIdentifiable>) fieldValue));
-      else if (fieldValue instanceof Map && fieldType.equals(OType.LINKMAP) && !(fieldValue instanceof OTrackedMultiValue))
-        fieldsToUpdate.put(fieldEntry.getKey(), new ORecordLazyMap(this, (Map<Object, OIdentifiable>) fieldValue));
-    }
-
-    _fieldValues.putAll(fieldsToUpdate);
-    addAllMultiValueChangeListeners();
-  }
-
-  @Override
-  public void writeExternal(ObjectOutput stream) throws IOException {
-    final byte[] idBuffer = _recordId.toStream();
-    stream.writeInt(idBuffer.length);
-    stream.write(idBuffer);
-
-    _recordVersion.getSerializer().writeTo(stream, _recordVersion);
-
-    final byte[] content = toStream();
-    stream.writeInt(content.length);
-    stream.write(content);
-
-    stream.writeBoolean(_dirty);
-  }
-
-  @Override
-  public void readExternal(ObjectInput stream) throws IOException, ClassNotFoundException {
-    final byte[] idBuffer = new byte[stream.readInt()];
-    stream.readFully(idBuffer);
-    _recordId.fromStream(idBuffer);
-
-    _recordVersion.getSerializer().readFrom(stream, _recordVersion);
-
-    final int len = stream.readInt();
-    final byte[] content = new byte[len];
-    stream.readFully(content);
-
-    fromStream(content);
-
-    _dirty = stream.readBoolean();
-  }
-
-  /**
-   * Returns the behavior of field() methods allowing access to the sub documents with dot notation ('.'). Default is true. Set it
-   * to false if you allow to store properties with the dot.
-   */
-  public boolean isAllowChainedAccess() {
-    return _allowChainedAccess;
-  }
-
-  /**
-   * Change the behavior of field() methods allowing access to the sub documents with dot notation ('.'). Default is true. Set it to
-   * false if you allow to store properties with the dot.
-   */
-  public ODocument setAllowChainedAccess(final boolean _allowChainedAccess) {
-    this._allowChainedAccess = _allowChainedAccess;
-    return this;
-  }
-<<<<<<< HEAD
-  
-  /**
-   * convert ODocument to map
-   * @return
-   */
-  public Map<String, Object> toMap() {
-    Map<String, Object> map = new HashMap<String, Object>();
-    String[] fields = this.fieldNames();
-    for(String field : fields) {
-      map.put(field, this.field(field));
-    }
-    return map;
-=======
-
-  protected void internalReset() {
-    removeAllCollectionChangeListeners();
-
-    if (_fieldCollectionChangeTimeLines != null)
-      _fieldCollectionChangeTimeLines.clear();
-
-    if (_fieldValues != null)
-      _fieldValues.clear();
-
-    if (_fieldTypes != null)
-      _fieldTypes.clear();
-  }
-
-  @Override
-  protected boolean checkForFields(final String... iFields) {
-    if (_fieldValues == null)
-      _fieldValues = _ordered ? new LinkedHashMap<String, Object>() : new HashMap<String, Object>();
-
-    if (_status == ORecordElement.STATUS.LOADED && _source != null)
-      // POPULATE FIELDS LAZY
-      return deserializeFields(iFields);
-
-    return true;
-  }
-
-  /**
-   * Internal.
-   */
-  @Override
-  protected void setup() {
-    super.setup();
-
-    final ODatabaseRecord db = ODatabaseRecordThreadLocal.INSTANCE.getIfDefined();
-    if (db != null && db instanceof ODatabaseDocument)
-      _recordFormat = db.getSerializer();
-
-    if (_recordFormat == null)
-      // GET THE DEFAULT ONE
-      _recordFormat = ODatabaseDocumentTx.getDefaultSerializer();
-  }
-
-  protected String checkFieldName(final String iFieldName) {
-    final Character c = OSchemaShared.checkNameIfValid(iFieldName);
-    if (c != null)
-      throw new IllegalArgumentException("Invalid field name '" + iFieldName + "'. Character '" + c + "' is invalid");
-
-    return iFieldName;
-  }
-
-  private void addCollectionChangeListener(final String fieldName) {
-    final Object fieldValue = _fieldValues.get(fieldName);
-    addCollectionChangeListener(fieldName, fieldValue);
-  }
-
-  private void addCollectionChangeListener(final String fieldName, final Object fieldValue) {
-    OType fieldType = fieldType(fieldName);
-    if (fieldType == null && _clazz != null) {
-      final OProperty prop = _clazz.getProperty(fieldName);
-      fieldType = prop != null ? prop.getType() : null;
-    }
-
-    if (fieldValue instanceof ORidBag)
-      fieldType = OType.LINKBAG;
-
-    if (fieldType == null
-        || !(OType.EMBEDDEDLIST.equals(fieldType) || OType.EMBEDDEDMAP.equals(fieldType) || OType.EMBEDDEDSET.equals(fieldType)
-            || OType.LINKSET.equals(fieldType) || OType.LINKLIST.equals(fieldType) || OType.LINKMAP.equals(fieldType) || OType.LINKBAG
-              .equals(fieldType)))
-      return;
-
-    if (!(fieldValue instanceof OTrackedMultiValue))
-      return;
-
-    final OTrackedMultiValue<Object, Object> multiValue = (OTrackedMultiValue<Object, Object>) fieldValue;
-
-    if (_fieldChangeListeners == null)
-      _fieldChangeListeners = new HashMap<String, OSimpleMultiValueChangeListener<Object, Object>>();
-
-    if (!_fieldChangeListeners.containsKey(fieldName)) {
-      final OSimpleMultiValueChangeListener<Object, Object> listener = new OSimpleMultiValueChangeListener<Object, Object>(
-          fieldName);
-      multiValue.addChangeListener(listener);
-      _fieldChangeListeners.put(fieldName, listener);
-    }
-  }
-
-  private void removeAllCollectionChangeListeners() {
-    if (_fieldValues == null)
-      return;
-
-    for (final String fieldName : _fieldValues.keySet()) {
-      removeCollectionChangeListener(fieldName);
-    }
-    _fieldChangeListeners = null;
-  }
-
-  private void addAllMultiValueChangeListeners() {
-    if (_fieldValues == null)
-      return;
-
-    for (final String fieldName : _fieldValues.keySet()) {
-      addCollectionChangeListener(fieldName);
-    }
-  }
-
-  private void removeCollectionChangeListener(final String fieldName) {
-    if (_fieldChangeListeners == null)
-      return;
-
-    final OMultiValueChangeListener<Object, Object> changeListener = _fieldChangeListeners.remove(fieldName);
-
-    final Object fieldValue;
-    if (_fieldValues == null)
-      return;
-
-    fieldValue = _fieldValues.get(fieldName);
-
-    if (!(fieldValue instanceof OTrackedMultiValue))
-      return;
-
-    if (changeListener != null) {
-      final OTrackedMultiValue<Object, Object> multiValue = (OTrackedMultiValue<Object, Object>) fieldValue;
-      multiValue.removeRecordChangeListener(changeListener);
-    }
-  }
-
-  private void removeCollectionTimeLine(final String fieldName) {
-    if (_fieldCollectionChangeTimeLines == null)
-      return;
-
-    _fieldCollectionChangeTimeLines.remove(fieldName);
->>>>>>> 698df0cc
-  }
-}
+/*
+ * Copyright 2010-2012 Luca Garulli (l.garulli--at--orientechnologies.com)
+ *
+ * Licensed under the Apache License, Version 2.0 (the "License");
+ * you may not use this file except in compliance with the License.
+ * You may obtain a copy of the License at
+ *
+ *      http://www.apache.org/licenses/LICENSE-2.0
+ *
+ * Unless required by applicable law or agreed to in writing, software
+ * distributed under the License is distributed on an "AS IS" BASIS,
+ * WITHOUT WARRANTIES OR CONDITIONS OF ANY KIND, either express or implied.
+ * See the License for the specific language governing permissions and
+ * limitations under the License.
+ */
+package com.orientechnologies.orient.core.record.impl;
+
+import java.io.ByteArrayOutputStream;
+import java.io.Externalizable;
+import java.io.IOException;
+import java.io.InputStream;
+import java.io.ObjectInput;
+import java.io.ObjectOutput;
+import java.lang.ref.WeakReference;
+import java.util.ArrayList;
+import java.util.Collection;
+import java.util.Collections;
+import java.util.Date;
+import java.util.HashMap;
+import java.util.HashSet;
+import java.util.Iterator;
+import java.util.LinkedHashMap;
+import java.util.List;
+import java.util.Map;
+import java.util.Map.Entry;
+import java.util.Set;
+
+import com.orientechnologies.common.collection.OMultiValue;
+import com.orientechnologies.common.io.OIOUtils;
+import com.orientechnologies.common.log.OLogManager;
+import com.orientechnologies.orient.core.db.ODatabaseRecordThreadLocal;
+import com.orientechnologies.orient.core.db.document.ODatabaseDocument;
+import com.orientechnologies.orient.core.db.document.ODatabaseDocumentTx;
+import com.orientechnologies.orient.core.db.record.ODatabaseRecord;
+import com.orientechnologies.orient.core.db.record.ODetachable;
+import com.orientechnologies.orient.core.db.record.OIdentifiable;
+import com.orientechnologies.orient.core.db.record.OMultiValueChangeEvent;
+import com.orientechnologies.orient.core.db.record.OMultiValueChangeListener;
+import com.orientechnologies.orient.core.db.record.OMultiValueChangeTimeLine;
+import com.orientechnologies.orient.core.db.record.ORecordElement;
+import com.orientechnologies.orient.core.db.record.ORecordLazyList;
+import com.orientechnologies.orient.core.db.record.ORecordLazyMap;
+import com.orientechnologies.orient.core.db.record.ORecordLazyMultiValue;
+import com.orientechnologies.orient.core.db.record.OTrackedList;
+import com.orientechnologies.orient.core.db.record.OTrackedMap;
+import com.orientechnologies.orient.core.db.record.OTrackedMultiValue;
+import com.orientechnologies.orient.core.db.record.OTrackedSet;
+import com.orientechnologies.orient.core.db.record.ridbag.ORidBag;
+import com.orientechnologies.orient.core.exception.OConfigurationException;
+import com.orientechnologies.orient.core.exception.ORecordNotFoundException;
+import com.orientechnologies.orient.core.id.ORID;
+import com.orientechnologies.orient.core.id.ORecordId;
+import com.orientechnologies.orient.core.iterator.OEmptyMapEntryIterator;
+import com.orientechnologies.orient.core.metadata.schema.OClass;
+import com.orientechnologies.orient.core.metadata.schema.OProperty;
+import com.orientechnologies.orient.core.metadata.schema.OSchema;
+import com.orientechnologies.orient.core.metadata.schema.OSchemaShared;
+import com.orientechnologies.orient.core.metadata.schema.OType;
+import com.orientechnologies.orient.core.record.ORecord;
+import com.orientechnologies.orient.core.record.ORecordAbstract;
+import com.orientechnologies.orient.core.record.ORecordSchemaAwareAbstract;
+import com.orientechnologies.orient.core.serialization.OBinaryProtocol;
+import com.orientechnologies.orient.core.serialization.serializer.OStringSerializerHelper;
+import com.orientechnologies.orient.core.storage.OStorage;
+import com.orientechnologies.orient.core.type.tree.OMVRBTreeRIDSet;
+
+/**
+ * Document representation to handle values dynamically. Can be used in schema-less, schema-mixed and schema-full modes. Fields can
+ * be added at run-time. Instances can be reused across calls by using the reset() before to re-use.
+ */
+@SuppressWarnings({ "unchecked" })
+public class ODocument extends ORecordSchemaAwareAbstract<Object> implements Iterable<Entry<String, Object>>, ODetachable,
+    Externalizable {
+  public static final byte                                               RECORD_TYPE         = 'd';
+  protected static final String[]                                        EMPTY_STRINGS       = new String[] {};
+  private static final long                                              serialVersionUID    = 1L;
+  protected Map<String, Object>                                          _fieldValues;
+  protected Map<String, Object>                                          _fieldOriginalValues;
+  protected Map<String, OType>                                           _fieldTypes;
+  protected Map<String, OSimpleMultiValueChangeListener<Object, Object>> _fieldChangeListeners;
+  protected Map<String, OMultiValueChangeTimeLine<Object, Object>>       _fieldCollectionChangeTimeLines;
+  protected boolean                                                      _trackingChanges    = true;
+  protected boolean                                                      _ordered            = true;
+  protected boolean                                                      _lazyLoad           = true;
+  protected boolean                                                      _allowChainedAccess = true;
+  protected transient List<WeakReference<ORecordElement>>                _owners             = null;
+
+  /**
+   * Perform gathering of all operations performed on tracked collection and create mapping between list of collection operations
+   * and field name that contains collection that was changed.
+   * 
+   * @param <K>
+   *          Value that uniquely identifies position of item in collection
+   * @param <V>
+   *          Item value.
+   */
+  private final class OSimpleMultiValueChangeListener<K, V> implements OMultiValueChangeListener<K, V> {
+    private final String fieldName;
+
+    private OSimpleMultiValueChangeListener(final String fieldName) {
+      this.fieldName = fieldName;
+    }
+
+    public void onAfterRecordChanged(final OMultiValueChangeEvent<K, V> event) {
+      if (_status != STATUS.UNMARSHALLING)
+        setDirty();
+
+      if (!(_trackingChanges && _recordId.isValid()) || _status == STATUS.UNMARSHALLING)
+        return;
+
+      if (_fieldOriginalValues != null && _fieldOriginalValues.containsKey(fieldName))
+        return;
+
+      if (_fieldCollectionChangeTimeLines == null)
+        _fieldCollectionChangeTimeLines = new HashMap<String, OMultiValueChangeTimeLine<Object, Object>>();
+
+      OMultiValueChangeTimeLine<Object, Object> timeLine = _fieldCollectionChangeTimeLines.get(fieldName);
+      if (timeLine == null) {
+        timeLine = new OMultiValueChangeTimeLine<Object, Object>();
+        _fieldCollectionChangeTimeLines.put(fieldName, timeLine);
+      }
+
+      timeLine.addCollectionChangeEvent((OMultiValueChangeEvent<Object, Object>) event);
+    }
+  }
+
+  /**
+   * Internal constructor used on unmarshalling.
+   */
+  public ODocument() {
+    setup();
+  }
+
+  /**
+   * Creates a new instance by the raw stream usually read from the database. New instances are not persistent until {@link #save()}
+   * is called.
+   * 
+   * @param iSource
+   *          Raw stream
+   */
+  public ODocument(final byte[] iSource) {
+    _source = iSource;
+    setup();
+  }
+
+  /**
+   * Creates a new instance by the raw stream usually read from the database. New instances are not persistent until {@link #save()}
+   * is called.
+   * 
+   * @param iSource
+   *          Raw stream as InputStream
+   */
+  public ODocument(final InputStream iSource) throws IOException {
+    final ByteArrayOutputStream out = new ByteArrayOutputStream();
+    OIOUtils.copyStream(iSource, out, -1);
+    _source = out.toByteArray();
+    setup();
+  }
+
+  /**
+   * Creates a new instance in memory linked by the Record Id to the persistent one. New instances are not persistent until
+   * {@link #save()} is called.
+   * 
+   * @param iRID
+   *          Record Id
+   */
+  public ODocument(final ORID iRID) {
+    setup();
+    _recordId = (ORecordId) iRID;
+    _status = STATUS.NOT_LOADED;
+    _dirty = false;
+  }
+
+  /**
+   * Creates a new instance in memory of the specified class, linked by the Record Id to the persistent one. New instances are not
+   * persistent until {@link #save()} is called.
+   * 
+   * @param iClassName
+   *          Class name
+   * @param iRID
+   *          Record Id
+   */
+  public ODocument(final String iClassName, final ORID iRID) {
+    this(iClassName);
+    _recordId = (ORecordId) iRID;
+
+    final ODatabaseRecord database = getDatabase();
+    if (_recordId.clusterId > -1 && database.getStorageVersions().classesAreDetectedByClusterId()) {
+      final OSchema schema = database.getMetadata().getSchema();
+      final OClass cls = schema.getClassByClusterId(_recordId.clusterId);
+      if (cls != null && !cls.getName().equals(iClassName))
+        throw new IllegalArgumentException("Cluster id does not correspond class name should be " + iClassName + " but found "
+            + cls.getName());
+    }
+
+    _dirty = false;
+    _status = STATUS.NOT_LOADED;
+  }
+
+  /**
+   * Creates a new instance in memory of the specified class. New instances are not persistent until {@link #save()} is called.
+   * 
+   * @param iClassName
+   *          Class name
+   */
+  public ODocument(final String iClassName) {
+    setClassName(iClassName);
+    setup();
+  }
+
+  /**
+   * Creates a new instance in memory of the specified schema class. New instances are not persistent until {@link #save()} is
+   * called. The database reference is taken from the thread local.
+   * 
+   * @param iClass
+   *          OClass instance
+   */
+  public ODocument(final OClass iClass) {
+    setup();
+    _clazz = iClass;
+  }
+
+  /**
+   * Fills a document passing the field array in form of pairs of field name and value.
+   * 
+   * @param iFields
+   *          Array of field pairs
+   */
+  public ODocument(final Object[] iFields) {
+    setup();
+    if (iFields != null && iFields.length > 0)
+      for (int i = 0; i < iFields.length; i += 2) {
+        field(iFields[i].toString(), iFields[i + 1]);
+      }
+  }
+
+  /**
+   * Fills a document passing a map of key/values where the key is the field name and the value the field's value.
+   * 
+   * @param iFieldMap
+   *          Map of Object/Object
+   */
+  public ODocument(final Map<?, Object> iFieldMap) {
+    setup();
+    if (iFieldMap != null && !iFieldMap.isEmpty())
+      for (Entry<?, Object> entry : iFieldMap.entrySet()) {
+        field(entry.getKey().toString(), entry.getValue());
+      }
+  }
+
+  /**
+   * Fills a document passing the field names/values pair, where the first pair is mandatory.
+   */
+  public ODocument(final String iFieldName, final Object iFieldValue, final Object... iFields) {
+    this(iFields);
+    field(iFieldName, iFieldValue);
+  }
+
+  /**
+   * Copies the current instance to a new one. Hasn't been choose the clone() to let ODocument return type. Once copied the new
+   * instance has the same identity and values but all the internal structure are totally independent by the source.
+   */
+  public ODocument copy() {
+    return (ODocument) copyTo(new ODocument());
+  }
+
+  /**
+   * Copies all the fields into iDestination document.
+   */
+  @Override
+  public ORecordAbstract<Object> copyTo(final ORecordAbstract<Object> iDestination) {
+    // TODO: REMOVE THIS
+    checkForFields();
+
+    ODocument destination = (ODocument) iDestination;
+
+    super.copyTo(iDestination);
+
+    destination._ordered = _ordered;
+    destination._clazz = _clazz;
+    destination._trackingChanges = _trackingChanges;
+    if (_owners != null)
+      destination._owners = new ArrayList<WeakReference<ORecordElement>>(_owners);
+    else
+      destination._owners = null;
+
+    if (_fieldValues != null) {
+      destination._fieldValues = _fieldValues instanceof LinkedHashMap ? new LinkedHashMap<String, Object>()
+          : new HashMap<String, Object>();
+      for (Entry<String, Object> entry : _fieldValues.entrySet())
+        ODocumentHelper.copyFieldValue(destination, entry);
+    } else
+      destination._fieldValues = null;
+
+    if (_fieldTypes != null)
+      destination._fieldTypes = new HashMap<String, OType>(_fieldTypes);
+    else
+      destination._fieldTypes = null;
+
+    destination._fieldChangeListeners = null;
+    destination._fieldCollectionChangeTimeLines = null;
+    destination._fieldOriginalValues = null;
+    destination.addAllMultiValueChangeListeners();
+
+    destination._dirty = _dirty; // LEAVE IT AS LAST TO AVOID SOMETHING SET THE FLAG TO TRUE
+
+    return destination;
+  }
+
+  @Override
+  public ODocument flatCopy() {
+    if (isDirty())
+      throw new IllegalStateException("Cannot execute a flat copy of a dirty record");
+
+    final ODocument cloned = new ODocument();
+
+    cloned.setOrdered(_ordered);
+    cloned.fill(_recordId, _recordVersion, _source, false);
+    return cloned;
+  }
+
+  /**
+   * Returns an empty record as place-holder of the current. Used when a record is requested, but only the identity is needed.
+   * 
+   * @return placeholder of this document
+   */
+  public ORecord<?> placeholder() {
+    final ODocument cloned = new ODocument();
+    cloned._source = null;
+    cloned._recordId = _recordId.copy();
+    cloned._status = STATUS.NOT_LOADED;
+    cloned._dirty = false;
+    return cloned;
+  }
+
+  /**
+   * Detaches all the connected records. If new records are linked to the document the detaching cannot be completed and false will
+   * be returned.
+   * 
+   * @return true if the record has been detached, otherwise false
+   */
+  public boolean detach() {
+    boolean fullyDetached = true;
+
+    if (_fieldValues != null) {
+      Object fieldValue;
+      for (Map.Entry<String, Object> entry : _fieldValues.entrySet()) {
+        fieldValue = entry.getValue();
+
+        if (fieldValue instanceof ORecord<?>)
+          if (((ORecord<?>) fieldValue).getIdentity().isNew())
+            fullyDetached = false;
+          else
+            _fieldValues.put(entry.getKey(), ((ORecord<?>) fieldValue).getIdentity());
+
+        if (fieldValue instanceof ODetachable) {
+          if (!((ODetachable) fieldValue).detach())
+            fullyDetached = false;
+        }
+      }
+    }
+
+    return fullyDetached;
+  }
+
+  /**
+   * Loads the record using a fetch plan. Example:
+   * <p>
+   * <code>doc.load( "*:3" ); // LOAD THE DOCUMENT BY EARLY FETCHING UP TO 3rd LEVEL OF CONNECTIONS</code>
+   * </p>
+   * 
+   * @param iFetchPlan
+   *          Fetch plan to use
+   */
+  public ODocument load(final String iFetchPlan) {
+    return load(iFetchPlan, false);
+  }
+
+  /**
+   * Loads the record using a fetch plan. Example:
+   * <p>
+   * <code>doc.load( "*:3", true ); // LOAD THE DOCUMENT BY EARLY FETCHING UP TO 3rd LEVEL OF CONNECTIONS IGNORING THE CACHE</code>
+   * </p>
+   * 
+   * @param iIgnoreCache
+   *          Ignore the cache or use it
+   */
+  public ODocument load(final String iFetchPlan, boolean iIgnoreCache) {
+    Object result;
+    try {
+      result = getDatabase().load(this, iFetchPlan, iIgnoreCache);
+    } catch (Exception e) {
+      throw new ORecordNotFoundException("The record with id '" + getIdentity() + "' was not found", e);
+    }
+
+    if (result == null)
+      throw new ORecordNotFoundException("The record with id '" + getIdentity() + "' was not found");
+
+    return (ODocument) result;
+  }
+
+  public ODocument load(final String iFetchPlan, boolean iIgnoreCache, boolean loadTombstone) {
+    Object result;
+    try {
+      result = getDatabase().load(this, iFetchPlan, iIgnoreCache, loadTombstone, OStorage.LOCKING_STRATEGY.DEFAULT);
+    } catch (Exception e) {
+      throw new ORecordNotFoundException("The record with id '" + getIdentity() + "' was not found", e);
+    }
+
+    if (result == null)
+      throw new ORecordNotFoundException("The record with id '" + getIdentity() + "' was not found");
+
+    return (ODocument) result;
+  }
+
+  @Override
+  public ODocument reload(String iFetchPlan, boolean iIgnoreCache) {
+    super.reload(iFetchPlan, iIgnoreCache);
+    if (!_lazyLoad) {
+      checkForFields();
+      checkForLoading();
+    }
+    return this;
+  }
+
+  public boolean hasSameContentOf(final ODocument iOther) {
+    final ODatabaseRecord currentDb = ODatabaseRecordThreadLocal.INSTANCE.getIfDefined();
+    return ODocumentHelper.hasSameContentOf(this, currentDb, iOther, currentDb, null);
+  }
+
+  @Override
+  public byte[] toStream() {
+    if (_recordFormat == null)
+      setup();
+    return super.toStream();
+  }
+
+  /**
+   * Dumps the instance as string.
+   */
+  @Override
+  public String toString() {
+    final boolean saveDirtyStatus = _dirty;
+
+    final StringBuilder buffer = new StringBuilder();
+
+    try {
+      checkForFields();
+      if (_clazz != null)
+        buffer.append(_clazz.getStreamableName());
+
+      if (_recordId != null) {
+        if (_recordId.isValid())
+          buffer.append(_recordId);
+      }
+
+      boolean first = true;
+      ORecord<?> record;
+      for (Entry<String, Object> f : _fieldValues.entrySet()) {
+        buffer.append(first ? '{' : ',');
+        buffer.append(f.getKey());
+        buffer.append(':');
+        if (f.getValue() == null)
+          buffer.append("null");
+        else if (f.getValue() instanceof Collection<?> || f.getValue().getClass().isArray()) {
+          buffer.append('[');
+          buffer.append(OMultiValue.getSize(f.getValue()));
+          buffer.append(']');
+        } else if (f.getValue() instanceof ORecord<?>) {
+          record = (ORecord<?>) f.getValue();
+
+          if (record.getIdentity().isValid())
+            record.getIdentity().toString(buffer);
+          else
+            buffer.append(record.toString());
+        } else
+          buffer.append(f.getValue());
+
+        if (first)
+          first = false;
+      }
+      if (!first)
+        buffer.append('}');
+
+      if (_recordId != null && _recordId.isValid()) {
+        buffer.append(" v");
+        buffer.append(_recordVersion);
+      }
+
+    } finally {
+      _dirty = saveDirtyStatus;
+    }
+
+    return buffer.toString();
+  }
+
+  /**
+   * Fills the ODocument directly with the string representation of the document itself. Use it for faster insertion but pay
+   * attention to respect the OrientDB record format.
+   * <p>
+   * <code>
+   * record.reset();<br/>
+   * record.setClassName("Account");<br/>
+   * record.fromString(new String("Account@id:" + data.getCyclesDone() + ",name:'Luca',surname:'Garulli',birthDate:" + date.getTime()<br/>
+   * + ",salary:" + 3000f + i));<br/>
+   * record.save();<br/>
+   * </code>
+   * </p>
+   * 
+   * @param iValue
+   */
+  public void fromString(final String iValue) {
+    _dirty = true;
+    _source = OBinaryProtocol.string2bytes(iValue);
+
+    removeAllCollectionChangeListeners();
+
+    _fieldCollectionChangeTimeLines = null;
+    _fieldOriginalValues = null;
+    _fieldTypes = null;
+    _fieldValues = null;
+  }
+
+  /**
+   * Returns the set of field names.
+   */
+  public String[] fieldNames() {
+    checkForLoading();
+    checkForFields();
+
+    if (_fieldValues == null || _fieldValues.size() == 0)
+      return EMPTY_STRINGS;
+
+    return _fieldValues.keySet().toArray(new String[_fieldValues.size()]);
+  }
+
+  /**
+   * Returns the array of field values.
+   */
+  public Object[] fieldValues() {
+    checkForLoading();
+    checkForFields();
+
+    return _fieldValues.values().toArray(new Object[_fieldValues.size()]);
+  }
+
+  public <RET> RET rawField(final String iFieldName) {
+    if (iFieldName == null || iFieldName.length() == 0)
+      return null;
+
+    checkForLoading();
+    if (!checkForFields(iFieldName))
+      // NO FIELDS
+      return null;
+
+    // OPTIMIZATION
+    if (iFieldName.charAt(0) != '@' && OStringSerializerHelper.indexOf(iFieldName, 0, '.', '[') == -1)
+      return (RET) _fieldValues.get(iFieldName);
+
+    // NOT FOUND, PARSE THE FIELD NAME
+    return (RET) ODocumentHelper.getFieldValue(this, iFieldName);
+  }
+
+  /**
+   * Reads the field value.
+   * 
+   * @param iFieldName
+   *          field name
+   * @return field value if defined, otherwise null
+   */
+  public <RET> RET field(final String iFieldName) {
+    RET value = this.rawField(iFieldName);
+
+    final OType t = fieldType(iFieldName);
+
+    if (!iFieldName.startsWith("@") && _lazyLoad && value instanceof ORID
+        && (((ORID) value).isPersistent() || ((ORID) value).isNew()) && t != OType.LINK
+        && ODatabaseRecordThreadLocal.INSTANCE.isDefined()) {
+      // CREATE THE DOCUMENT OBJECT IN LAZY WAY
+      value = (RET) getDatabase().load((ORID) value);
+      if (!iFieldName.contains(".")) {
+        removeCollectionChangeListener(iFieldName);
+        removeCollectionTimeLine(iFieldName);
+        _fieldValues.put(iFieldName, value);
+        addCollectionChangeListener(iFieldName, value);
+      }
+    }
+
+    // CHECK FOR CONVERSION
+    if (t != null) {
+      Object newValue = null;
+
+      if (t == OType.BINARY && value instanceof String)
+        newValue = OStringSerializerHelper.getBinaryContent(value);
+      else if (t == OType.DATE && value instanceof Long)
+        newValue = new Date((Long) value);
+      else if ((t == OType.EMBEDDEDSET || t == OType.LINKSET) && value instanceof List)
+        // CONVERT LIST TO SET
+        newValue = ODocumentHelper.convertField(this, iFieldName, Set.class, value);
+      else if ((t == OType.EMBEDDEDLIST || t == OType.LINKLIST) && value instanceof Set)
+        // CONVERT SET TO LIST
+        newValue = ODocumentHelper.convertField(this, iFieldName, List.class, value);
+
+      if (newValue != null) {
+        // VALUE CHANGED: SET THE NEW ONE
+        removeCollectionChangeListener(iFieldName);
+        removeCollectionTimeLine(iFieldName);
+        _fieldValues.put(iFieldName, newValue);
+        addCollectionChangeListener(iFieldName, newValue);
+
+        value = (RET) newValue;
+      }
+    }
+
+    return value;
+  }
+
+  /**
+   * Reads the field value forcing the return type. Use this method to force return of ORID instead of the entire document by
+   * passing ORID.class as iFieldType.
+   * 
+   * @param iFieldName
+   *          field name
+   * @param iFieldType
+   *          Forced type.
+   * @return field value if defined, otherwise null
+   */
+  public <RET> RET field(final String iFieldName, final Class<?> iFieldType) {
+    RET value = this.rawField(iFieldName);
+
+    if (value != null)
+      value = ODocumentHelper.convertField(this, iFieldName, iFieldType, value);
+
+    return value;
+  }
+
+  /**
+   * Reads the field value forcing the return type. Use this method to force return of binary data.
+   * 
+   * @param iFieldName
+   *          field name
+   * @param iFieldType
+   *          Forced type.
+   * @return field value if defined, otherwise null
+   */
+  public <RET> RET field(final String iFieldName, final OType iFieldType) {
+    setFieldType(iFieldName, iFieldType);
+    return (RET) field(iFieldName);
+  }
+
+  /**
+   * Writes the field value. This method sets the current document as dirty.
+   * 
+   * @param iFieldName
+   *          field name. If contains dots (.) the change is applied to the nested documents in chain. To disable this feature call
+   *          {@link #setAllowChainedAccess(boolean)} to false.
+   * @param iPropertyValue
+   *          field value
+   * @return The Record instance itself giving a "fluent interface". Useful to call multiple methods in chain.
+   */
+  public ODocument field(final String iFieldName, Object iPropertyValue) {
+    return field(iFieldName, iPropertyValue, new OType[0]);
+  }
+
+  /**
+   * Fills a document passing the field names/values.
+   */
+  public ODocument fields(final String iFieldName, final Object iFieldValue, final Object... iFields) {
+    if (iFields != null && iFields.length % 2 != 0)
+      throw new IllegalArgumentException("Fields must be passed in pairs as name and value");
+
+    field(iFieldName, iFieldValue);
+    if (iFields != null && iFields.length > 0)
+      for (int i = 0; i < iFields.length; i += 2) {
+        field(iFields[i].toString(), iFields[i + 1]);
+      }
+    return this;
+  }
+
+  /**
+   * Fills a document passing the field names/values as a Map<String,Object> where the keys are the field names and the values are
+   * the field values.
+   */
+  public ODocument fields(final Map<String, Object> iMap) {
+    if (iMap != null) {
+      for (Entry<String, Object> entry : iMap.entrySet())
+        field(entry.getKey(), entry.getValue());
+    }
+    return this;
+  }
+
+  /**
+   * Writes the field value forcing the type. This method sets the current document as dirty.
+   * 
+   * 
+   * 
+   * @param iFieldName
+   *          field name. If contains dots (.) the change is applied to the nested documents in chain. To disable this feature call
+   *          {@link #setAllowChainedAccess(boolean)} to false.
+   * @param iPropertyValue
+   *          field value
+   * @param iFieldType
+   *          Forced type (not auto-determined)
+   * @return The Record instance itself giving a "fluent interface". Useful to call multiple methods in chain. If the updated
+   *         document is another document (using the dot (.) notation) then the document returned is the changed one or NULL if no
+   *         document has been found in chain
+   */
+  public ODocument field(String iFieldName, Object iPropertyValue, OType... iFieldType) {
+    if ("@class".equals(iFieldName)) {
+      setClassName(iPropertyValue.toString());
+      return this;
+    } else if ("@rid".equals(iFieldName)) {
+      _recordId.fromString(iPropertyValue.toString());
+      return this;
+    }
+
+    final int lastSep = _allowChainedAccess ? iFieldName.lastIndexOf('.') : -1;
+    if (lastSep > -1) {
+      // SUB PROPERTY GET 1 LEVEL BEFORE LAST
+      final Object subObject = field(iFieldName.substring(0, lastSep));
+      if (subObject != null) {
+        final String subFieldName = iFieldName.substring(lastSep + 1);
+        if (subObject instanceof ODocument) {
+          // SUB-DOCUMENT
+          ((ODocument) subObject).field(subFieldName, iPropertyValue);
+          return (ODocument) (((ODocument) subObject).isEmbedded() ? this : subObject);
+        } else if (subObject instanceof Map<?, ?>)
+          // KEY/VALUE
+          ((Map<String, Object>) subObject).put(subFieldName, iPropertyValue);
+        else if (OMultiValue.isMultiValue(subObject)) {
+          // APPLY CHANGE TO ALL THE ITEM IN SUB-COLLECTION
+          for (Object subObjectItem : OMultiValue.getMultiValueIterable(subObject)) {
+            if (subObjectItem instanceof ODocument) {
+              // SUB-DOCUMENT, CHECK IF IT'S NOT LINKED
+              if (!((ODocument) subObjectItem).isEmbedded())
+                throw new IllegalArgumentException("Property '" + iFieldName
+                    + "' points to linked collection of items. You can only change embedded documents in this way");
+              ((ODocument) subObjectItem).field(subFieldName, iPropertyValue);
+            } else if (subObjectItem instanceof Map<?, ?>) {
+              // KEY/VALUE
+              ((Map<String, Object>) subObjectItem).put(subFieldName, iPropertyValue);
+            }
+          }
+          return this;
+        }
+      }
+      return null;
+    }
+
+    iFieldName = checkFieldName(iFieldName);
+
+    checkForLoading();
+    checkForFields();
+
+    final boolean knownProperty = _fieldValues.containsKey(iFieldName);
+    final Object oldValue = _fieldValues.get(iFieldName);
+
+    if (knownProperty)
+      // CHECK IF IS REALLY CHANGED
+      if (iPropertyValue == null) {
+        if (oldValue == null)
+          // BOTH NULL: UNCHANGED
+          return this;
+      } else {
+        try {
+          if (iPropertyValue.equals(oldValue)) {
+            if (!(iPropertyValue instanceof ORecordElement))
+              // SAME BUT NOT TRACKABLE: SET THE RECORD AS DIRTY TO BE SURE IT'S SAVED
+              setDirty();
+
+            // SAVE VALUE: UNCHANGED
+            return this;
+          }
+
+          if (OType.isSimpleType(iPropertyValue) && iPropertyValue.equals(oldValue))
+            // SAVE VALUE: UNCHANGED
+            return this;
+
+        } catch (Exception e) {
+          OLogManager.instance().warn(this, "Error on checking the value of property %s against the record %s", e, iFieldName,
+              getIdentity());
+        }
+      }
+
+    OType fieldType = deriveFieldType(iFieldName, iFieldType);
+
+    if (oldValue instanceof ORidBag) {
+      final ORidBag ridBag = (ORidBag) oldValue;
+      ridBag.setOwner(null);
+    } else if (oldValue instanceof ODocument) {
+      final ODocument doc = (ODocument) oldValue;
+      doc.removeOwner(this);
+    }
+
+    if (iPropertyValue != null) {
+      // CHECK FOR CONVERSION
+      if (fieldType != null) {
+        iPropertyValue = ODocumentHelper.convertField(this, iFieldName, fieldType.getDefaultJavaType(), iPropertyValue);
+        if (fieldType.equals(OType.EMBEDDED) && iPropertyValue instanceof ODocument) {
+          final ODocument embeddedDocument = (ODocument) iPropertyValue;
+          embeddedDocument.addOwner(this);
+        }
+      } else if (iPropertyValue instanceof Enum)
+        iPropertyValue = iPropertyValue.toString();
+
+      if (iPropertyValue instanceof ORidBag) {
+        final ORidBag ridBag = (ORidBag) iPropertyValue;
+        ridBag.setOwner(null); // in order to avoid IllegalStateException when ridBag changes the owner (ODocument.merge)
+        ridBag.setOwner(this);
+      }
+    }
+
+    removeCollectionChangeListener(iFieldName);
+    removeCollectionTimeLine(iFieldName);
+    _fieldValues.put(iFieldName, iPropertyValue);
+    addCollectionChangeListener(iFieldName, iPropertyValue);
+
+    if (_status != STATUS.UNMARSHALLING) {
+      setDirty();
+
+      saveOldFieldValue(iFieldName, oldValue);
+    }
+
+    return this;
+  }
+
+  private void saveOldFieldValue(String iFieldName, Object oldValue) {
+    if (_trackingChanges && _recordId.isValid()) {
+      // SAVE THE OLD VALUE IN A SEPARATE MAP ONLY IF TRACKING IS ACTIVE AND THE RECORD IS NOT NEW
+      if (_fieldOriginalValues == null)
+        _fieldOriginalValues = new HashMap<String, Object>();
+
+      // INSERT IT ONLY IF NOT EXISTS TO AVOID LOOSE OF THE ORIGINAL VALUE (FUNDAMENTAL FOR INDEX HOOK)
+      if (!_fieldOriginalValues.containsKey(iFieldName))
+        _fieldOriginalValues.put(iFieldName, oldValue);
+    }
+  }
+
+  private OType deriveFieldType(String iFieldName, OType[] iFieldType) {
+    OType fieldType;
+
+    if (iFieldType != null && iFieldType.length == 1) {
+      setFieldType(iFieldName, iFieldType[0]);
+      fieldType = iFieldType[0];
+    } else
+      fieldType = null;
+
+    if (fieldType == null && _clazz != null) {
+      // SCHEMAFULL?
+      final OProperty prop = _clazz.getProperty(iFieldName);
+      if (prop != null)
+        fieldType = prop.getType();
+    }
+    return fieldType;
+  }
+
+  /**
+   * Removes a field.
+   */
+  public Object removeField(final String iFieldName) {
+    checkForLoading();
+    checkForFields();
+
+    final boolean knownProperty = _fieldValues.containsKey(iFieldName);
+    final Object oldValue = _fieldValues.get(iFieldName);
+
+    if (knownProperty && _trackingChanges) {
+      // SAVE THE OLD VALUE IN A SEPARATE MAP
+      if (_fieldOriginalValues == null)
+        _fieldOriginalValues = new HashMap<String, Object>();
+
+      // INSERT IT ONLY IF NOT EXISTS TO AVOID LOOSE OF THE ORIGINAL VALUE (FUNDAMENTAL FOR INDEX HOOK)
+      if (!_fieldOriginalValues.containsKey(iFieldName)) {
+        _fieldOriginalValues.put(iFieldName, oldValue);
+      }
+    }
+
+    removeCollectionTimeLine(iFieldName);
+    removeCollectionChangeListener(iFieldName);
+    _fieldValues.remove(iFieldName);
+    _source = null;
+
+    setDirty();
+    return oldValue;
+  }
+
+  /**
+   * Merge current document with the document passed as parameter. If the field already exists then the conflicts are managed based
+   * on the value of the parameter 'iConflictsOtherWins'.
+   * 
+   * @param iOther
+   *          Other ODocument instance to merge
+   * @param iUpdateOnlyMode
+   *          if true, the other document properties will always be added or overwritten. If false, the missed properties in the
+   *          "other" document will be removed by original document
+   * @param iMergeSingleItemsOfMultiValueFields
+   * 
+   * @return
+   */
+  public ODocument merge(final ODocument iOther, boolean iUpdateOnlyMode, boolean iMergeSingleItemsOfMultiValueFields) {
+    iOther.checkForLoading();
+    iOther.checkForFields();
+
+    if (_clazz == null && iOther.getSchemaClass() != null)
+      _clazz = iOther.getSchemaClass();
+
+    return merge(iOther._fieldValues, iUpdateOnlyMode, iMergeSingleItemsOfMultiValueFields);
+  }
+
+  /**
+   * Merge current document with the document passed as parameter. If the field already exists then the conflicts are managed based
+   * on the value of the parameter 'iConflictsOtherWins'.
+   * 
+   * @param iOther
+   *          Other ODocument instance to merge
+   * @param iUpdateOnlyMode
+   *          if true, the other document properties will always be added or overwritten. If false, the missed properties in the
+   *          "other" document will be removed by original document
+   * @param iMergeSingleItemsOfMultiValueFields
+   * 
+   * @return
+   */
+  public ODocument merge(final Map<String, Object> iOther, final boolean iUpdateOnlyMode,
+      boolean iMergeSingleItemsOfMultiValueFields) {
+    checkForLoading();
+    checkForFields();
+
+    _source = null;
+
+    for (String f : iOther.keySet()) {
+      if (containsField(f) && iMergeSingleItemsOfMultiValueFields) {
+        Object field = field(f);
+        if (field instanceof Map<?, ?>) {
+          final Map<String, Object> map = (Map<String, Object>) field;
+          final Map<String, Object> otherMap = (Map<String, Object>) iOther.get(f);
+
+          for (Entry<String, Object> entry : otherMap.entrySet()) {
+            map.put(entry.getKey(), entry.getValue());
+          }
+          continue;
+        } else if (field instanceof Collection<?>) {
+          final Collection<Object> coll = (Collection<Object>) field;
+          final Collection<Object> otherColl = (Collection<Object>) iOther.get(f);
+
+          for (Object item : otherColl) {
+            if (coll.contains(item))
+              // REMOVE PREVIOUS ITEM BECAUSE THIS COULD BE UPDATED INSIDE OF IT
+              coll.remove(item);
+            coll.add(item);
+          }
+
+          // JUMP RAW REPLACE
+          continue;
+        }
+      }
+
+      // RESET THE FIELD TYPE
+      setFieldType(f, null);
+
+      // RAW SET/REPLACE
+      field(f, iOther.get(f));
+    }
+
+    if (!iUpdateOnlyMode) {
+      // REMOVE PROPERTIES NOT FOUND IN OTHER DOC
+      for (String f : fieldNames())
+        if (!iOther.containsKey(f))
+          removeField(f);
+    }
+
+    return this;
+  }
+
+  /**
+   * Returns list of changed fields. There are two types of changes:
+   * <ol>
+   * <li>Value of field itself was changed by calling of {@link #field(String, Object)} method for example.</li>
+   * <li>Internal state of field was changed but was not saved. This case currently is applicable for for collections only.</li>
+   * </ol>
+   * 
+   * @return List of fields, values of which were changed.
+   */
+  public String[] getDirtyFields() {
+    if ((_fieldOriginalValues == null || _fieldOriginalValues.isEmpty())
+        && (_fieldCollectionChangeTimeLines == null || _fieldCollectionChangeTimeLines.isEmpty()))
+      return EMPTY_STRINGS;
+
+    final Set<String> dirtyFields = new HashSet<String>();
+    if (_fieldOriginalValues != null)
+      dirtyFields.addAll(_fieldOriginalValues.keySet());
+
+    if (_fieldCollectionChangeTimeLines != null)
+      dirtyFields.addAll(_fieldCollectionChangeTimeLines.keySet());
+
+    return dirtyFields.toArray(new String[dirtyFields.size()]);
+  }
+
+  /**
+   * Returns the original value of a field before it has been changed.
+   * 
+   * @param iFieldName
+   *          Property name to retrieve the original value
+   */
+  public Object getOriginalValue(final String iFieldName) {
+    return _fieldOriginalValues != null ? _fieldOriginalValues.get(iFieldName) : null;
+  }
+
+  public OMultiValueChangeTimeLine<Object, Object> getCollectionTimeLine(final String iFieldName) {
+    return _fieldCollectionChangeTimeLines != null ? _fieldCollectionChangeTimeLines.get(iFieldName) : null;
+  }
+
+  /**
+   * Returns the iterator fields
+   */
+  public Iterator<Entry<String, Object>> iterator() {
+    checkForLoading();
+    checkForFields();
+
+    if (_fieldValues == null)
+      return OEmptyMapEntryIterator.INSTANCE;
+
+    final Iterator<Entry<String, Object>> iterator = _fieldValues.entrySet().iterator();
+    return new Iterator<Entry<String, Object>>() {
+      private Entry<String, Object> current;
+
+      public boolean hasNext() {
+        return iterator.hasNext();
+      }
+
+      public Entry<String, Object> next() {
+        current = iterator.next();
+        return current;
+      }
+
+      public void remove() {
+        iterator.remove();
+
+        if (_trackingChanges) {
+          // SAVE THE OLD VALUE IN A SEPARATE MAP
+          if (_fieldOriginalValues == null)
+            _fieldOriginalValues = new HashMap<String, Object>();
+
+          // INSERT IT ONLY IF NOT EXISTS TO AVOID LOOSE OF THE ORIGINAL VALUE (FUNDAMENTAL FOR INDEX HOOK)
+          if (!_fieldOriginalValues.containsKey(current.getKey())) {
+            _fieldOriginalValues.put(current.getKey(), current.getValue());
+          }
+        }
+
+        removeCollectionChangeListener(current.getKey());
+        removeCollectionTimeLine(current.getKey());
+      }
+    };
+  }
+
+  /**
+   * Checks if a field exists.
+   * 
+   * @return True if exists, otherwise false.
+   */
+  public boolean containsField(final String iFieldName) {
+    if (iFieldName == null)
+      return false;
+
+    checkForLoading();
+    checkForFields(iFieldName);
+    return _fieldValues.containsKey(iFieldName);
+  }
+
+  /**
+   * Internal.
+   */
+  public byte getRecordType() {
+    return RECORD_TYPE;
+  }
+
+  /**
+   * Returns true if the record has some owner.
+   */
+  public boolean hasOwners() {
+    return _owners != null && !_owners.isEmpty();
+  }
+
+  /**
+   * Internal.
+   * 
+   * @return this
+   */
+  public ODocument addOwner(final ORecordElement iOwner) {
+    if (_owners == null)
+      _owners = new ArrayList<WeakReference<ORecordElement>>();
+
+    boolean found = false;
+    for (WeakReference<ORecordElement> _owner : _owners) {
+      final ORecordElement e = _owner.get();
+      if (e == iOwner) {
+        found = true;
+        break;
+      }
+    }
+
+    if (!found)
+      this._owners.add(new WeakReference<ORecordElement>(iOwner));
+
+    return this;
+  }
+
+  @Override
+  public ORecordElement getOwner() {
+    if (_owners == null)
+      return null;
+
+    for (WeakReference<ORecordElement> _owner : _owners) {
+      final ORecordElement e = _owner.get();
+      if (e != null)
+        return e;
+    }
+
+    return null;
+  }
+
+  public Iterable<ORecordElement> getOwners() {
+    if (_owners == null)
+      return Collections.emptyList();
+
+    final List<ORecordElement> result = new ArrayList<ORecordElement>();
+    for (WeakReference<ORecordElement> o : _owners)
+      result.add(o.get());
+
+    return result;
+  }
+
+  public ODocument removeOwner(final ORecordElement iRecordElement) {
+    if (_owners != null) {
+      // PROPAGATES TO THE OWNER
+      ORecordElement e;
+      for (int i = 0; i < _owners.size(); ++i) {
+        e = _owners.get(i).get();
+        if (e == iRecordElement) {
+          _owners.remove(i);
+          break;
+        }
+      }
+    }
+    return this;
+  }
+
+  /**
+   * Propagates the dirty status to the owner, if any. This happens when the object is embedded in another one.
+   */
+  @Override
+  public ORecordAbstract<Object> setDirty() {
+    if (_owners != null) {
+      // PROPAGATES TO THE OWNER
+      ORecordElement e;
+      for (WeakReference<ORecordElement> o : _owners) {
+        e = o.get();
+        if (e != null)
+          e.setDirty();
+      }
+    }
+    // THIS IS IMPORTANT TO BE SURE THAT FIELDS ARE LOADED BEFORE IT'S TOO LATE AND THE RECORD _SOURCE IS NULL
+    checkForFields();
+
+    return super.setDirty();
+  }
+
+  @Override
+  public void onBeforeIdentityChanged(final ORID iRID) {
+    super.onBeforeIdentityChanged(iRID);
+    if (_owners != null) {
+      final List<WeakReference<ORecordElement>> temp = new ArrayList<WeakReference<ORecordElement>>(_owners);
+
+      ORecordElement e;
+      for (WeakReference<ORecordElement> o : temp) {
+        e = o.get();
+        if (e != null)
+          e.onBeforeIdentityChanged(iRID);
+      }
+    }
+  }
+
+  @Override
+  public void onAfterIdentityChanged(final ORecord<?> iRecord) {
+    super.onAfterIdentityChanged(iRecord);
+    if (_owners != null) {
+      final List<WeakReference<ORecordElement>> temp = new ArrayList<WeakReference<ORecordElement>>(_owners);
+
+      ORecordElement e;
+      for (WeakReference<ORecordElement> o : temp) {
+        e = o.get();
+        if (e != null)
+          e.onAfterIdentityChanged(iRecord);
+      }
+    }
+  }
+
+  @Override
+  public ODocument fromStream(final byte[] iRecordBuffer) {
+    removeAllCollectionChangeListeners();
+
+    _fieldValues = null;
+    _fieldTypes = null;
+    _fieldOriginalValues = null;
+    _fieldChangeListeners = null;
+    _fieldCollectionChangeTimeLines = null;
+
+    super.fromStream(iRecordBuffer);
+
+    if (!_lazyLoad) {
+      checkForFields();
+      checkForLoading();
+    }
+
+    return (ODocument) this;
+  }
+
+  /**
+   * Returns the forced field type if any.
+   * 
+   * @param iFieldName
+   *          name of field to check
+   */
+  public OType fieldType(final String iFieldName) {
+    return _fieldTypes != null ? _fieldTypes.get(iFieldName) : null;
+  }
+
+  @Override
+  public ODocument unload() {
+    super.unload();
+    internalReset();
+    return this;
+  }
+
+  /**
+   * <p>
+   * Clears all the field values and types. Clears only record content, but saves its identity.
+   * </p>
+   * 
+   * <p>
+   * The following code will clear all data from specified document.
+   * </p>
+   * <code>
+   *   doc.clear();
+   *   doc.save();
+   * </code>
+   * 
+   * @return this
+   * @see #reset()
+   */
+  @Override
+  public ODocument clear() {
+    super.clear();
+    internalReset();
+    _owners = null;
+    return this;
+  }
+
+  /**
+   * <p>
+   * Resets the record values and class type to being reused. It's like you create a ODocument from scratch. This method is handy
+   * when you want to insert a bunch of documents and don't want to strain GC.
+   * </p>
+   * 
+   * <p>
+   * The following code will create a new document in database.
+   * </p>
+   * <code>
+   *   doc.clear();
+   *   doc.save();
+   * </code>
+   * 
+   * <p>
+   * IMPORTANT! This can be used only if no transactions are begun.
+   * </p>
+   * 
+   * @return this
+   * @throws IllegalStateException
+   *           if transaction is begun.
+   * 
+   * @see #clear()
+   */
+  @Override
+  public ODocument reset() {
+    ODatabaseRecord db = ODatabaseRecordThreadLocal.INSTANCE.getIfDefined();
+    if (db != null && db.getTransaction().isActive())
+      throw new IllegalStateException("Cannot reset documents during a transaction. Create a new one each time");
+
+    super.reset();
+    internalReset();
+
+    if (_fieldOriginalValues != null)
+      _fieldOriginalValues.clear();
+    _owners = null;
+    return this;
+  }
+
+  /**
+   * Rollbacks changes to the loaded version without reloading the document. Works only if tracking changes is enabled @see
+   * {@link #isTrackingChanges()} and {@link #setTrackingChanges(boolean)} methods.
+   */
+  public ODocument undo() {
+    if (!_trackingChanges)
+      throw new OConfigurationException("Cannot undo the document because tracking of changes is disabled");
+
+    for (Entry<String, Object> entry : _fieldOriginalValues.entrySet()) {
+      final Object value = entry.getValue();
+      if (value == null)
+        _fieldValues.remove(entry.getKey());
+      else
+        _fieldValues.put(entry.getKey(), entry.getValue());
+    }
+
+    return this;
+  }
+
+  public boolean isLazyLoad() {
+    return _lazyLoad;
+  }
+
+  public void setLazyLoad(final boolean iLazyLoad) {
+    this._lazyLoad = iLazyLoad;
+    checkForFields();
+
+    if (_fieldValues != null) {
+      // PROPAGATE LAZINESS TO THE FIELDS
+      for (Entry<String, Object> field : _fieldValues.entrySet()) {
+        if (field.getValue() instanceof ORecordLazyMultiValue)
+          ((ORecordLazyMultiValue) field.getValue()).setAutoConvertToRecord(false);
+      }
+    }
+  }
+
+  public boolean isTrackingChanges() {
+    return _trackingChanges;
+  }
+
+  /**
+   * Enabled or disabled the tracking of changes in the document. This is needed by some triggers like
+   * {@link com.orientechnologies.orient.core.index.OClassIndexManager} to determine what fields are changed to update indexes.
+   * 
+   * @param iTrackingChanges
+   *          True to enable it, otherwise false
+   * @return this
+   */
+  public ODocument setTrackingChanges(final boolean iTrackingChanges) {
+    this._trackingChanges = iTrackingChanges;
+    if (!iTrackingChanges) {
+      // FREE RESOURCES
+      this._fieldOriginalValues = null;
+      removeAllCollectionChangeListeners();
+      _fieldChangeListeners = null;
+      _fieldCollectionChangeTimeLines = null;
+    } else {
+      addAllMultiValueChangeListeners();
+    }
+    return this;
+  }
+
+  public boolean isOrdered() {
+    return _ordered;
+  }
+
+  public ODocument setOrdered(final boolean iOrdered) {
+    this._ordered = iOrdered;
+    return this;
+  }
+
+  @Override
+  public boolean equals(Object obj) {
+    if (!super.equals(obj))
+      return false;
+
+    return this == obj || _recordId.isValid();
+  }
+
+  @Override
+  public int hashCode() {
+    if (_recordId.isValid())
+      return super.hashCode();
+
+    return System.identityHashCode(this);
+  }
+
+  /**
+   * Returns the number of fields in memory.
+   */
+  public int fields() {
+    return _fieldValues == null ? 0 : _fieldValues.size();
+  }
+
+  public boolean isEmpty() {
+    return _fieldValues == null || _fieldValues.isEmpty();
+  }
+
+  public boolean isEmbedded() {
+    return _owners != null && !_owners.isEmpty();
+  }
+
+  /**
+   * Sets the field type. This overrides the schema property settings if any.
+   * 
+   * @param iFieldName
+   *          Field name
+   * @param iFieldType
+   *          Type to set between OType enumaration values
+   */
+  public ODocument setFieldType(final String iFieldName, final OType iFieldType) {
+    if (iFieldType != null) {
+      // SET THE FORCED TYPE
+      if (_fieldTypes == null)
+        _fieldTypes = new HashMap<String, OType>();
+      _fieldTypes.put(iFieldName, iFieldType);
+    } else if (_fieldTypes != null) {
+      // REMOVE THE FIELD TYPE
+      _fieldTypes.remove(iFieldName);
+      if (_fieldTypes.size() == 0)
+        // EMPTY: OPTIMIZE IT BY REMOVING THE ENTIRE MAP
+        _fieldTypes = null;
+    }
+    return this;
+  }
+
+  @Override
+  public ODocument save() {
+    return save(false);
+  }
+
+  @Override
+  public ODocument save(final String iClusterName) {
+    return save(iClusterName, false);
+  }
+
+  @Override
+  public ODocument save(boolean forceCreate) {
+    if (_clazz != null)
+      return save(getDatabase().getClusterNameById(_clazz.getClusterForNewInstance()), forceCreate);
+
+    convertAllMultiValuesToTrackedVersions();
+    validate();
+    return (ODocument) super.save(forceCreate);
+  }
+
+  @Override
+  public ODocument save(final String iClusterName, boolean forceCreate) {
+    convertAllMultiValuesToTrackedVersions();
+    validate();
+    return (ODocument) super.save(iClusterName, forceCreate);
+  }
+
+  /*
+   * Initializes the object if has been unserialized
+   */
+  @Override
+  public boolean deserializeFields(final String... iFields) {
+    if (_source == null)
+      // ALREADY UNMARSHALLED OR JUST EMPTY
+      return true;
+
+    if (iFields != null && iFields.length > 0) {
+      // EXTRACT REAL FIELD NAMES
+      for (int i = 0; i < iFields.length; ++i) {
+        final String f = iFields[i];
+        if (!f.startsWith("@")) {
+          int pos1 = f.indexOf('[');
+          int pos2 = f.indexOf('.');
+          if (pos1 > -1 || pos2 > -1) {
+            int pos = pos1 > -1 ? pos1 : pos2;
+            if (pos2 > -1 && pos2 < pos)
+              pos = pos2;
+
+            // REPLACE THE FIELD NAME
+            iFields[i] = f.substring(0, pos);
+          }
+        }
+      }
+
+      // CHECK IF HAS BEEN ALREADY UNMARSHALLED
+      if (_fieldValues != null && !_fieldValues.isEmpty()) {
+        boolean allFound = true;
+        for (String f : iFields)
+          if (!f.startsWith("@") && !_fieldValues.containsKey(f)) {
+            allFound = false;
+            break;
+          }
+
+        if (allFound)
+          // ALL THE REQUESTED FIELDS HAVE BEEN LOADED BEFORE AND AVAILABLES, AVOID UNMARSHALLIGN
+          return true;
+      }
+    }
+
+    if (_recordFormat == null)
+      setup();
+
+    super.deserializeFields(iFields);
+
+    if (iFields != null && iFields.length > 0) {
+      if (iFields[0].startsWith("@"))
+        // ATTRIBUTE
+        return true;
+
+      // PARTIAL UNMARSHALLING
+      if (_fieldValues != null && !_fieldValues.isEmpty())
+        for (String f : iFields)
+          if (_fieldValues.containsKey(f))
+            return true;
+
+      // NO FIELDS FOUND
+      return false;
+    } else if (_source != null)
+      // FULL UNMARSHALLING
+      _source = null;
+
+    return true;
+  }
+
+  /**
+   * Converts all non-tracked collections implementations contained in document fields to tracked ones.
+   * 
+   * @see OTrackedMultiValue
+   */
+  public void convertAllMultiValuesToTrackedVersions() {
+    if (_fieldValues == null)
+      return;
+
+    final Map<String, Object> fieldsToUpdate = new HashMap<String, Object>();
+
+    for (Map.Entry<String, Object> fieldEntry : _fieldValues.entrySet()) {
+      final Object fieldValue = fieldEntry.getValue();
+      OType fieldType = fieldType(fieldEntry.getKey());
+      if (fieldType == null && _clazz != null) {
+        final OProperty prop = _clazz.getProperty(fieldEntry.getKey());
+        fieldType = prop != null ? prop.getType() : null;
+      }
+
+      if (fieldType == null
+          || !(OType.EMBEDDEDLIST.equals(fieldType) || OType.EMBEDDEDMAP.equals(fieldType) || OType.EMBEDDEDSET.equals(fieldType)
+              || OType.LINKSET.equals(fieldType) || OType.LINKLIST.equals(fieldType) || OType.LINKMAP.equals(fieldType)))
+        continue;
+
+      if (fieldValue instanceof List && fieldType.equals(OType.EMBEDDEDLIST) && !(fieldValue instanceof OTrackedMultiValue))
+        fieldsToUpdate.put(fieldEntry.getKey(), new OTrackedList<Object>(this, (List<?>) fieldValue, null));
+      else if (fieldValue instanceof Set && fieldType.equals(OType.EMBEDDEDSET) && !(fieldValue instanceof OTrackedMultiValue))
+        fieldsToUpdate.put(fieldEntry.getKey(), new OTrackedSet<Object>(this, (Set<OIdentifiable>) fieldValue, null));
+      else if (fieldValue instanceof Map && fieldType.equals(OType.EMBEDDEDMAP) && !(fieldValue instanceof OTrackedMultiValue))
+        fieldsToUpdate
+            .put(fieldEntry.getKey(), new OTrackedMap<OIdentifiable>(this, (Map<Object, OIdentifiable>) fieldValue, null));
+      else if (fieldValue instanceof Set && fieldType.equals(OType.LINKSET) && !(fieldValue instanceof OTrackedMultiValue))
+        fieldsToUpdate.put(fieldEntry.getKey(), new OMVRBTreeRIDSet(this, (Collection<OIdentifiable>) fieldValue));
+      else if (fieldValue instanceof List && fieldType.equals(OType.LINKLIST) && !(fieldValue instanceof OTrackedMultiValue))
+        fieldsToUpdate.put(fieldEntry.getKey(), new ORecordLazyList(this, (List<OIdentifiable>) fieldValue));
+      else if (fieldValue instanceof Map && fieldType.equals(OType.LINKMAP) && !(fieldValue instanceof OTrackedMultiValue))
+        fieldsToUpdate.put(fieldEntry.getKey(), new ORecordLazyMap(this, (Map<Object, OIdentifiable>) fieldValue));
+    }
+
+    _fieldValues.putAll(fieldsToUpdate);
+    addAllMultiValueChangeListeners();
+  }
+
+  @Override
+  public void writeExternal(ObjectOutput stream) throws IOException {
+    final byte[] idBuffer = _recordId.toStream();
+    stream.writeInt(idBuffer.length);
+    stream.write(idBuffer);
+
+    _recordVersion.getSerializer().writeTo(stream, _recordVersion);
+
+    final byte[] content = toStream();
+    stream.writeInt(content.length);
+    stream.write(content);
+
+    stream.writeBoolean(_dirty);
+  }
+
+  @Override
+  public void readExternal(ObjectInput stream) throws IOException, ClassNotFoundException {
+    final byte[] idBuffer = new byte[stream.readInt()];
+    stream.readFully(idBuffer);
+    _recordId.fromStream(idBuffer);
+
+    _recordVersion.getSerializer().readFrom(stream, _recordVersion);
+
+    final int len = stream.readInt();
+    final byte[] content = new byte[len];
+    stream.readFully(content);
+
+    fromStream(content);
+
+    _dirty = stream.readBoolean();
+  }
+
+  /**
+   * Returns the behavior of field() methods allowing access to the sub documents with dot notation ('.'). Default is true. Set it
+   * to false if you allow to store properties with the dot.
+   */
+  public boolean isAllowChainedAccess() {
+    return _allowChainedAccess;
+  }
+
+  /**
+   * Change the behavior of field() methods allowing access to the sub documents with dot notation ('.'). Default is true. Set it to
+   * false if you allow to store properties with the dot.
+   */
+  public ODocument setAllowChainedAccess(final boolean _allowChainedAccess) {
+    this._allowChainedAccess = _allowChainedAccess;
+    return this;
+  }
+
+  protected void internalReset() {
+    removeAllCollectionChangeListeners();
+
+    if (_fieldCollectionChangeTimeLines != null)
+      _fieldCollectionChangeTimeLines.clear();
+
+    if (_fieldValues != null)
+      _fieldValues.clear();
+
+    if (_fieldTypes != null)
+      _fieldTypes.clear();
+  }
+
+  @Override
+  protected boolean checkForFields(final String... iFields) {
+    if (_fieldValues == null)
+      _fieldValues = _ordered ? new LinkedHashMap<String, Object>() : new HashMap<String, Object>();
+
+    if (_status == ORecordElement.STATUS.LOADED && _source != null)
+      // POPULATE FIELDS LAZY
+      return deserializeFields(iFields);
+
+    return true;
+  }
+
+  /**
+   * Internal.
+   */
+  @Override
+  protected void setup() {
+    super.setup();
+
+    final ODatabaseRecord db = ODatabaseRecordThreadLocal.INSTANCE.getIfDefined();
+    if (db != null && db instanceof ODatabaseDocument)
+      _recordFormat = db.getSerializer();
+
+    if (_recordFormat == null)
+      // GET THE DEFAULT ONE
+      _recordFormat = ODatabaseDocumentTx.getDefaultSerializer();
+  }
+
+  protected String checkFieldName(final String iFieldName) {
+    final Character c = OSchemaShared.checkNameIfValid(iFieldName);
+    if (c != null)
+      throw new IllegalArgumentException("Invalid field name '" + iFieldName + "'. Character '" + c + "' is invalid");
+
+    return iFieldName;
+  }
+
+  private void addCollectionChangeListener(final String fieldName) {
+    final Object fieldValue = _fieldValues.get(fieldName);
+    addCollectionChangeListener(fieldName, fieldValue);
+  }
+
+  private void addCollectionChangeListener(final String fieldName, final Object fieldValue) {
+    OType fieldType = fieldType(fieldName);
+    if (fieldType == null && _clazz != null) {
+      final OProperty prop = _clazz.getProperty(fieldName);
+      fieldType = prop != null ? prop.getType() : null;
+    }
+
+    if (fieldValue instanceof ORidBag)
+      fieldType = OType.LINKBAG;
+
+    if (fieldType == null
+        || !(OType.EMBEDDEDLIST.equals(fieldType) || OType.EMBEDDEDMAP.equals(fieldType) || OType.EMBEDDEDSET.equals(fieldType)
+            || OType.LINKSET.equals(fieldType) || OType.LINKLIST.equals(fieldType) || OType.LINKMAP.equals(fieldType) || OType.LINKBAG
+              .equals(fieldType)))
+      return;
+
+    if (!(fieldValue instanceof OTrackedMultiValue))
+      return;
+
+    final OTrackedMultiValue<Object, Object> multiValue = (OTrackedMultiValue<Object, Object>) fieldValue;
+
+    if (_fieldChangeListeners == null)
+      _fieldChangeListeners = new HashMap<String, OSimpleMultiValueChangeListener<Object, Object>>();
+
+    if (!_fieldChangeListeners.containsKey(fieldName)) {
+      final OSimpleMultiValueChangeListener<Object, Object> listener = new OSimpleMultiValueChangeListener<Object, Object>(
+          fieldName);
+      multiValue.addChangeListener(listener);
+      _fieldChangeListeners.put(fieldName, listener);
+    }
+  }
+
+  private void removeAllCollectionChangeListeners() {
+    if (_fieldValues == null)
+      return;
+
+    for (final String fieldName : _fieldValues.keySet()) {
+      removeCollectionChangeListener(fieldName);
+    }
+    _fieldChangeListeners = null;
+  }
+
+  private void addAllMultiValueChangeListeners() {
+    if (_fieldValues == null)
+      return;
+
+    for (final String fieldName : _fieldValues.keySet()) {
+      addCollectionChangeListener(fieldName);
+    }
+  }
+
+  private void removeCollectionChangeListener(final String fieldName) {
+    if (_fieldChangeListeners == null)
+      return;
+
+    final OMultiValueChangeListener<Object, Object> changeListener = _fieldChangeListeners.remove(fieldName);
+
+    final Object fieldValue;
+    if (_fieldValues == null)
+      return;
+
+    fieldValue = _fieldValues.get(fieldName);
+
+    if (!(fieldValue instanceof OTrackedMultiValue))
+      return;
+
+    if (changeListener != null) {
+      final OTrackedMultiValue<Object, Object> multiValue = (OTrackedMultiValue<Object, Object>) fieldValue;
+      multiValue.removeRecordChangeListener(changeListener);
+    }
+  }
+
+  private void removeCollectionTimeLine(final String fieldName) {
+    if (_fieldCollectionChangeTimeLines == null)
+      return;
+
+    _fieldCollectionChangeTimeLines.remove(fieldName);
+  }
+}