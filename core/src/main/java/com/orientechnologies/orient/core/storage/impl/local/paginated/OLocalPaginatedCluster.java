--- conflicted
+++ resolved
@@ -153,11 +153,7 @@
       else
         config.root.clusters.set(config.id, config);
 
-<<<<<<< HEAD
       long pagePointer = diskCache.allocateForWrite(fileId, 0);
-=======
-      long pagePointer = diskCache.loadAndLockForWrite(fileId, 0);
->>>>>>> bced3cbf
       try {
         OLocalPage localPage = new OLocalPage(pagePointer, true);
 
