--- conflicted
+++ resolved
@@ -516,12 +516,7 @@
       if (diskCache.getFilledUpTo(fileId) < firstPageIndex)
         return;
 
-<<<<<<< HEAD
-      long firstPageMemoryPointer = diskCache.loadAndLockForWrite(fileId, firstPageIndex);
-=======
-      int deleteContentSize;
       long firstPageMemoryPointer = diskCache.loadForWrite(fileId, firstPageIndex);
->>>>>>> 07b04bd1
       int firstPageFreeIndex;
       int recordsSizeDiff;
 
@@ -653,12 +648,8 @@
     long pageIndex = findFreePageResult.pageIndex;
     boolean newRecord = freePageIndex >= freePageLists.length;
 
-<<<<<<< HEAD
-    long pagePointer = diskCache.loadAndLockForWrite(fileId, pageIndex);
+    long pagePointer = diskCache.loadForWrite(fileId, pageIndex);
     int recordSizesDiff;
-=======
-    long pagePointer = diskCache.loadForWrite(fileId, pageIndex);
->>>>>>> 07b04bd1
     int position;
     final ORecordVersion finalVersion;
     try {
@@ -702,13 +693,13 @@
         freePageIndex--;
 
       if (freePageIndex < freePageLists.length) {
-        long pointer = diskCache.loadAndLockForRead(fileId, pageIndex);
+        long pointer = diskCache.loadForRead(fileId, pageIndex);
         int realFreePageIndex;
         try {
           OLocalPage localPage = new OLocalPage(pointer, false);
           realFreePageIndex = calculateFreePageIndex(localPage);
         } finally {
-          diskCache.releaseReadLock(fileId, pageIndex);
+          diskCache.release(fileId, pageIndex);
         }
 
         if (realFreePageIndex != freePageIndex) {
