/*
 *
 *  *  Copyright 2014 Orient Technologies LTD (info(at)orientechnologies.com)
 *  *
 *  *  Licensed under the Apache License, Version 2.0 (the "License");
 *  *  you may not use this file except in compliance with the License.
 *  *  You may obtain a copy of the License at
 *  *
 *  *       http://www.apache.org/licenses/LICENSE-2.0
 *  *
 *  *  Unless required by applicable law or agreed to in writing, software
 *  *  distributed under the License is distributed on an "AS IS" BASIS,
 *  *  WITHOUT WARRANTIES OR CONDITIONS OF ANY KIND, either express or implied.
 *  *  See the License for the specific language governing permissions and
 *  *  limitations under the License.
 *  *
 *  * For more information: http://www.orientechnologies.com
 *
 */

package com.orientechnologies.orient.core.storage.impl.local;

import com.orientechnologies.common.concur.lock.OComparableLockManager;
import com.orientechnologies.common.concur.lock.OModificationOperationProhibitedException;
import com.orientechnologies.common.concur.lock.OPartitionedLockManager;
import com.orientechnologies.common.exception.OException;
import com.orientechnologies.common.log.OLogManager;
import com.orientechnologies.common.serialization.types.OBinarySerializer;
import com.orientechnologies.common.types.OModifiableBoolean;
import com.orientechnologies.common.util.OCallable;
import com.orientechnologies.common.util.OCommonConst;
import com.orientechnologies.common.util.OPair;
import com.orientechnologies.orient.core.OOrientShutdownListener;
import com.orientechnologies.orient.core.OOrientStartupListener;
import com.orientechnologies.orient.core.OUncompletedCommit;
import com.orientechnologies.orient.core.Orient;
import com.orientechnologies.orient.core.command.OCommandExecutor;
import com.orientechnologies.orient.core.command.OCommandManager;
import com.orientechnologies.orient.core.command.OCommandOutputListener;
import com.orientechnologies.orient.core.command.OCommandRequestText;
import com.orientechnologies.orient.core.config.OGlobalConfiguration;
import com.orientechnologies.orient.core.config.OStorageClusterConfiguration;
import com.orientechnologies.orient.core.config.OStorageConfiguration;
import com.orientechnologies.orient.core.config.OStoragePaginatedClusterConfiguration;
import com.orientechnologies.orient.core.conflict.ORecordConflictStrategy;
import com.orientechnologies.orient.core.db.ODatabaseDocumentInternal;
import com.orientechnologies.orient.core.db.ODatabaseListener;
import com.orientechnologies.orient.core.db.ODatabaseRecordThreadLocal;
import com.orientechnologies.orient.core.db.record.OCurrentStorageComponentsFactory;
import com.orientechnologies.orient.core.db.record.ORecordOperation;
import com.orientechnologies.orient.core.db.record.ridbag.sbtree.ORidBagDeleter;
import com.orientechnologies.orient.core.db.record.ridbag.sbtree.OSBTreeCollectionManager;
import com.orientechnologies.orient.core.db.record.ridbag.sbtree.OSBTreeCollectionManagerShared;
import com.orientechnologies.orient.core.exception.*;
import com.orientechnologies.orient.core.id.ORID;
import com.orientechnologies.orient.core.id.ORecordId;
import com.orientechnologies.orient.core.index.*;
import com.orientechnologies.orient.core.index.engine.OHashTableIndexEngine;
import com.orientechnologies.orient.core.index.engine.OSBTreeIndexEngine;
import com.orientechnologies.orient.core.metadata.OMetadataDefault;
import com.orientechnologies.orient.core.metadata.OMetadataInternal;
import com.orientechnologies.orient.core.metadata.schema.OImmutableClass;
import com.orientechnologies.orient.core.metadata.schema.OType;
import com.orientechnologies.orient.core.metadata.security.OSecurityUser;
import com.orientechnologies.orient.core.metadata.security.OToken;
import com.orientechnologies.orient.core.query.OQueryAbstract;
import com.orientechnologies.orient.core.record.ORecord;
import com.orientechnologies.orient.core.record.ORecordInternal;
import com.orientechnologies.orient.core.record.ORecordVersionHelper;
import com.orientechnologies.orient.core.record.impl.ODocument;
import com.orientechnologies.orient.core.record.impl.ODocumentInternal;
import com.orientechnologies.orient.core.serialization.serializer.binary.impl.index.OCompositeKeySerializer;
import com.orientechnologies.orient.core.serialization.serializer.binary.impl.index.OSimpleKeySerializer;
import com.orientechnologies.orient.core.storage.*;
import com.orientechnologies.orient.core.storage.cache.*;
import com.orientechnologies.orient.core.storage.cache.local.OBackgroundExceptionListener;
import com.orientechnologies.orient.core.storage.impl.local.paginated.*;
import com.orientechnologies.orient.core.storage.impl.local.paginated.atomicoperations.OAtomicOperation;
import com.orientechnologies.orient.core.storage.impl.local.paginated.atomicoperations.OAtomicOperationsManager;
import com.orientechnologies.orient.core.storage.impl.local.paginated.base.ODurablePage;
import com.orientechnologies.orient.core.storage.impl.local.paginated.wal.*;
import com.orientechnologies.orient.core.storage.impl.local.statistic.OPerformanceStatisticManager;
import com.orientechnologies.orient.core.storage.impl.local.statistic.OSessionStoragePerformanceStatistic;
import com.orientechnologies.orient.core.tx.*;
import edu.umd.cs.findbugs.annotations.SuppressFBWarnings;

import java.io.*;
import java.text.SimpleDateFormat;
import java.util.*;
import java.util.concurrent.Callable;
import java.util.concurrent.atomic.AtomicBoolean;
import java.util.concurrent.atomic.AtomicInteger;
import java.util.concurrent.locks.Lock;
import java.util.zip.ZipEntry;
import java.util.zip.ZipOutputStream;

/**
 * @author Andrey Lomakin
 * @since 28.03.13
 */
public abstract class OAbstractPaginatedStorage extends OStorageAbstract
    implements OLowDiskSpaceListener, OFullCheckpointRequestListener, OIdentifiableStorage, OOrientStartupListener,
    OOrientShutdownListener, OBackgroundExceptionListener {
  private static final int RECORD_LOCK_TIMEOUT = OGlobalConfiguration.STORAGE_RECORD_LOCK_TIMEOUT.getValueAsInteger();

  private final OComparableLockManager<ORID> lockManager;

  /**
   * Lock is used to atomically update record versions.
   */
  private final OPartitionedLockManager<ORID> recordVersionManager;

  private final String PROFILER_CREATE_RECORD;
  private final String PROFILER_READ_RECORD;
  private final String PROFILER_UPDATE_RECORD;
  private final String PROFILER_DELETE_RECORD;
  private final String PROFILER_RECYCLE_RECORD;
  private final Map<String, OCluster> clusterMap = new HashMap<String, OCluster>();
  private       List<OCluster>        clusters   = new ArrayList<OCluster>();

  private volatile ThreadLocal<OStorageTransaction> transaction          = new ThreadLocal<OStorageTransaction>();
  private final    AtomicBoolean                    checkpointInProgress = new AtomicBoolean();
  protected final OSBTreeCollectionManagerShared sbTreeCollectionManager;

  private final OPerformanceStatisticManager performanceStatisticManager = new OPerformanceStatisticManager(this,
      OGlobalConfiguration.STORAGE_PROFILER_SNAPSHOT_INTERVAL.getValueAsInteger() * 1000000L,
      OGlobalConfiguration.STORAGE_PROFILER_CLEANUP_INTERVAL.getValueAsInteger() * 1000000L);

  protected volatile OWriteAheadLog          writeAheadLog;
  private            OStorageRecoverListener recoverListener;

  protected volatile OReadCache  readCache;
  protected volatile OWriteCache writeCache;

  private volatile ORecordConflictStrategy recordConflictStrategy = Orient.instance().getRecordConflictStrategy()
      .getDefaultImplementation();

  private volatile int defaultClusterId = -1;
  protected volatile OAtomicOperationsManager atomicOperationsManager;
  private volatile boolean                  wereNonTxOperationsPerformedInPreviousOpen = false;
  private volatile OLowDiskSpaceInformation lowDiskSpace                               = null;
  private volatile boolean                  checkpointRequest                          = false;

  private volatile Exception dataFlushException = null;

  private final int id;

  private Map<String, OIndexEngine> indexEngineNameMap        = new HashMap<String, OIndexEngine>();
  private List<OIndexEngine>        indexEngines              = new ArrayList<OIndexEngine>();
  private boolean                   wereDataRestoredAfterOpen = false;

  private volatile long fullCheckpointCount;

  public OAbstractPaginatedStorage(String name, String filePath, String mode, int id) {
    super(name, filePath, mode, OGlobalConfiguration.STORAGE_LOCK_TIMEOUT.getValueAsInteger());

    this.id = id;
    lockManager = new ORIDOLockManager(OGlobalConfiguration.COMPONENTS_LOCK_CACHE.getValueAsInteger());
    recordVersionManager = new OPartitionedLockManager<ORID>();

    PROFILER_CREATE_RECORD = "db." + this.name + ".createRecord";
    PROFILER_READ_RECORD = "db." + this.name + ".readRecord";
    PROFILER_UPDATE_RECORD = "db." + this.name + ".updateRecord";
    PROFILER_DELETE_RECORD = "db." + this.name + ".deleteRecord";
    PROFILER_RECYCLE_RECORD = "db." + this.name + ".recyclePosition";

    sbTreeCollectionManager = new OSBTreeCollectionManagerShared(this);
  }

  public void open(final String iUserName, final String iUserPassword, final Map<String, Object> iProperties) {
    stateLock.acquireReadLock();
    try {
      if (status == STATUS.OPEN)
        // ALREADY OPENED: THIS IS THE CASE WHEN A STORAGE INSTANCE IS
        // REUSED
        return;
    } finally {
      stateLock.releaseReadLock();
    }

    stateLock.acquireWriteLock();
    try {

      if (status == STATUS.OPEN)
        // ALREADY OPENED: THIS IS THE CASE WHEN A STORAGE INSTANCE IS
        // REUSED
        return;

      if (!exists())
        throw new OStorageException("Cannot open the storage '" + name + "' because it does not exist in path: " + url);

      configuration.load(iProperties);

      final String cs = configuration.getConflictStrategy();
      if (cs != null) {
        // SET THE CONFLICT STORAGE STRATEGY FROM THE LOADED CONFIGURATION
        setConflictStrategy(Orient.instance().getRecordConflictStrategy().getStrategy(cs));
      }

      componentsFactory = new OCurrentStorageComponentsFactory(configuration);

      preOpenSteps();

      try {
        performanceStatisticManager.registerMBean(name, id);
      } catch (Exception e) {
        OLogManager.instance().error(this, "MBean for profiler cannot be registered.");
      }

      initWalAndDiskCache();

      atomicOperationsManager = new OAtomicOperationsManager(this);
      try {
        atomicOperationsManager.registerMBean();
      } catch (Exception e) {
        OLogManager.instance().error(this, "MBean for atomic operations manager cannot be registered", e);
      }

      recoverIfNeeded();

      openClusters();
      openIndexes();

      if (OGlobalConfiguration.STORAGE_MAKE_FULL_CHECKPOINT_AFTER_OPEN.getValueAsBoolean())
        makeFullCheckpoint();

      writeCache.startFuzzyCheckpoints();

      status = STATUS.OPEN;

      readCache.loadCacheState(writeCache);
    } catch (Exception e) {
      for (OCluster c : clusters) {
        try {
          c.close(false);
        } catch (IOException e1) {
          OLogManager.instance().error(this, "Cannot close cluster after exception on open");
        }
      }

      try {
        status = STATUS.OPEN;
        close(true, false);
      } catch (RuntimeException re) {
        OLogManager.instance().error(this, "Error during storage close", e);
      }

      status = STATUS.CLOSED;

      throw OException.wrapException(new OStorageException("Cannot open local storage '" + url + "' with mode=" + mode), e);
    } finally {
      stateLock.releaseWriteLock();
    }
  }

  protected void openIndexes() {
    OCurrentStorageComponentsFactory cf = componentsFactory;
    if (cf == null)
      throw new OStorageException("Storage '" + name + "' is not properly initialized");

    final Set<String> indexNames = configuration.indexEngines();
    for (String indexName : indexNames) {
      final OStorageConfiguration.IndexEngineData engineData = configuration.getIndexEngine(indexName);
      final OIndexEngine engine = OIndexes
          .createIndexEngine(engineData.getName(), engineData.getAlgorithm(), engineData.getIndexType(),
              engineData.getDurableInNonTxMode(), this, engineData.getVersion(), engineData.getEngineProperties(), null);

      try {
        engine.load(engineData.getName(), cf.binarySerializerFactory.getObjectSerializer(engineData.getValueSerializerId()),
            engineData.isAutomatic(), cf.binarySerializerFactory.getObjectSerializer(engineData.getKeySerializedId()),
            engineData.getKeyTypes(), engineData.isNullValuesSupport(), engineData.getKeySize(), engineData.getEngineProperties());

        indexEngineNameMap.put(engineData.getName().toLowerCase(configuration.getLocaleInstance()), engine);
        indexEngines.add(engine);
      } catch (RuntimeException e) {
        OLogManager.instance()
            .error(this, "Index '" + engineData.getName() + "' cannot be created and will be removed from configuration", e);

        engine.deleteWithoutLoad(engineData.getName());
      }
    }
  }

  protected void openClusters() throws IOException {
    // OPEN BASIC SEGMENTS
    int pos;
    addDefaultClusters();

    // REGISTER CLUSTER
    for (int i = 0; i < configuration.clusters.size(); ++i) {
      final OStorageClusterConfiguration clusterConfig = configuration.clusters.get(i);

      if (clusterConfig != null) {
        pos = createClusterFromConfig(clusterConfig);

        try {
          if (pos == -1) {
            clusters.get(i).open();
          } else {
            if (clusterConfig.getName().equals(CLUSTER_DEFAULT_NAME))
              defaultClusterId = pos;

            clusters.get(pos).open();
          }
        } catch (FileNotFoundException e) {
          OLogManager.instance().warn(this, "Error on loading cluster '" + clusters.get(i).getName() + "' (" + i
              + "): file not found. It will be excluded from current database '" + getName() + "'.");

          clusterMap.remove(clusters.get(i).getName().toLowerCase(configuration.getLocaleInstance()));

          setCluster(i, null);
        }
      } else {
        setCluster(i, null);
      }
    }
  }

  public void open(final OToken iToken, final Map<String, Object> iProperties) {
    open(iToken.getUserName(), "", iProperties);
  }

  public void create(final Map<String, Object> iProperties) {
    stateLock.acquireWriteLock();
    try {

      if (status != STATUS.CLOSED)
        throw new OStorageExistsException("Cannot create new storage '" + getURL() + "' because it is not closed");

      if (exists())
        throw new OStorageExistsException("Cannot create new storage '" + getURL() + "' because it already exists");

      if (!configuration.getContextConfiguration().getContextKeys()
          .contains(OGlobalConfiguration.STORAGE_COMPRESSION_METHOD.getKey())) {
        final String compression = iProperties != null ?
            (String) iProperties
                .get(OGlobalConfiguration.STORAGE_COMPRESSION_METHOD.getKey().toLowerCase(configuration.getLocaleInstance())) :
            null;

        if (compression != null)
          configuration.getContextConfiguration().setValue(OGlobalConfiguration.STORAGE_COMPRESSION_METHOD, compression);
        else
          configuration.getContextConfiguration().setValue(OGlobalConfiguration.STORAGE_COMPRESSION_METHOD,
              OGlobalConfiguration.STORAGE_COMPRESSION_METHOD.getValue());
      }

      if (!configuration.getContextConfiguration().getContextKeys()
          .contains(OGlobalConfiguration.STORAGE_ENCRYPTION_METHOD.getKey())) {
        final String encryption = iProperties != null ?
            (String) iProperties
                .get(OGlobalConfiguration.STORAGE_ENCRYPTION_METHOD.getKey().toLowerCase(configuration.getLocaleInstance())) :
            null;

        if (encryption != null)
          configuration.getContextConfiguration().setValue(OGlobalConfiguration.STORAGE_ENCRYPTION_METHOD, encryption);
        else
          configuration.getContextConfiguration()
              .setValue(OGlobalConfiguration.STORAGE_ENCRYPTION_METHOD, OGlobalConfiguration.STORAGE_ENCRYPTION_METHOD.getValue());
      }

      // SAVE COMPRESSION OPTIONS IF ANY. THIS IS USED FOR ENCRYPTION AT REST WHERE IN THE 'STORAGE_ENCRYPTION_KEY' IS STORED
      // THE KEY
      final String encryptionKey = iProperties != null ?
          (String) iProperties
              .get(OGlobalConfiguration.STORAGE_ENCRYPTION_KEY.getKey().toLowerCase(configuration.getLocaleInstance())) :
          null;
      if (encryptionKey != null)
        configuration.getContextConfiguration().setValue(OGlobalConfiguration.STORAGE_ENCRYPTION_KEY, encryptionKey);
      else
        configuration.getContextConfiguration()
            .setValue(OGlobalConfiguration.STORAGE_ENCRYPTION_KEY, OGlobalConfiguration.STORAGE_ENCRYPTION_KEY.getValue());

      componentsFactory = new OCurrentStorageComponentsFactory(configuration);
      try {
        performanceStatisticManager.registerMBean(name, id);
      } catch (Exception e) {
        OLogManager.instance().error(this, "MBean for profiler cannot be registered.");
      }

      initWalAndDiskCache();

      atomicOperationsManager = new OAtomicOperationsManager(this);
      try {
        atomicOperationsManager.registerMBean();
      } catch (Exception e) {
        OLogManager.instance().error(this, "MBean for atomic operations manager cannot be registered", e);
      }

      preCreateSteps();

      status = STATUS.OPEN;

      // ADD THE METADATA CLUSTER TO STORE INTERNAL STUFF
      doAddCluster(OMetadataDefault.CLUSTER_INTERNAL_NAME, null);

      configuration.create();

      // ADD THE INDEX CLUSTER TO STORE, BY DEFAULT, ALL THE RECORDS OF
      // INDEXING
      doAddCluster(OMetadataDefault.CLUSTER_INDEX_NAME, null);

      // ADD THE INDEX CLUSTER TO STORE, BY DEFAULT, ALL THE RECORDS OF
      // INDEXING
      doAddCluster(OMetadataDefault.CLUSTER_MANUAL_INDEX_NAME, null);

      // ADD THE DEFAULT CLUSTER
      defaultClusterId = doAddCluster(CLUSTER_DEFAULT_NAME, null);

      clearStorageDirty();
      if (OGlobalConfiguration.STORAGE_MAKE_FULL_CHECKPOINT_AFTER_CREATE.getValueAsBoolean())
        makeFullCheckpoint();

      writeCache.startFuzzyCheckpoints();
      postCreateSteps();

    } catch (OStorageException e) {
      close();
      throw e;
    } catch (IOException e) {
      close();
      throw OException.wrapException(new OStorageException("Error on creation of storage '" + name + "'"), e);
    } finally {
      stateLock.releaseWriteLock();
    }
  }

  @Override
  public boolean isClosed() {
    stateLock.acquireReadLock();
    try {
      return super.isClosed();
    } finally {
      stateLock.releaseReadLock();
    }
  }

  @Override
  public void onShutdown() {
    transaction = null;
  }

  @Override
  public void onStartup() {
    if (transaction == null)
      transaction = new ThreadLocal<OStorageTransaction>();
  }

  @Override
  public void close(final boolean force, boolean onDelete) {
    doClose(force, onDelete);
  }

  public void delete() {
    final long timer = Orient.instance().getProfiler().startChrono();

    stateLock.acquireWriteLock();
    try {
      try {
        // CLOSE THE DATABASE BY REMOVING THE CURRENT USER
        close(true, true);

        try {
          Orient.instance().unregisterStorage(this);
        } catch (Exception e) {
          OLogManager.instance().error(this, "Cannot unregister storage", e);
        }

        if (writeAheadLog != null)
          writeAheadLog.delete();

        if (writeCache != null) {
          if (readCache != null)
            readCache.deleteStorage(writeCache);
          else
            writeCache.delete();
        }

        postDeleteSteps();

      } catch (IOException e) {
        throw OException.wrapException(new OStorageException("Cannot delete database '" + name + "'"), e);
      }
    } finally {
      stateLock.releaseWriteLock();
      Orient.instance().getProfiler().stopChrono("db." + name + ".drop", "Drop a database", timer, "db.*.drop");

    }
  }

  public boolean check(final boolean verbose, final OCommandOutputListener listener) {
    checkOpeness();
    stateLock.acquireReadLock();
    try {
      final long lockId = atomicOperationsManager.freezeAtomicOperations(null, null);
      try {
        checkOpeness();
        final long start = System.currentTimeMillis();

        OPageDataVerificationError[] pageErrors = writeCache.checkStoredPages(verbose ? listener : null);

        listener.onMessage(
            "Check of storage completed in " + (System.currentTimeMillis() - start) + "ms. " + (pageErrors.length > 0 ?
                pageErrors.length + " with errors." :
                " without errors."));

        return pageErrors.length == 0;
      } finally {
        atomicOperationsManager.releaseAtomicOperations(lockId);
      }
    } finally {
      stateLock.releaseReadLock();
    }
  }

  public int addCluster(String clusterName, boolean forceListBased, final Object... parameters) {
    checkOpeness();
    checkLowDiskSpaceFullCheckpointRequestsAndBackgroundDataFlushExceptions();

    stateLock.acquireWriteLock();
    try {
      checkOpeness();

      makeStorageDirty();
      return doAddCluster(clusterName, parameters);

    } catch (IOException e) {
      throw OException.wrapException(new OStorageException("Error in creation of new cluster '" + clusterName), e);
    } finally {
      stateLock.releaseWriteLock();
    }
  }

  public int addCluster(String clusterName, int requestedId, boolean forceListBased, Object... parameters) {
    checkOpeness();
    checkLowDiskSpaceFullCheckpointRequestsAndBackgroundDataFlushExceptions();
    stateLock.acquireWriteLock();
    try {
      checkOpeness();

      if (requestedId < 0) {
        throw new OConfigurationException("Cluster id must be positive!");
      }
      if (requestedId < clusters.size() && clusters.get(requestedId) != null) {
        throw new OConfigurationException(
            "Requested cluster ID [" + requestedId + "] is occupied by cluster with name [" + clusters.get(requestedId).getName()
                + "]");
      }

      makeStorageDirty();
      return addClusterInternal(clusterName, requestedId, parameters);

    } catch (IOException e) {
      throw OException.wrapException(new OStorageException("Error in creation of new cluster '" + clusterName + "'"), e);
    } finally {
      stateLock.releaseWriteLock();
    }
  }

  public boolean dropCluster(final int clusterId, final boolean iTruncate) {
    checkOpeness();
    checkLowDiskSpaceFullCheckpointRequestsAndBackgroundDataFlushExceptions();

    stateLock.acquireWriteLock();
    try {

      checkOpeness();
      if (clusterId < 0 || clusterId >= clusters.size())
        throw new IllegalArgumentException(
            "Cluster id '" + clusterId + "' is outside the of range of configured clusters (0-" + (clusters.size() - 1)
                + ") in database '" + name + "'");

      final OCluster cluster = clusters.get(clusterId);
      if (cluster == null)
        return false;

      if (iTruncate)
        cluster.truncate();
      cluster.delete();

      makeStorageDirty();
      clusterMap.remove(cluster.getName().toLowerCase(configuration.getLocaleInstance()));
      clusters.set(clusterId, null);

      // UPDATE CONFIGURATION
      configuration.dropCluster(clusterId);

      return true;
    } catch (Exception e) {
      throw OException.wrapException(new OStorageException("Error while removing cluster '" + clusterId + "'"), e);

    } finally {
      stateLock.releaseWriteLock();
    }
  }

  @Override
  public int getId() {
    return id;
  }

  public boolean setClusterStatus(final int clusterId, final OStorageClusterConfiguration.STATUS iStatus) {
    checkOpeness();
    stateLock.acquireWriteLock();
    try {
      checkOpeness();
      if (clusterId < 0 || clusterId >= clusters.size())
        throw new IllegalArgumentException(
            "Cluster id '" + clusterId + "' is outside the of range of configured clusters (0-" + (clusters.size() - 1)
                + ") in database '" + name + "'");

      final OCluster cluster = clusters.get(clusterId);
      if (cluster == null)
        return false;

      if (iStatus == OStorageClusterConfiguration.STATUS.OFFLINE && cluster instanceof OOfflineCluster
          || iStatus == OStorageClusterConfiguration.STATUS.ONLINE && !(cluster instanceof OOfflineCluster))
        return false;

      final OCluster newCluster;
      if (iStatus == OStorageClusterConfiguration.STATUS.OFFLINE) {
        cluster.close(true);
        newCluster = new OOfflineCluster(this, clusterId, cluster.getName());
      } else {

        newCluster = OPaginatedClusterFactory.INSTANCE.createCluster(cluster.getName(), configuration.version, this);
        newCluster.configure(this, clusterId, cluster.getName());
        newCluster.open();
      }

      clusterMap.put(cluster.getName().toLowerCase(configuration.getLocaleInstance()), newCluster);
      clusters.set(clusterId, newCluster);

      // UPDATE CONFIGURATION
      makeStorageDirty();
      configuration.setClusterStatus(clusterId, iStatus);

      makeFullCheckpoint();
      return true;
    } catch (Exception e) {
      throw OException.wrapException(new OStorageException("Error while removing cluster '" + clusterId + "'"), e);
    } finally {
      stateLock.releaseWriteLock();
    }
  }

  @Override
  public OSBTreeCollectionManager getSBtreeCollectionManager() {
    return sbTreeCollectionManager;
  }

  public OReadCache getReadCache() {
    return readCache;
  }

  public OWriteCache getWriteCache() {
    return writeCache;
  }

  public long count(final int iClusterId) {
    return count(iClusterId, false);
  }

  @Override
  public long count(int clusterId, boolean countTombstones) {
    if (clusterId == -1)
      throw new OStorageException("Cluster Id " + clusterId + " is invalid in database '" + name + "'");

    // COUNT PHYSICAL CLUSTER IF ANY
    checkOpeness();
    stateLock.acquireReadLock();
    try {
      checkOpeness();

      final OCluster cluster = clusters.get(clusterId);
      if (cluster == null)
        return 0;

      if (countTombstones)
        return cluster.getEntries();

      return cluster.getEntries() - cluster.getTombstonesCount();
    } finally {
      stateLock.releaseReadLock();
    }
  }

  public long[] getClusterDataRange(final int iClusterId) {
    if (iClusterId == -1)
      return new long[] { ORID.CLUSTER_POS_INVALID, ORID.CLUSTER_POS_INVALID };

    checkOpeness();
    stateLock.acquireReadLock();
    try {
      checkOpeness();

      return clusters.get(iClusterId) != null ?
          new long[] { clusters.get(iClusterId).getFirstPosition(), clusters.get(iClusterId).getLastPosition() } :
          OCommonConst.EMPTY_LONG_ARRAY;

    } catch (IOException ioe) {
      throw OException.wrapException(new OStorageException("Cannot retrieve information about data range"), ioe);
    } finally {
      stateLock.releaseReadLock();
    }
  }

  public OLogSequenceNumber getLSN() {
    if (writeAheadLog == null)
      return null;

    return writeAheadLog.end();
  }

  public long count(final int[] iClusterIds) {
    return count(iClusterIds, false);
  }

  /**
   * This method finds all the records which were updated starting from (but not including) current LSN and write result in provided
   * output stream. In output stream will be included all thw records which were updated/deleted/created since passed in LSN till
   * the current moment.
   * <p>
   * Deleted records are written in output stream first, then created/updated records. All records are sorted by record id.
   * <p>
   * Data format:
   * <ol>
   * <li>Amount of records (single entry) - 8 bytes</li>
   * <li>Record's cluster id - 4 bytes</li>
   * <li>Record's cluster position - 8 bytes</li>
   * <li>Delete flag, 1 if record is deleted - 1 byte</li>
   * <li>Record version , only if record is not deleted - 4 bytes</li>
   * <li>Record type, only if record is not deleted - 1 byte</li>
   * <li>Length of binary presentation of record, only if record is not deleted - 4 bytes</li>
   * <li>Binary presentation of the record, only if record is not deleted - length of content is provided in above entity</li>
   * </ol>
   *
   * @param lsn                LSN from which we should find changed records
   * @param stream             Stream which will contain found records
   * @param excludedClusterIds Array of cluster ids to exclude from the export
   * @return Last LSN processed during examination of changed records, or <code>null</code> if it was impossible to find changed
   * records: write ahead log is absent, record with start LSN was not found in WAL, etc.
   * @see OGlobalConfiguration#STORAGE_TRACK_CHANGED_RECORDS_IN_WAL
   */
  public OLogSequenceNumber recordsChangedAfterLSN(final OLogSequenceNumber lsn, final OutputStream stream,
      final Set<String> excludedClusterIds, final OCommandOutputListener outputListener) {
    if (!OGlobalConfiguration.STORAGE_TRACK_CHANGED_RECORDS_IN_WAL.getValueAsBoolean())
      throw new IllegalStateException(
          "Cannot find records which were changed starting from provided LSN because tracking of rids of changed records in WAL is switched off, "
              + "to switch it on please set property " + OGlobalConfiguration.STORAGE_TRACK_CHANGED_RECORDS_IN_WAL.getKey()
              + " to the true value, please note that only records"
              + " which are stored after this property was set will be retrieved");

    stateLock.acquireReadLock();
    try {
      if (writeAheadLog == null) {
        return null;
      }

      // we iterate till the last record is contained in wal at the moment when we call this method
      final OLogSequenceNumber endLsn = writeAheadLog.end();

      if (endLsn == null || lsn.compareTo(endLsn) >= 0) {
        OLogManager.instance()
            .warn(this, "Cannot find requested LSN=%s for database sync operation. Last available LSN is %s", lsn, endLsn);
        return null;
      }

      // container of rids of changed records
      final SortedSet<ORID> sortedRids = new TreeSet<ORID>();

      final OLogSequenceNumber startLsn = writeAheadLog.next(lsn);
      if (startLsn == null) {
        OLogManager.instance().info(this, "Cannot find requested LSN=%s for database sync operation", lsn);
        return null;
      }

      writeAheadLog.preventCutTill(startLsn);
      try {
        // start record is absent there is nothing that we can do
        OWALRecord walRecord = writeAheadLog.read(startLsn);
        if (walRecord == null) {
          OLogManager.instance().info(this, "Cannot find requested LSN=%s for database sync operation", lsn);
          return null;
        }

        OLogSequenceNumber currentLsn = startLsn;

        // all information about changed records is contained in atomic operation metadata
        long read = 0;
        while (currentLsn != null && endLsn.compareTo(currentLsn) >= 0) {
          walRecord = writeAheadLog.read(currentLsn);

          if (walRecord instanceof OFileCreatedWALRecord)
            throw new ODatabaseException(
                "Cannot execute delta-sync because a new file has been added. Filename: " + ((OFileCreatedWALRecord) walRecord)
                    .getFileName() + "(id=" + ((OFileCreatedWALRecord) walRecord).getFileId() + ")");

          if (walRecord instanceof OFileDeletedWALRecord)
            throw new ODatabaseException(
                "Cannot execute delta-sync because a file has been deleted. File id: " + ((OFileDeletedWALRecord) walRecord)
                    .getFileId());

          if (walRecord instanceof OAtomicUnitEndRecord) {
            final OAtomicUnitEndRecord atomicUnitEndRecord = (OAtomicUnitEndRecord) walRecord;
            if (atomicUnitEndRecord.getAtomicOperationMetadata().containsKey(ORecordOperationMetadata.RID_METADATA_KEY)) {
              final ORecordOperationMetadata recordOperationMetadata = (ORecordOperationMetadata) atomicUnitEndRecord
                  .getAtomicOperationMetadata().get(ORecordOperationMetadata.RID_METADATA_KEY);
              final Set<ORID> rids = recordOperationMetadata.getValue();
              for (ORID rid : rids) {
                if (!excludedClusterIds.contains(getPhysicalClusterNameById(rid.getClusterId())))
                  sortedRids.add(rid);
              }
            }
          }

          currentLsn = writeAheadLog.next(currentLsn);

          read++;

          if (outputListener != null)
            outputListener.onMessage("read " + read + " records from WAL and collected " + sortedRids.size() + " records");
        }
      } finally {
        writeAheadLog.preventCutTill(null);
      }

      final int totalRecords = sortedRids.size();
      OLogManager.instance().info(this, "Exporting records after LSN=%s. Found %d records", lsn, totalRecords);

      // records may be deleted after we flag them as existing and as result rule of sorting of records
      // (deleted records go first will be broken), so we prohibit any modifications till we do not complete method execution
      final long lockId = atomicOperationsManager.freezeAtomicOperations(null, null);
      try {
        final DataOutputStream dataOutputStream = new DataOutputStream(stream);
        try {

          dataOutputStream.writeLong(sortedRids.size());

          long exportedRecord = 1;
          Iterator<ORID> ridIterator = sortedRids.iterator();
          while (ridIterator.hasNext()) {
            final ORID rid = ridIterator.next();
            final OCluster cluster = clusters.get(rid.getClusterId());

            // we do not need to load record only check it's presence
            if (cluster.getPhysicalPosition(new OPhysicalPosition(rid.getClusterPosition())) == null) {
              dataOutputStream.writeInt(rid.getClusterId());
              dataOutputStream.writeLong(rid.getClusterPosition());
              dataOutputStream.write(1);

              OLogManager.instance().debug(this, "Exporting deleted record %s", rid);

              if (outputListener != null)
                outputListener.onMessage("exporting record " + exportedRecord + "/" + totalRecords);

              // delete to avoid duplication
              ridIterator.remove();
              exportedRecord++;
            }
          }

          ridIterator = sortedRids.iterator();
          while (ridIterator.hasNext()) {
            final ORID rid = ridIterator.next();
            final OCluster cluster = clusters.get(rid.getClusterId());

            dataOutputStream.writeInt(rid.getClusterId());
            dataOutputStream.writeLong(rid.getClusterPosition());

            if (cluster.getPhysicalPosition(new OPhysicalPosition(rid.getClusterPosition())) == null) {
              dataOutputStream.writeBoolean(true);
              OLogManager.instance().debug(this, "Exporting deleted record %s", rid);
            } else {
              final ORawBuffer rawBuffer = cluster.readRecord(rid.getClusterPosition());
              assert rawBuffer != null;

              dataOutputStream.writeBoolean(false);
              dataOutputStream.writeInt(rawBuffer.version);
              dataOutputStream.write(rawBuffer.recordType);
              dataOutputStream.writeInt(rawBuffer.buffer.length);
              dataOutputStream.write(rawBuffer.buffer);

              OLogManager.instance()
                  .debug(this, "Exporting modified record rid=%s type=%d size=%d v=%d - buffer size=%d", rid, rawBuffer.recordType,
                      rawBuffer.buffer.length, rawBuffer.version, dataOutputStream.size());
            }

            if (outputListener != null)
              outputListener.onMessage("exporting record " + exportedRecord + "/" + totalRecords);

            exportedRecord++;
          }
        } finally {
          dataOutputStream.close();
        }
      } finally {
        atomicOperationsManager.releaseAtomicOperations(lockId);
      }

      return endLsn;
    } catch (IOException e) {
      throw OException.wrapException(new OStorageException("Error of reading of records changed after LSN " + lsn), e);
    } finally {
      stateLock.releaseReadLock();
    }
  }

  @Override
  public long count(int[] iClusterIds, boolean countTombstones) {
    checkOpeness();

    long tot = 0;

    stateLock.acquireReadLock();
    try {
      checkOpeness();

      for (int iClusterId : iClusterIds) {
        if (iClusterId >= clusters.size())
          throw new OConfigurationException("Cluster id " + iClusterId + " was not found in database '" + name + "'");

        if (iClusterId > -1) {
          final OCluster c = clusters.get(iClusterId);
          if (c != null)
            tot += c.getEntries() - (countTombstones ? 0L : c.getTombstonesCount());
        }
      }

      return tot;
    } finally {
      stateLock.releaseReadLock();
    }

  }

  public OStorageOperationResult<OPhysicalPosition> createRecord(final ORecordId rid, final byte[] content, final int recordVersion,
      final byte recordType, final int mode, final ORecordCallback<Long> callback) {
    checkOpeness();
    checkLowDiskSpaceFullCheckpointRequestsAndBackgroundDataFlushExceptions();

    final OPhysicalPosition ppos = new OPhysicalPosition(recordType);
    final OCluster cluster = getClusterById(rid.clusterId);

    if (transaction.get() != null) {
<<<<<<< HEAD
      final long timer = Orient.instance().getProfiler().startChrono();
      try {
        return doCreateRecord(rid, content, recordVersion, recordType, callback, cluster, ppos, null);
      } finally {
        Orient.instance().getProfiler()
            .stopChrono(PROFILER_CREATE_RECORD, "Create a record in database", timer, "db.*.createRecord");
      }
=======
      return doCreateRecord(rid, content, recordVersion, recordType, callback, cluster, ppos, null);
>>>>>>> d84cde2a
    }

    stateLock.acquireReadLock();
    try {
      checkOpeness();
      return doCreateRecord(rid, content, recordVersion, recordType, callback, cluster, ppos, null);
    } finally {
      stateLock.releaseReadLock();
    }
  }

  @Override
  public ORecordMetadata getRecordMetadata(ORID rid) {
    if (rid.isNew())
      throw new OStorageException("Passed record with id " + rid + " is new and cannot be stored.");

    checkOpeness();

    stateLock.acquireReadLock();
    try {
      final OCluster cluster = getClusterById(rid.getClusterId());
      checkOpeness();

      final OPhysicalPosition ppos = cluster.getPhysicalPosition(new OPhysicalPosition(rid.getClusterPosition()));
      if (ppos == null)
        return null;

      return new ORecordMetadata(rid, ppos.recordVersion);
    } catch (IOException ioe) {
      OLogManager.instance().error(this, "Retrieval of record  '" + rid + "' cause: " + ioe.getMessage(), ioe);
    } finally {
      stateLock.releaseReadLock();
    }

    return null;
  }

  public void scanCluster(final String iClusterName, final boolean iAscendingOrder, long iFrom, long iTo,
      final OCallable<Boolean, ORecord> iCallback) throws IOException {
    checkOpeness();
    final OCluster cluster = getClusterByName(iClusterName);

    if (cluster instanceof OOfflineCluster)
      return;

    if (!(cluster instanceof OPaginatedCluster))
      throw new IllegalArgumentException("Cluster '" + iClusterName + "' (type=" + cluster.getClass() + ") does not support scan");

    final long scanBatchSize = OGlobalConfiguration.QUERY_SCAN_BATCH_SIZE.getValueAsLong();

    if (transaction.get() != null) {
      final long timer = Orient.instance().getProfiler().startChrono();
      try {
        if (scanBatchSize > 0) {
          long lastPos;
          if (iAscendingOrder) {
            do {
              lastPos = ((OPaginatedCluster) cluster).scan(true, iFrom, iTo, scanBatchSize, iCallback);
              iFrom = lastPos + 1;
            } while (lastPos >= 0);
          } else {
            do {
              lastPos = ((OPaginatedCluster) cluster).scan(false, iFrom, iTo, scanBatchSize, iCallback);
              iTo = lastPos - 1;
            } while (lastPos > 0);
          }
        } else
          ((OPaginatedCluster) cluster).scan(iAscendingOrder, iFrom, iTo, 0, iCallback);

        return;
      } finally {
        Orient.instance().getProfiler().stopChrono(PROFILER_READ_RECORD, "Read a record from database", timer, "db.*.readRecord");
      }
    }

    if (scanBatchSize > 0) {
      long lastPos;
      if (iAscendingOrder) {
        do {
          lastPos = scanClusterInLock(true, (OPaginatedCluster) cluster, iFrom, iTo, scanBatchSize, iCallback);
          iFrom = lastPos + 1;
        } while (lastPos >= 0);
      } else {
        do {
          lastPos = scanClusterInLock(false, (OPaginatedCluster) cluster, iFrom, iTo, scanBatchSize, iCallback);
          iTo = lastPos - 1;
        } while (lastPos > 0);
      }
    } else
      scanClusterInLock(iAscendingOrder, (OPaginatedCluster) cluster, iFrom, iTo, 0, iCallback);
  }

  protected long scanClusterInLock(final boolean iAscendingOrder, final OPaginatedCluster cluster, final long iFrom, final long iTo,
      final long iLimit, final OCallable<Boolean, ORecord> iCallback) throws IOException {
    stateLock.acquireReadLock();
    try {
      return cluster.scan(iAscendingOrder, iFrom, iTo, iLimit, iCallback);
    } finally {
      stateLock.releaseReadLock();
    }
  }

  @Override
  public OStorageOperationResult<ORawBuffer> readRecord(final ORecordId iRid, final String iFetchPlan, boolean iIgnoreCache,
      ORecordCallback<ORawBuffer> iCallback) {
    checkOpeness();
    final OCluster cluster;
    try {
      cluster = getClusterById(iRid.clusterId);
    } catch (IllegalArgumentException e) {
      throw OException.wrapException(new ORecordNotFoundException(iRid), e);
    }

    return new OStorageOperationResult<ORawBuffer>(readRecord(cluster, iRid));
  }

  @Override
  public OStorageOperationResult<ORawBuffer> readRecordIfVersionIsNotLatest(final ORecordId rid, final String fetchPlan,
      final boolean ignoreCache, final int recordVersion) throws ORecordNotFoundException {
    checkOpeness();
    return new OStorageOperationResult<ORawBuffer>(readRecordIfNotLatest(getClusterById(rid.clusterId), rid, recordVersion));
  }

  @Override
  public OStorageOperationResult<Integer> updateRecord(final ORecordId rid, final boolean updateContent, final byte[] content,
      final int version, final byte recordType, final int mode, final ORecordCallback<Integer> callback) {
    checkOpeness();
    checkLowDiskSpaceFullCheckpointRequestsAndBackgroundDataFlushExceptions();

    final OCluster cluster = getClusterById(rid.clusterId);

    if (transaction.get() != null) {
<<<<<<< HEAD
      final long timer = Orient.instance().getProfiler().startChrono();
      try {
        return doUpdateRecord(rid, updateContent, content, version, recordType, callback, cluster);
      } finally {
        Orient.instance().getProfiler()
            .stopChrono(PROFILER_UPDATE_RECORD, "Update a record to database", timer, "db.*.updateRecord");
      }
=======
      return doUpdateRecord(rid, updateContent, content, version, recordType, callback, cluster);
>>>>>>> d84cde2a
    }

    stateLock.acquireReadLock();
    try {
      // GET THE SHARED LOCK AND GET AN EXCLUSIVE LOCK AGAINST THE RECORD
      final Lock lock = recordVersionManager.acquireExclusiveLock(rid);
      try {
        checkOpeness();

        // UPDATE IT
        return doUpdateRecord(rid, updateContent, content, version, recordType, callback, cluster);
      } finally {
        lock.unlock();
      }
    } finally {
      stateLock.releaseReadLock();
    }
  }

  @Override
  public OStorageOperationResult<Integer> recyclePosition(final ORecordId rid, final byte[] content, final int version,
      final byte recordType) {
    checkOpeness();
    checkLowDiskSpaceFullCheckpointRequestsAndBackgroundDataFlushExceptions();

    final OCluster cluster = getClusterById(rid.clusterId);
    if (transaction.get() != null) {
      final long timer = Orient.instance().getProfiler().startChrono();
      try {
        return doRecycleRecord(rid, content, version, cluster, recordType);
      } finally {
        Orient.instance().getProfiler()
            .stopChrono(PROFILER_RECYCLE_RECORD, "Recycled a record position in database", timer, "db.*.recyclePosition");
      }
    }

    final long timer = Orient.instance().getProfiler().startChrono();
    stateLock.acquireReadLock();
    try {
      // GET THE SHARED LOCK AND GET AN EXCLUSIVE LOCK AGAINST THE RECORD
      final Lock lock = recordVersionManager.acquireExclusiveLock(rid);
      try {
        checkOpeness();

        // RECYCLING IT
        return doRecycleRecord(rid, content, version, cluster, recordType);
      } finally {
        lock.unlock();
      }
    } finally {
      stateLock.releaseReadLock();
      Orient.instance().getProfiler()
          .stopChrono(PROFILER_RECYCLE_RECORD, "Recycled a record to database", timer, "db.*.recyclePosition");
    }
  }

  public OStorageTransaction getStorageTransaction() {
    return transaction.get();
  }

  public OAtomicOperationsManager getAtomicOperationsManager() {
    return atomicOperationsManager;
  }

  public OWriteAheadLog getWALInstance() {
    return writeAheadLog;
  }

  @Override
  public OStorageOperationResult<Boolean> deleteRecord(final ORecordId rid, final int version, final int mode,
      ORecordCallback<Boolean> callback) {
    checkOpeness();
    checkLowDiskSpaceFullCheckpointRequestsAndBackgroundDataFlushExceptions();

    final OCluster cluster = getClusterById(rid.clusterId);

    if (transaction.get() != null) {
<<<<<<< HEAD
      final long timer = Orient.instance().getProfiler().startChrono();
      try {
        return doDeleteRecord(rid, version, cluster);
      } finally {
        Orient.instance().getProfiler()
            .stopChrono(PROFILER_DELETE_RECORD, "Delete a record from database", timer, "db.*.deleteRecord");
      }
=======
      return doDeleteRecord(rid, version, cluster);
>>>>>>> d84cde2a
    }

    stateLock.acquireReadLock();
    try {
      checkOpeness();
      return doDeleteRecord(rid, version, cluster);
    } finally {
      stateLock.releaseReadLock();
<<<<<<< HEAD
      Orient.instance().getProfiler()
          .stopChrono(PROFILER_DELETE_RECORD, "Delete a record from database", timer, "db.*.deleteRecord");

=======
>>>>>>> d84cde2a
    }
  }

  @Override
  public OStorageOperationResult<Boolean> hideRecord(final ORecordId rid, final int mode, ORecordCallback<Boolean> callback) {
    checkOpeness();
    checkLowDiskSpaceFullCheckpointRequestsAndBackgroundDataFlushExceptions();

    final OCluster cluster = getClusterById(rid.clusterId);

    if (transaction.get() != null) {
      final long timer = Orient.instance().getProfiler().startChrono();
      try {
        return doHideMethod(rid, cluster);
      } finally {
        Orient.instance().getProfiler()
            .stopChrono(PROFILER_DELETE_RECORD, "Delete a record from database", timer, "db.*.deleteRecord");
      }
    }

    final long timer = Orient.instance().getProfiler().startChrono();
    stateLock.acquireReadLock();
    try {
      final Lock lock = recordVersionManager.acquireExclusiveLock(rid);
      try {
        checkOpeness();

        return doHideMethod(rid, cluster);
      } finally {
        lock.unlock();
      }
    } finally {
      stateLock.releaseReadLock();
      Orient.instance().getProfiler()
          .stopChrono(PROFILER_DELETE_RECORD, "Delete a record from database", timer, "db.*.deleteRecord");

    }
  }

  public OPerformanceStatisticManager getPerformanceStatisticManager() {
    return performanceStatisticManager;
  }

  /**
   * Starts to gather information about storage performance for current thread. Details which performance characteristics are
   * gathered can be found at {@link OSessionStoragePerformanceStatistic}.
   *
   * @see #completeGatheringPerformanceStatisticForCurrentThread()
   */
  public void startGatheringPerformanceStatisticForCurrentThread() {
    performanceStatisticManager.startThreadMonitoring();
  }

  /**
   * Completes gathering performance characteristics for current thread initiated by call of
   * {@link #startGatheringPerformanceStatisticForCurrentThread()}
   *
   * @return Performance statistic gathered after call of {@link #startGatheringPerformanceStatisticForCurrentThread()} or
   * <code>null</code> if profiling of storage was not started.
   */
  public OSessionStoragePerformanceStatistic completeGatheringPerformanceStatisticForCurrentThread() {
    return performanceStatisticManager.stopThreadMonitoring();
  }

  @Override
  public <V> V callInLock(Callable<V> iCallable, boolean iExclusiveLock) {
    stateLock.acquireReadLock();
    try {
      if (iExclusiveLock) {
        return super.callInLock(iCallable, true);
      } else {
        return super.callInLock(iCallable, false);
      }
    } finally {
      stateLock.releaseReadLock();
    }
  }

  public Set<String> getClusterNames() {
    checkOpeness();
    stateLock.acquireReadLock();
    try {
      checkOpeness();

      return new HashSet<String>(clusterMap.keySet());
    } finally {
      stateLock.releaseReadLock();
    }

  }

  public int getClusterIdByName(final String clusterName) {
    checkOpeness();

    if (clusterName == null)
      throw new IllegalArgumentException("Cluster name is null");

    if (clusterName.length() == 0)
      throw new IllegalArgumentException("Cluster name is empty");

    if (Character.isDigit(clusterName.charAt(0)))
      return Integer.parseInt(clusterName);

    stateLock.acquireReadLock();
    try {
      checkOpeness();

      // SEARCH IT BETWEEN PHYSICAL CLUSTERS

      final OCluster segment = clusterMap.get(clusterName.toLowerCase(configuration.getLocaleInstance()));
      if (segment != null)
        return segment.getId();

      return -1;
    } finally {
      stateLock.releaseReadLock();
    }

  }

  public List<ORecordOperation> commit(final OTransaction clientTx, Runnable callback) {
    checkOpeness();
    checkLowDiskSpaceFullCheckpointRequestsAndBackgroundDataFlushExceptions();

    final ODatabaseDocumentInternal databaseRecord = (ODatabaseDocumentInternal) clientTx.getDatabase();
    final OIndexManagerProxy indexManager = databaseRecord.getMetadata().getIndexManager();
    final TreeMap<String, OTransactionIndexChanges> indexesToCommit = getSortedIndexEntries(clientTx);
    final Map<ORecordOperation, Integer> clusterOverrides = new IdentityHashMap<ORecordOperation, Integer>();

    databaseRecord.getMetadata().makeThreadLocalSchemaSnapshot();

    if (OLogManager.instance().isDebugEnabled())
      OLogManager.instance()
          .debug(this, "%d Committing transaction %d on database '%s' (items=%d)...", Thread.currentThread().getId(),
              clientTx.getId(), databaseRecord.getName(), clientTx.getEntryCount());

    final Iterable<ORecordOperation> entries = (Iterable<ORecordOperation>) clientTx.getAllRecordEntries();
    final TreeMap<Integer, OCluster> clustersToLock = new TreeMap<Integer, OCluster>();

    final Set<ORecordOperation> newRecords = new TreeSet<ORecordOperation>(new Comparator<ORecordOperation>() {
      @Override
      public int compare(final ORecordOperation o1, final ORecordOperation o2) {
        return o1.getRecord().getIdentity().compareTo(o2.getRecord().getIdentity());
      }
    });

    for (ORecordOperation txEntry : entries) {
      if (txEntry.type == ORecordOperation.CREATED || txEntry.type == ORecordOperation.UPDATED) {
        final ORecord record = txEntry.getRecord();
        if (record instanceof ODocument)
          ((ODocument) record).validate();
      }

      if (txEntry.type == ORecordOperation.UPDATED || txEntry.type == ORecordOperation.DELETED) {
        final int clusterId = txEntry.getRecord().getIdentity().getClusterId();
        clustersToLock.put(clusterId, getClusterById(clusterId));
      } else if (txEntry.type == ORecordOperation.CREATED) {
        newRecords.add(txEntry);

        final ORecord record = txEntry.getRecord();
        final ORID rid = record.getIdentity();

        int clusterId = rid.getClusterId();

        if (record.isDirty() && clusterId == ORID.CLUSTER_ID_INVALID && record instanceof ODocument) {
          // TRY TO FIX CLUSTER ID TO THE DEFAULT CLUSTER ID DEFINED IN SCHEMA CLASS

          final OImmutableClass class_ = ODocumentInternal.getImmutableSchemaClass(((ODocument) record));
          if (class_ != null) {
            clusterId = class_.getClusterForNewInstance((ODocument) record);
            clusterOverrides.put(txEntry, clusterId);
          }
        }

        clustersToLock.put(clusterId, getClusterById(clusterId));
      }
    }

    final List<ORecordOperation> result = new ArrayList<ORecordOperation>();
    stateLock.acquireReadLock();
    try {
      try {
        try {

          checkOpeness();

          makeStorageDirty();
          startStorageTx(clientTx);

          lockIndexKeys(indexManager, indexesToCommit);
          lockIndexes(indexesToCommit);
          lockClusters(clustersToLock);

          Map<ORecordOperation, OPhysicalPosition> positions = new IdentityHashMap<ORecordOperation, OPhysicalPosition>();
          for (ORecordOperation txEntry : newRecords) {
            ORecord rec = txEntry.getRecord();

            if (rec.isDirty()) {
              ORecordId rid = (ORecordId) rec.getIdentity().copy();
              ORecordId oldRID = rid.copy();

              final Integer clusterOverride = clusterOverrides.get(txEntry);
              final int clusterId = clusterOverride == null ? rid.clusterId : clusterOverride;

              final OCluster cluster = getClusterById(clusterId);
              OPhysicalPosition ppos = cluster.allocatePosition(ORecordInternal.getRecordType(rec));
              positions.put(txEntry, ppos);
              rid.clusterId = cluster.getId();

              if (rid.clusterPosition > -1 && rid.clusterPosition != ppos.clusterPosition) {
                throw new OConcurrentCreateException( rid, new ORecordId(rid.clusterId, ppos.clusterPosition));
              }

              rid.clusterPosition = ppos.clusterPosition;

              clientTx.updateIdentityAfterCommit(oldRID, rid);
            }
          }

          for (ORecordOperation txEntry : entries) {
            commitEntry(txEntry, positions.get(txEntry));
            result.add(txEntry);
          }

          commitIndexes(indexesToCommit);

          endStorageTx();

          OTransactionAbstract.updateCacheFromEntries(clientTx, entries, true);

        } catch (IOException ioe) {
          makeRollback(clientTx, ioe);
        } catch (RuntimeException e) {
          makeRollback(clientTx, e);
        } finally {
          unlockIndexKeys(indexesToCommit);
          transaction.set(null);
        }
      } finally {
        databaseRecord.getMetadata().clearThreadLocalSchemaSnapshot();
      }
    } finally {
      stateLock.releaseReadLock();
    }

    if (OLogManager.instance().isDebugEnabled())
      OLogManager.instance()
          .debug(this, "%d Committed transaction %d on database '%s' (result=%s)", Thread.currentThread().getId(), clientTx.getId(),
              databaseRecord.getName(), result);

    return result;
  }

  private void commitIndexes(final Map<String, OTransactionIndexChanges> indexesToCommit) {
    for (OTransactionIndexChanges changes : indexesToCommit.values())
      changes.getAssociatedIndex().preCommit();

    for (OTransactionIndexChanges changes : indexesToCommit.values())
      changes.getAssociatedIndex().addTxOperation(changes);

    try {
      for (OTransactionIndexChanges changes : indexesToCommit.values())
        changes.getAssociatedIndex().commit();
    } finally {
      for (OTransactionIndexChanges changes : indexesToCommit.values())
        changes.getAssociatedIndex().postCommit();
    }
  }

  private TreeMap<String, OTransactionIndexChanges> getSortedIndexEntries(OTransaction clientTx) {
    assert clientTx instanceof OTransactionOptimistic;
    return new TreeMap<String, OTransactionIndexChanges>(((OTransactionOptimistic) clientTx).getIndexEntries());
  }

  @Override
  public OUncompletedCommit<List<ORecordOperation>> initiateCommit(OTransaction clientTx, Runnable callback) {
    boolean success = false;
    checkOpeness();
    checkLowDiskSpaceFullCheckpointRequestsAndBackgroundDataFlushExceptions();
    final ODatabaseDocumentInternal databaseRecord = (ODatabaseDocumentInternal) clientTx.getDatabase();
    final OIndexManagerProxy indexManager = databaseRecord.getMetadata().getIndexManager();
    final TreeMap<String, OTransactionIndexChanges> indexesToCommit = getSortedIndexEntries(clientTx);

    ((OMetadataInternal) databaseRecord.getMetadata()).makeThreadLocalSchemaSnapshot();
    final Iterable<ORecordOperation> entries = (Iterable<ORecordOperation>) clientTx.getAllRecordEntries();
    final Set<ORecordOperation> newRecords = new TreeSet<ORecordOperation>(new Comparator<ORecordOperation>() {
      @Override
      public int compare(ORecordOperation o1, ORecordOperation o2) {
        long diff = (o1.getRecord().getIdentity().getClusterPosition() - o2.getRecord().getIdentity().getClusterPosition());
        // convert long to int comparation
        if (diff == 0)
          return 0;
        else if (diff < 0)
          return -1;
        else
          return 1;
      }
    });
    final TreeMap<Integer, OCluster> clustersToLock = new TreeMap<Integer, OCluster>();
    final Map<ORecordOperation, Integer> clusterOverrides = new IdentityHashMap<ORecordOperation, Integer>();

    for (ORecordOperation txEntry : entries) {
      if (txEntry.type == ORecordOperation.CREATED || txEntry.type == ORecordOperation.UPDATED) {
        final ORecord record = txEntry.getRecord();
        if (record instanceof ODocument)
          ((ODocument) record).validate();
      }

      if (txEntry.type == ORecordOperation.UPDATED || txEntry.type == ORecordOperation.DELETED) {
        final int clusterId = txEntry.getRecord().getIdentity().getClusterId();
        clustersToLock.put(clusterId, getClusterById(clusterId));
      } else if (txEntry.type == ORecordOperation.CREATED) {
        newRecords.add(txEntry);

        final ORecord record = txEntry.getRecord();
        final ORID rid = record.getIdentity();

        int clusterId = rid.getClusterId();

        if (record.isDirty() && clusterId == ORID.CLUSTER_ID_INVALID && record instanceof ODocument) {
          // TRY TO FIX CLUSTER ID TO THE DEFAULT CLUSTER ID DEFINED IN SCHEMA CLASS

          final OImmutableClass class_ = ODocumentInternal.getImmutableSchemaClass(((ODocument) record));
          if (class_ != null) {
            clusterId = class_.getClusterForNewInstance((ODocument) record);
            clusterOverrides.put(txEntry, clusterId);
          }
        }

        clustersToLock.put(clusterId, getClusterById(clusterId));
      }
    }

    final List<ORecordOperation> result = new ArrayList<ORecordOperation>();

    stateLock.acquireReadLock();
    try {
      try {
        try {
          checkOpeness();

          makeStorageDirty();
          startStorageTx(clientTx);

          for (OCluster cluster : clustersToLock.values())
            cluster.acquireAtomicExclusiveLock();

          for (Map.Entry<String, OTransactionIndexChanges> entry : indexesToCommit.entrySet()) {
            final String indexName = entry.getKey();
            final OTransactionIndexChanges changes = entry.getValue();

            final OIndexInternal<?> index = changes.resolveAssociatedIndex(indexName, indexManager);
            if (index == null)
              throw new OTransactionException("Cannot find index '" + indexName + "' while committing transaction");

            boolean fullyLocked = false;
            for (Object key : changes.changesPerKey.keySet())
              if (index.acquireAtomicExclusiveLock(key)) {
                fullyLocked = true;
                break;
              }
            if (!fullyLocked && !changes.nullKeyChanges.entries.isEmpty())
              index.acquireAtomicExclusiveLock(null);
          }

          Map<ORecordOperation, OPhysicalPosition> positions = new IdentityHashMap<ORecordOperation, OPhysicalPosition>();
          for (ORecordOperation txEntry : newRecords) {
            ORecord rec = txEntry.getRecord();

            if (rec.isDirty()) {
              ORecordId rid = (ORecordId) rec.getIdentity().copy();
              ORecordId oldRID = rid.copy();

              final Integer clusterOverride = clusterOverrides.get(txEntry);
              final int clusterId = clusterOverride == null ? rid.clusterId : clusterOverride;

              final OCluster cluster = getClusterById(clusterId);
              OPhysicalPosition ppos = cluster.allocatePosition(ORecordInternal.getRecordType(rec));
              positions.put(txEntry, ppos);
              rid.clusterId = cluster.getId();

              if (rid.clusterPosition > -1 && rid.clusterPosition != ppos.clusterPosition)
                throw new OTransactionException(
                    "New record allocated #" + rid.clusterId + ":" + ppos.clusterPosition + " but the expected was " + rid);

              rid.clusterPosition = ppos.clusterPosition;

              clientTx.updateIdentityAfterCommit(oldRID, rid);
            }
          }

          for (ORecordOperation txEntry : entries) {
            commitEntry(txEntry, positions.get(txEntry));
            result.add(txEntry);
          }

          commitIndexes(indexesToCommit);

          final OUncompletedCommit<List<ORecordOperation>> uncompletedCommit = new UncompletedCommit(clientTx, entries, result,
              atomicOperationsManager.initiateCommit());
          success = true;
          return uncompletedCommit;
        } catch (IOException ioe) {
          makeRollback(clientTx, ioe);
        } catch (RuntimeException e) {
          makeRollback(clientTx, e);
        }
      } finally {
        if (!success)
          ((OMetadataInternal) databaseRecord.getMetadata()).clearThreadLocalSchemaSnapshot();
      }
    } finally {
      stateLock.releaseReadLock();
    }

    // not reachable
    assert false;
    return null;
  }

  public int loadIndexEngine(String name) {
    checkOpeness();

    stateLock.acquireReadLock();
    try {
      checkOpeness();

      final OIndexEngine engine = indexEngineNameMap.get(name.toLowerCase(configuration.getLocaleInstance()));
      if (engine == null)
        return -1;

      final int indexId = indexEngines.indexOf(engine);
      assert indexId >= 0;

      return indexId;
    } finally {
      stateLock.releaseReadLock();
    }
  }

  public int loadExternalIndexEngine(String engineName, String algorithm, String indexType, OIndexDefinition indexDefinition,
      OBinarySerializer valueSerializer, boolean isAutomatic, Boolean durableInNonTxMode, int version,
      Map<String, String> engineProperties) {
    checkOpeness();

    stateLock.acquireWriteLock();
    try {
      checkOpeness();

      checkLowDiskSpaceFullCheckpointRequestsAndBackgroundDataFlushExceptions();

      // this method introduced for binary compatibility only
      if (configuration.binaryFormatVersion > 15)
        return -1;

      final String originalName = engineName;
      engineName = engineName.toLowerCase(configuration.getLocaleInstance());

      if (indexEngineNameMap.containsKey(engineName))
        throw new OIndexException("Index with name " + engineName + " already exists");

      makeStorageDirty();

      final OBinarySerializer keySerializer = determineKeySerializer(indexDefinition);
      final int keySize = determineKeySize(indexDefinition);
      final OType[] keyTypes = indexDefinition != null ? indexDefinition.getTypes() : null;
      final boolean nullValuesSupport = indexDefinition != null && !indexDefinition.isNullValuesIgnored();

      final OStorageConfiguration.IndexEngineData engineData = new OStorageConfiguration.IndexEngineData(originalName, algorithm,
          indexType, durableInNonTxMode, version, valueSerializer.getId(), keySerializer.getId(), isAutomatic, keyTypes,
          nullValuesSupport, keySize, engineProperties);

      final OIndexEngine engine = OIndexes
          .createIndexEngine(originalName, algorithm, indexType, durableInNonTxMode, this, version, engineProperties, null);
      engine.load(originalName, valueSerializer, isAutomatic, keySerializer, keyTypes, nullValuesSupport, keySize,
          engineData.getEngineProperties());

      indexEngineNameMap.put(engineName, engine);
      indexEngines.add(engine);
      configuration.addIndexEngine(engineName, engineData);

      return indexEngines.size() - 1;
    } catch (IOException e) {
      throw OException.wrapException(new OStorageException("Cannot add index engine " + engineName + " in storage."), e);
    } finally {
      stateLock.releaseWriteLock();
    }
  }

  public int addIndexEngine(String engineName, final String algorithm, final String indexType,
      final OIndexDefinition indexDefinition, final OBinarySerializer valueSerializer, final boolean isAutomatic,
      final Boolean durableInNonTxMode, final int version, final Map<String, String> engineProperties,
      final Set<String> clustersToIndex, final ODocument metadata) {
    checkOpeness();

    stateLock.acquireWriteLock();
    try {
      checkOpeness();

      checkLowDiskSpaceFullCheckpointRequestsAndBackgroundDataFlushExceptions();

      final String originalName = engineName;
      engineName = engineName.toLowerCase(configuration.getLocaleInstance());

      if (indexEngineNameMap.containsKey(engineName)) {
        // OLD INDEX FILE ARE PRESENT: THIS IS THE CASE OF PARTIAL/BROKEN INDEX
        OLogManager.instance().warn(this, "Index with name '%s' already exists, removing it and re-create the index", engineName);
        final OIndexEngine engine = indexEngineNameMap.remove(engineName);
        if (engine != null) {
          indexEngines.remove(engine);
          configuration.deleteIndexEngine(engineName);
          engine.delete();
        }
      }

      makeStorageDirty();

      final OBinarySerializer keySerializer = determineKeySerializer(indexDefinition);
      final int keySize = determineKeySize(indexDefinition);
      final OType[] keyTypes = indexDefinition != null ? indexDefinition.getTypes() : null;
      final boolean nullValuesSupport = indexDefinition != null && !indexDefinition.isNullValuesIgnored();
      final byte serializerId;

      if (valueSerializer != null)
        serializerId = valueSerializer.getId();
      else
        serializerId = -1;

      final OIndexEngine engine = OIndexes
          .createIndexEngine(originalName, algorithm, indexType, durableInNonTxMode, this, version, engineProperties, metadata);

      engine.create(valueSerializer, isAutomatic, keyTypes, nullValuesSupport, keySerializer, keySize, clustersToIndex,
          engineProperties, metadata);

      indexEngineNameMap.put(engineName, engine);

      indexEngines.add(engine);

      final OStorageConfiguration.IndexEngineData engineData = new OStorageConfiguration.IndexEngineData(originalName, algorithm,
          indexType, durableInNonTxMode, version, serializerId, keySerializer.getId(), isAutomatic, keyTypes, nullValuesSupport,
          keySize, engineProperties);

      configuration.addIndexEngine(engineName, engineData);

      return indexEngines.size() - 1;
    } catch (IOException e) {
      throw OException.wrapException(new OStorageException("Cannot add index engine " + engineName + " in storage."), e);
    } finally {
      stateLock.releaseWriteLock();
    }
  }

  private int determineKeySize(OIndexDefinition indexDefinition) {
    if (indexDefinition == null || indexDefinition instanceof ORuntimeKeyIndexDefinition)
      return 1;
    else
      return indexDefinition.getTypes().length;
  }

  private OBinarySerializer determineKeySerializer(OIndexDefinition indexDefinition) {
    final OBinarySerializer keySerializer;
    if (indexDefinition != null) {
      if (indexDefinition instanceof ORuntimeKeyIndexDefinition) {
        keySerializer = ((ORuntimeKeyIndexDefinition) indexDefinition).getSerializer();
      } else {
        if (indexDefinition.getTypes().length > 1) {
          keySerializer = OCompositeKeySerializer.INSTANCE;
        } else {
          OCurrentStorageComponentsFactory currentStorageComponentsFactory = componentsFactory;
          if (currentStorageComponentsFactory != null)
            keySerializer = currentStorageComponentsFactory.binarySerializerFactory
                .getObjectSerializer(indexDefinition.getTypes()[0]);
          else
            throw new IllegalStateException("Cannot load binary serializer, storage is not porperly initialized");
        }
      }
    } else {
      keySerializer = new OSimpleKeySerializer();
    }
    return keySerializer;
  }

  public void deleteIndexEngine(int indexId) {
    checkOpeness();

    stateLock.acquireWriteLock();
    try {
      checkOpeness();

      checkLowDiskSpaceFullCheckpointRequestsAndBackgroundDataFlushExceptions();

      checkIndexId(indexId);

      makeStorageDirty();
      final OIndexEngine engine = indexEngines.get(indexId);

      indexEngines.set(indexId, null);

      engine.delete();

      final String engineName = engine.getName().toLowerCase(configuration.getLocaleInstance());
      indexEngineNameMap.remove(engineName);
      configuration.deleteIndexEngine(engineName);
    } catch (IOException e) {
      throw OException.wrapException(new OStorageException("Error on index deletion"), e);
    } finally {
      stateLock.releaseWriteLock();
    }

  }

  private void checkIndexId(int indexId) {
    if (indexId < 0 || indexId >= indexEngines.size())
      throw new OIndexException("Engine with id " + indexId + " is not registered inside of storage");
  }

  public boolean indexContainsKey(int indexId, Object key) {
    if (transaction.get() != null)
      return doIndexContainsKey(indexId, key);

    checkOpeness();

    stateLock.acquireReadLock();
    try {
      checkOpeness();

      return doIndexContainsKey(indexId, key);
    } finally {
      stateLock.releaseReadLock();
    }
  }

  private boolean doIndexContainsKey(int indexId, Object key) {
    checkIndexId(indexId);

    final OIndexEngine engine = indexEngines.get(indexId);

    return engine.contains(key);
  }

  public boolean removeKeyFromIndex(int indexId, Object key) {
    if (transaction.get() != null) {
      return doRemoveKeyFromIndex(indexId, key);
    }

    checkOpeness();

    stateLock.acquireReadLock();
    try {
      checkOpeness();

      checkLowDiskSpaceFullCheckpointRequestsAndBackgroundDataFlushExceptions();

      return doRemoveKeyFromIndex(indexId, key);
    } finally {
      stateLock.releaseReadLock();
    }
  }

  private boolean doRemoveKeyFromIndex(int indexId, Object key) {
    try {
      checkIndexId(indexId);

      makeStorageDirty();
      final OIndexEngine engine = indexEngines.get(indexId);

      return engine.remove(key);
    } catch (IOException e) {
      throw new OStorageException("Error during removal of entry with key " + key + " from index ");
    }
  }

  public void clearIndex(int indexId) {
    if (transaction.get() != null) {
      doClearIndex(indexId);
      return;
    }

    checkOpeness();

    stateLock.acquireReadLock();
    try {
      checkOpeness();

      checkLowDiskSpaceFullCheckpointRequestsAndBackgroundDataFlushExceptions();

      doClearIndex(indexId);
    } finally {
      stateLock.releaseReadLock();
    }
  }

  private void doClearIndex(int indexId) {
    try {
      checkIndexId(indexId);

      final OIndexEngine engine = indexEngines.get(indexId);

      makeStorageDirty();
      engine.clear();
    } catch (IOException e) {
      throw OException.wrapException(new OStorageException("Error during clearing of index"), e);
    }

  }

  public Object getIndexValue(int indexId, Object key) {
    if (transaction.get() != null)
      return doGetIndexValue(indexId, key);

    checkOpeness();

    stateLock.acquireReadLock();
    try {
      checkOpeness();
      return doGetIndexValue(indexId, key);
    } finally {
      stateLock.releaseReadLock();
    }
  }

  private Object doGetIndexValue(int indexId, Object key) {
    checkIndexId(indexId);

    final OIndexEngine engine = indexEngines.get(indexId);

    return engine.get(key);
  }

  public OIndexEngine getIndexEngine(int indexId) {
    checkIndexId(indexId);
    return indexEngines.get(indexId);
  }

  public void updateIndexEntry(int indexId, Object key, Callable<Object> valueCreator) {
    if (transaction.get() != null) {
      doUpdateIndexEntry(indexId, key, valueCreator);
      return;
    }

    checkOpeness();

    stateLock.acquireReadLock();
    try {
      checkOpeness();
      checkLowDiskSpaceFullCheckpointRequestsAndBackgroundDataFlushExceptions();

      doUpdateIndexEntry(indexId, key, valueCreator);
    } finally {
      stateLock.releaseReadLock();
    }
  }

  public <T> T callIndexEngine(boolean atomicOperation, boolean readOperation, int indexId, OIndexEngineCallback<T> callback) {
    if (transaction.get() != null)
      return doCallIndexEngine(atomicOperation, readOperation, indexId, callback);

    checkOpeness();

    stateLock.acquireReadLock();
    try {
      return doCallIndexEngine(atomicOperation, readOperation, indexId, callback);
    } finally {
      stateLock.releaseReadLock();
    }
  }

  private <T> T doCallIndexEngine(boolean atomicOperation, boolean readOperation, int indexId, OIndexEngineCallback<T> callback) {
    checkIndexId(indexId);
    try {
      if (atomicOperation)
        atomicOperationsManager.startAtomicOperation((String) null, true);
    } catch (IOException e) {
      throw OException.wrapException(new OStorageException("Cannot put key value entry in index"), e);
    }

    try {

      if (!readOperation)
        makeStorageDirty();

      final OIndexEngine engine = indexEngines.get(indexId);
      T result = callback.callEngine(engine);

      if (atomicOperation)
        atomicOperationsManager.endAtomicOperation(false, null);

      return result;
    } catch (Exception e) {
      try {
        if (atomicOperation)
          atomicOperationsManager.endAtomicOperation(true, e);

        throw OException.wrapException(new OStorageException("Cannot put key value entry in index"), e);
      } catch (IOException ioe) {
        throw OException.wrapException(new OStorageException("Error during operation rollback"), ioe);
      }
    }

  }

  private void doUpdateIndexEntry(int indexId, Object key, Callable<Object> valueCreator) {
    try {
      atomicOperationsManager.startAtomicOperation((String) null, true);
    } catch (IOException e) {
      throw OException.wrapException(new OStorageException("Cannot put key value entry in index"), e);
    }

    try {

      checkIndexId(indexId);

      final OIndexEngine engine = indexEngines.get(indexId);
      makeStorageDirty();

      final Object value = valueCreator.call();
      if (value == null)
        engine.remove(key);
      else
        engine.put(key, value);

      atomicOperationsManager.endAtomicOperation(false, null);
    } catch (Exception e) {
      try {
        atomicOperationsManager.endAtomicOperation(true, e);
        throw OException.wrapException(new OStorageException("Cannot put key value entry in index"), e);
      } catch (IOException ioe) {
        throw OException.wrapException(new OStorageException("Error during operation rollback"), ioe);
      }
    }
  }

  public void putIndexValue(int indexId, Object key, Object value) {
    if (transaction.get() != null) {
      doPutIndexValue(indexId, key, value);
      return;
    }

    checkOpeness();

    stateLock.acquireReadLock();
    try {
      checkOpeness();

      checkLowDiskSpaceFullCheckpointRequestsAndBackgroundDataFlushExceptions();

      doPutIndexValue(indexId, key, value);
    } finally {
      stateLock.releaseReadLock();
    }
  }

  private void doPutIndexValue(int indexId, Object key, Object value) {
    try {
      checkIndexId(indexId);

      final OIndexEngine engine = indexEngines.get(indexId);
      makeStorageDirty();

      engine.put(key, value);
    } catch (IOException e) {
      throw new OStorageException("Cannot put key " + key + " value " + value + " entry to the index");
    }
  }

  public Object getIndexFirstKey(int indexId) {
    if (transaction.get() != null)
      return doGetIndexFirstKey(indexId);

    checkOpeness();

    stateLock.acquireReadLock();
    try {
      checkOpeness();
      return doGetIndexFirstKey(indexId);
    } finally {
      stateLock.releaseReadLock();
    }
  }

  private Object doGetIndexFirstKey(int indexId) {
    checkIndexId(indexId);

    final OIndexEngine engine = indexEngines.get(indexId);

    return engine.getFirstKey();
  }

  public Object getIndexLastKey(int indexId) {
    if (transaction.get() != null)
      return doGetIndexFirstKey(indexId);

    checkOpeness();

    stateLock.acquireReadLock();
    try {
      checkOpeness();
      return doGetIndexLastKey(indexId);
    } finally {
      stateLock.releaseReadLock();
    }
  }

  private Object doGetIndexLastKey(int indexId) {
    checkIndexId(indexId);

    final OIndexEngine engine = indexEngines.get(indexId);

    return engine.getLastKey();
  }

  public OIndexCursor iterateIndexEntriesBetween(int indexId, Object rangeFrom, boolean fromInclusive, Object rangeTo,
      boolean toInclusive, boolean ascSortOrder, OIndexEngine.ValuesTransformer transformer) {
    if (transaction.get() != null)
      return doIterateIndexEntriesBetween(indexId, rangeFrom, fromInclusive, rangeTo, toInclusive, ascSortOrder, transformer);

    checkOpeness();

    stateLock.acquireReadLock();
    try {
      checkOpeness();
      return doIterateIndexEntriesBetween(indexId, rangeFrom, fromInclusive, rangeTo, toInclusive, ascSortOrder, transformer);
    } finally {
      stateLock.releaseReadLock();
    }
  }

  private OIndexCursor doIterateIndexEntriesBetween(int indexId, Object rangeFrom, boolean fromInclusive, Object rangeTo,
      boolean toInclusive, boolean ascSortOrder, OIndexEngine.ValuesTransformer transformer) {
    checkIndexId(indexId);

    final OIndexEngine engine = indexEngines.get(indexId);

    return engine.iterateEntriesBetween(rangeFrom, fromInclusive, rangeTo, toInclusive, ascSortOrder, transformer);
  }

  public OIndexCursor iterateIndexEntriesMajor(int indexId, Object fromKey, boolean isInclusive, boolean ascSortOrder,
      OIndexEngine.ValuesTransformer transformer) {
    if (transaction.get() != null)
      return doIterateIndexEntriesMajor(indexId, fromKey, isInclusive, ascSortOrder, transformer);

    checkOpeness();

    stateLock.acquireReadLock();
    try {
      checkOpeness();
      return doIterateIndexEntriesMajor(indexId, fromKey, isInclusive, ascSortOrder, transformer);
    } finally {
      stateLock.releaseReadLock();
    }
  }

  private OIndexCursor doIterateIndexEntriesMajor(int indexId, Object fromKey, boolean isInclusive, boolean ascSortOrder,
      OIndexEngine.ValuesTransformer transformer) {
    checkIndexId(indexId);

    final OIndexEngine engine = indexEngines.get(indexId);

    return engine.iterateEntriesMajor(fromKey, isInclusive, ascSortOrder, transformer);
  }

  public OIndexCursor iterateIndexEntriesMinor(int indexId, final Object toKey, final boolean isInclusive, boolean ascSortOrder,
      OIndexEngine.ValuesTransformer transformer) {

    if (transaction.get() != null)
      return doIterateIndexEntriesMinor(indexId, toKey, isInclusive, ascSortOrder, transformer);

    checkOpeness();

    stateLock.acquireReadLock();
    try {
      checkOpeness();
      return doIterateIndexEntriesMinor(indexId, toKey, isInclusive, ascSortOrder, transformer);
    } finally {
      stateLock.releaseReadLock();
    }
  }

  private OIndexCursor doIterateIndexEntriesMinor(int indexId, Object toKey, boolean isInclusive, boolean ascSortOrder,
      OIndexEngine.ValuesTransformer transformer) {
    checkIndexId(indexId);

    final OIndexEngine engine = indexEngines.get(indexId);

    return engine.iterateEntriesMinor(toKey, isInclusive, ascSortOrder, transformer);
  }

  public OIndexCursor getIndexCursor(int indexId, OIndexEngine.ValuesTransformer valuesTransformer) {
    if (transaction.get() != null)
      return doGetIndexCursor(indexId, valuesTransformer);

    checkOpeness();

    stateLock.acquireReadLock();
    try {
      checkOpeness();
      return doGetIndexCursor(indexId, valuesTransformer);
    } finally {
      stateLock.releaseReadLock();
    }
  }

  private OIndexCursor doGetIndexCursor(int indexId, OIndexEngine.ValuesTransformer valuesTransformer) {
    checkIndexId(indexId);

    final OIndexEngine engine = indexEngines.get(indexId);

    return engine.cursor(valuesTransformer);
  }

  public OIndexCursor getIndexDescCursor(int indexId, OIndexEngine.ValuesTransformer valuesTransformer) {
    if (transaction.get() != null)
      return doGetIndexDescCursor(indexId, valuesTransformer);

    checkOpeness();

    stateLock.acquireReadLock();
    try {
      checkOpeness();
      return doGetIndexDescCursor(indexId, valuesTransformer);
    } finally {
      stateLock.releaseReadLock();
    }
  }

  private OIndexCursor doGetIndexDescCursor(int indexId, OIndexEngine.ValuesTransformer valuesTransformer) {
    checkIndexId(indexId);

    final OIndexEngine engine = indexEngines.get(indexId);

    return engine.descCursor(valuesTransformer);
  }

  public OIndexKeyCursor getIndexKeyCursor(int indexId) {
    if (transaction.get() != null)
      return doGetIndexKeyCursor(indexId);

    checkOpeness();

    stateLock.acquireReadLock();
    try {
      checkOpeness();
      return doGetIndexKeyCursor(indexId);
    } finally {
      stateLock.releaseReadLock();
    }
  }

  private OIndexKeyCursor doGetIndexKeyCursor(int indexId) {
    checkIndexId(indexId);

    final OIndexEngine engine = indexEngines.get(indexId);

    return engine.keyCursor();
  }

  public long getIndexSize(int indexId, OIndexEngine.ValuesTransformer transformer) {
    if (transaction.get() != null)
      return doGetIndexSize(indexId, transformer);

    checkOpeness();

    stateLock.acquireReadLock();
    try {
      checkOpeness();
      return doGetIndexSize(indexId, transformer);
    } finally {
      stateLock.releaseReadLock();
    }
  }

  private long doGetIndexSize(int indexId, OIndexEngine.ValuesTransformer transformer) {
    checkIndexId(indexId);

    final OIndexEngine engine = indexEngines.get(indexId);

    return engine.size(transformer);
  }

  public boolean hasIndexRangeQuerySupport(int indexId) {
    if (transaction.get() != null)
      return doHasRangeQuerySupport(indexId);

    checkOpeness();

    stateLock.acquireReadLock();
    try {
      checkOpeness();
      return doHasRangeQuerySupport(indexId);
    } finally {
      stateLock.releaseReadLock();
    }
  }

  private boolean doHasRangeQuerySupport(int indexId) {
    checkIndexId(indexId);

    final OIndexEngine engine = indexEngines.get(indexId);

    return engine.hasRangeQuerySupport();
  }

  private void makeRollback(OTransaction clientTx, Exception e) {
    // WE NEED TO CALL ROLLBACK HERE, IN THE LOCK
    OLogManager.instance()
        .debug(this, "Error during transaction commit, transaction will be rolled back (tx-id=%d)", e, clientTx.getId());
    rollback(clientTx);
    if (e instanceof OException)
      throw ((OException) e);
    else
      throw OException.wrapException(new OStorageException("Error during transaction commit"), e);

  }

  public void rollback(final OTransaction clientTx) {
    checkOpeness();
    stateLock.acquireReadLock();
    try {
      try {
        checkOpeness();

        if (transaction.get() == null)
          return;

        if (writeAheadLog == null)
          throw new OStorageException("WAL mode is not active. Transactions are not supported in given mode");

        if (transaction.get().getClientTx().getId() != clientTx.getId())
          throw new OStorageException(
              "Passed in and active transaction are different transactions. Passed in transaction cannot be rolled back.");

        makeStorageDirty();
        rollbackStorageTx();

        OTransactionAbstract.updateCacheFromEntries(clientTx, clientTx.getAllRecordEntries(), false);

      } catch (IOException e) {
        throw OException.wrapException(new OStorageException("Error during transaction rollback"), e);
      } finally {
        transaction.set(null);
      }
    } finally {
      stateLock.releaseReadLock();
    }
  }

  @Override
  public boolean checkForRecordValidity(final OPhysicalPosition ppos) {
    return ppos != null && !ORecordVersionHelper.isTombstone(ppos.recordVersion);
  }

  public void synch() {
    checkOpeness();

    stateLock.acquireReadLock();
    try {
      final long timer = Orient.instance().getProfiler().startChrono();
      final long lockId = atomicOperationsManager.freezeAtomicOperations(null, null);
      try {
        checkOpeness();

        for (OIndexEngine indexEngine : indexEngines)
          try {
            if (indexEngine != null)
              indexEngine.flush();
          } catch (Throwable t) {
            OLogManager.instance()
                .error(this, "Error while flushing index via index engine of class %s.", t, indexEngine.getClass().getSimpleName());
          }

        if (writeAheadLog != null) {
          makeFullCheckpoint();
          return;
        }

        writeCache.flush();

        if (configuration != null)
          configuration.synch();

        clearStorageDirty();
      } catch (IOException e) {
        throw OException.wrapException(new OStorageException("Error on synch storage '" + name + "'"), e);

      } finally {
        atomicOperationsManager.releaseAtomicOperations(lockId);
        Orient.instance().getProfiler().stopChrono("db." + name + ".synch", "Synch a database", timer, "db.*.synch");
      }
    } finally {
      stateLock.releaseReadLock();
    }
  }

  public String getPhysicalClusterNameById(final int iClusterId) {
    checkOpeness();

    stateLock.acquireReadLock();
    try {
      checkOpeness();

      if (iClusterId < 0 || iClusterId >= clusters.size())
        return null;

      return clusters.get(iClusterId) != null ? clusters.get(iClusterId).getName() : null;
    } finally {
      stateLock.releaseReadLock();
    }
  }

  public int getDefaultClusterId() {
    return defaultClusterId;
  }

  public void setDefaultClusterId(final int defaultClusterId) {
    this.defaultClusterId = defaultClusterId;
  }

  public OCluster getClusterById(int iClusterId) {
    checkOpeness();
    stateLock.acquireReadLock();
    try {
      checkOpeness();

      if (iClusterId == ORID.CLUSTER_ID_INVALID)
        // GET THE DEFAULT CLUSTER
        iClusterId = defaultClusterId;

      checkClusterSegmentIndexRange(iClusterId);

      final OCluster cluster = clusters.get(iClusterId);
      if (cluster == null)
        throw new IllegalArgumentException("Cluster " + iClusterId + " is null");

      return cluster;
    } finally {
      stateLock.releaseReadLock();
    }
  }

  @Override
  public OCluster getClusterByName(final String clusterName) {
    checkOpeness();

    stateLock.acquireReadLock();
    try {
      checkOpeness();
      final OCluster cluster = clusterMap.get(clusterName.toLowerCase(configuration.getLocaleInstance()));

      if (cluster == null)
        throw new OStorageException("Cluster " + clusterName + " does not exist in database '" + name + "'");
      return cluster;
    } finally {
      stateLock.releaseReadLock();
    }
  }

  public long getSize() {
    try {

      long size = 0;

      for (OCluster c : clusters)
        if (c != null)
          size += c.getRecordsSize();

      return size;

    } catch (IOException ioe) {
      throw OException.wrapException(new OStorageException("Cannot calculate records size"), ioe);
    }
  }

  public int getClusters() {
    checkOpeness();
    stateLock.acquireReadLock();
    try {
      checkOpeness();
      return clusterMap.size();
    } finally {
      stateLock.releaseReadLock();
    }

  }

  public Set<OCluster> getClusterInstances() {
    checkOpeness();
    stateLock.acquireReadLock();
    try {
      checkOpeness();
      final Set<OCluster> result = new HashSet<OCluster>();

      // ADD ALL THE CLUSTERS
      for (OCluster c : clusters)
        if (c != null)
          result.add(c);

      return result;

    } finally {
      stateLock.releaseReadLock();
    }
  }

  /**
   * Method that completes the cluster rename operation. <strong>IT WILL NOT RENAME A CLUSTER, IT JUST CHANGES THE NAME IN THE
   * INTERNAL MAPPING</strong>
   */
  public void renameCluster(final String oldName, final String newName) {
    clusterMap.put(newName.toLowerCase(configuration.getLocaleInstance()),
        clusterMap.remove(oldName.toLowerCase(configuration.getLocaleInstance())));
  }

  @Override
  public boolean cleanOutRecord(final ORecordId recordId, final int recordVersion, final int iMode,
      final ORecordCallback<Boolean> callback) {
    return deleteRecord(recordId, recordVersion, iMode, callback).getResult();
  }

  public void freeze(final boolean throwException) {
    checkOpeness();
    stateLock.acquireReadLock();
    try {
      checkOpeness();

      final long freezeId;

      if (throwException)
        freezeId = atomicOperationsManager
            .freezeAtomicOperations(OModificationOperationProhibitedException.class, "Modification requests are prohibited");
      else
        freezeId = atomicOperationsManager.freezeAtomicOperations(null, null);

      final List<OFreezableStorageComponent> frozenIndexes = new ArrayList<OFreezableStorageComponent>(indexEngines.size());
      try {
        for (OIndexEngine indexEngine : indexEngines)
          if (indexEngine != null && indexEngine instanceof OFreezableStorageComponent) {
            ((OFreezableStorageComponent) indexEngine).freeze(false);
            frozenIndexes.add((OFreezableStorageComponent) indexEngine);
          }
      } catch (Exception e) {
        // RELEASE ALL THE FROZEN INDEXES
        for (OFreezableStorageComponent indexEngine : frozenIndexes)
          indexEngine.release();

        throw OException.wrapException(new OStorageException("Error on freeze of storage '" + name + "'"), e);
      }

      synch();
      try {
        if (configuration != null)
          configuration.setSoftlyClosed(true);

      } catch (IOException e) {
        atomicOperationsManager.releaseAtomicOperations(freezeId);
        throw OException.wrapException(new OStorageException("Error on freeze of storage '" + name + "'"), e);
      }
    } finally {
      stateLock.releaseReadLock();
    }
  }

  public void release() {
    try {
      for (OIndexEngine indexEngine : indexEngines)
        if (indexEngine != null && indexEngine instanceof OFreezableStorageComponent)
          ((OFreezableStorageComponent) indexEngine).release();

      if (configuration != null)
        configuration.setSoftlyClosed(false);

    } catch (IOException e) {
      throw OException.wrapException(new OStorageException("Error on release of storage '" + name + "'"), e);
    }

    atomicOperationsManager.releaseAtomicOperations(-1);
  }

  @Override
  public boolean isRemote() {
    return false;
  }

  public boolean wereDataRestoredAfterOpen() {
    return wereDataRestoredAfterOpen;
  }

  public boolean wereNonTxOperationsPerformedInPreviousOpen() {
    return wereNonTxOperationsPerformedInPreviousOpen;
  }

  public void reload() {
  }

  public String getMode() {
    return mode;
  }

  @Override
  public void lowDiskSpace(OLowDiskSpaceInformation information) {
    lowDiskSpace = information;
  }

  @Override
  public void requestCheckpoint() {
    checkpointRequest = true;
  }

  /**
   * Executes the command request and return the result back.
   */
  public Object command(final OCommandRequestText iCommand) {
    while (true) {
      try {
        final OCommandExecutor executor = OCommandManager.instance().getExecutor(iCommand);

        // COPY THE CONTEXT FROM THE REQUEST
        executor.setContext(iCommand.getContext());

        executor.setProgressListener(iCommand.getProgressListener());
        executor.parse(iCommand);

        return executeCommand(iCommand, executor);
      } catch (ORetryQueryException e) {

        if (iCommand instanceof OQueryAbstract) {
          final OQueryAbstract query = (OQueryAbstract) iCommand;
          query.reset();
        }

        continue;
      }
    }
  }

  public Object executeCommand(final OCommandRequestText iCommand, final OCommandExecutor executor) {
    if (iCommand.isIdempotent() && !executor.isIdempotent())
      throw new OCommandExecutionException("Cannot execute non idempotent command");

    long beginTime = Orient.instance().getProfiler().startChrono();

    try {

      ODatabaseDocumentInternal db = ODatabaseRecordThreadLocal.INSTANCE.get();

      // CALL BEFORE COMMAND
      Iterable<ODatabaseListener> listeners = db.getListeners();
      for (ODatabaseListener oDatabaseListener : listeners) {
        oDatabaseListener.onBeforeCommand(iCommand, executor);
      }

      boolean foundInCache = false;
      Object result = null;
      if (iCommand.isCacheableResult() && executor.isCacheable() && iCommand.getParameters() == null) {
        // TRY WITH COMMAND CACHE
        result = db.getMetadata().getCommandCache().get(db.getUser(), iCommand.getText(), iCommand.getLimit());

        if (result != null) {
          foundInCache = true;

          if (iCommand.getResultListener() != null) {
            // INVOKE THE LISTENER IF ANY
            if (result instanceof Collection) {
              for (Object o : (Collection) result)
                iCommand.getResultListener().result(o);
            } else
              iCommand.getResultListener().result(result);

            // RESET THE RESULT TO AVOID TO SEND IT TWICE
            result = null;
          }
        }
      }

      if (!foundInCache) {
        // EXECUTE THE COMMAND
        result = executor.execute(iCommand.getParameters());

        if (result != null && iCommand.isCacheableResult() && executor.isCacheable() && (iCommand.getParameters() == null
            || iCommand.getParameters().isEmpty()))
          // CACHE THE COMMAND RESULT
          db.getMetadata().getCommandCache()
              .put(db.getUser(), iCommand.getText(), result, iCommand.getLimit(), executor.getInvolvedClusters(),
                  System.currentTimeMillis() - beginTime);
      }

      // CALL AFTER COMMAND
      for (ODatabaseListener oDatabaseListener : listeners) {
        oDatabaseListener.onAfterCommand(iCommand, executor, result);
      }

      return result;

    } catch (OException e) {
      // PASS THROUGH
      throw e;
    } catch (Exception e) {
      throw OException.wrapException(new OCommandExecutionException("Error on execution of command: " + iCommand), e);

    } finally {
      if (Orient.instance().getProfiler().isRecording()) {
        final ODatabaseDocumentInternal db = ODatabaseRecordThreadLocal.INSTANCE.getIfDefined();
        if (db != null) {
          final OSecurityUser user = db.getUser();
          final String userString = user != null ? user.toString() : null;
          Orient.instance().getProfiler()
              .stopChrono("db." + ODatabaseRecordThreadLocal.INSTANCE.get().getName() + ".command." + iCommand.toString(),
                  "Command executed against the database", beginTime, "db.*.command.*", null, userString);
        }
      }
    }
  }

  @Override
  public OPhysicalPosition[] higherPhysicalPositions(int currentClusterId, OPhysicalPosition physicalPosition) {
    if (currentClusterId == -1)
      return new OPhysicalPosition[0];

    checkOpeness();

    stateLock.acquireReadLock();
    try {
      checkOpeness();

      final OCluster cluster = getClusterById(currentClusterId);
      return cluster.higherPositions(physicalPosition);
    } catch (IOException ioe) {
      throw OException
          .wrapException(new OStorageException("Cluster Id " + currentClusterId + " is invalid in storage '" + name + '\''), ioe);
    } finally {
      stateLock.releaseReadLock();
    }
  }

  @Override
  public OPhysicalPosition[] ceilingPhysicalPositions(int clusterId, OPhysicalPosition physicalPosition) {
    if (clusterId == -1)
      return new OPhysicalPosition[0];

    checkOpeness();

    stateLock.acquireReadLock();
    try {
      checkOpeness();

      final OCluster cluster = getClusterById(clusterId);
      return cluster.ceilingPositions(physicalPosition);
    } catch (IOException ioe) {
      throw OException
          .wrapException(new OStorageException("Cluster Id " + clusterId + " is invalid in storage '" + name + '\''), ioe);
    } finally {
      stateLock.releaseReadLock();
    }

  }

  @Override
  public OPhysicalPosition[] lowerPhysicalPositions(int currentClusterId, OPhysicalPosition physicalPosition) {
    if (currentClusterId == -1)
      return new OPhysicalPosition[0];

    checkOpeness();

    stateLock.acquireReadLock();
    try {
      checkOpeness();

      final OCluster cluster = getClusterById(currentClusterId);

      return cluster.lowerPositions(physicalPosition);
    } catch (IOException ioe) {
      throw OException
          .wrapException(new OStorageException("Cluster Id " + currentClusterId + " is invalid in storage '" + name + '\''), ioe);
    } finally {
      stateLock.releaseReadLock();
    }
  }

  @Override
  public OPhysicalPosition[] floorPhysicalPositions(int clusterId, OPhysicalPosition physicalPosition) {
    if (clusterId == -1)
      return new OPhysicalPosition[0];

    checkOpeness();

    stateLock.acquireReadLock();
    try {
      checkOpeness();

      final OCluster cluster = getClusterById(clusterId);

      return cluster.floorPositions(physicalPosition);
    } catch (IOException ioe) {
      throw OException
          .wrapException(new OStorageException("Cluster Id " + clusterId + " is invalid in storage '" + name + '\''), ioe);
    } finally {
      stateLock.releaseReadLock();
    }
  }

  public void acquireWriteLock(final ORID rid) {
    lockManager.acquireLock(rid, OComparableLockManager.LOCK.EXCLUSIVE, RECORD_LOCK_TIMEOUT);
  }

  public void releaseWriteLock(final ORID rid) {
    lockManager.releaseLock(this, rid, OComparableLockManager.LOCK.EXCLUSIVE);
  }

  public void acquireReadLock(final ORID rid) {
    lockManager.acquireLock(rid, OComparableLockManager.LOCK.SHARED, RECORD_LOCK_TIMEOUT);
  }

  public void releaseReadLock(final ORID rid) {
    lockManager.releaseLock(this, rid, OComparableLockManager.LOCK.SHARED);
  }

  public ORecordConflictStrategy getConflictStrategy() {
    return recordConflictStrategy;
  }

  public void setConflictStrategy(final ORecordConflictStrategy conflictResolver) {
    this.recordConflictStrategy = conflictResolver;
  }

  protected abstract OLogSequenceNumber copyWALToIncrementalBackup(ZipOutputStream zipOutputStream, long startSegment)
      throws IOException;

  protected abstract boolean isWriteAllowedDuringIncrementalBackup();

  public OStorageRecoverListener getRecoverListener() {
    return recoverListener;
  }

  public void registerRecoverListener(final OStorageRecoverListener recoverListener) {
    this.recoverListener = recoverListener;
  }

  public void unregisterRecoverListener(final OStorageRecoverListener recoverListener) {
    if (this.recoverListener == recoverListener)
      this.recoverListener = null;
  }

  protected abstract File createWalTempDirectory();

  protected abstract void addFileToDirectory(String name, InputStream stream, File directory) throws IOException;

  protected abstract OWriteAheadLog createWalFromIBUFiles(File directory) throws IOException;

  /**
   * Checks if the storage is open. If it's closed an exception is raised.
   */
  protected void checkOpeness() {
    if (status != STATUS.OPEN)
      throw new OStorageException("Storage " + name + " is not opened.");
  }

  protected void makeFullCheckpoint() throws IOException {
    final OSessionStoragePerformanceStatistic statistic = performanceStatisticManager.getSessionPerformanceStatistic();
    if (statistic != null)
      statistic.startFullCheckpointTimer();
    try {
      if (writeAheadLog == null)
        return;

      try {
        writeAheadLog.flush();

        if (configuration != null)
          configuration.synch();

        final OLogSequenceNumber lastLSN = writeAheadLog.logFullCheckpointStart();
        writeCache.flush();
        writeAheadLog.logFullCheckpointEnd();
        writeAheadLog.flush();

        writeAheadLog.cutTill(lastLSN);

        clearStorageDirty();
      } catch (IOException ioe) {
        throw OException.wrapException(new OStorageException("Error during checkpoint creation for storage " + name), ioe);
      }

      fullCheckpointCount++;
    } finally {
      if (statistic != null)
        statistic.stopFullCheckpointTimer();
    }
  }

  public long getFullCheckpointCount() {
    return fullCheckpointCount;
  }

  protected void preOpenSteps() throws IOException {
  }

  protected void postCreateSteps() {
  }

  protected void preCreateSteps() throws IOException {
  }

  protected abstract void initWalAndDiskCache() throws IOException;

  protected void postCloseSteps(boolean onDelete) throws IOException {
  }

  protected void preCloseSteps() throws IOException {
  }

  protected void postDeleteSteps() {
  }

  protected void makeStorageDirty() throws IOException {
  }

  protected void clearStorageDirty() throws IOException {
  }

  protected boolean isDirty() throws IOException {
    return false;
  }

  private ORawBuffer readRecordIfNotLatest(final OCluster cluster, final ORecordId rid, final int recordVersion)
      throws ORecordNotFoundException {
    checkOpeness();

    if (!rid.isPersistent())
      throw new ORecordNotFoundException(rid,
          "Cannot read record " + rid + " since the position is invalid in database '" + name + '\'');

    if (transaction.get() != null) {
      final long timer = Orient.instance().getProfiler().startChrono();
      try {
        return doReadRecordIfNotLatest(cluster, rid, recordVersion);
      } finally {
        Orient.instance().getProfiler().stopChrono(PROFILER_READ_RECORD, "Read a record from database", timer, "db.*.readRecord");
      }
    }

    final long timer = Orient.instance().getProfiler().startChrono();
    stateLock.acquireReadLock();
    try {
      ORawBuffer buff;
      checkOpeness();

      buff = doReadRecordIfNotLatest(cluster, rid, recordVersion);
      return buff;
    } finally {
      stateLock.releaseReadLock();
      Orient.instance().getProfiler().stopChrono(PROFILER_READ_RECORD, "Read a record from database", timer, "db.*.readRecord");
    }
  }

  private ORawBuffer readRecord(final OCluster clusterSegment, final ORecordId rid) {
    checkOpeness();

    if (!rid.isPersistent())
      throw new ORecordNotFoundException(rid,
          "Cannot read record " + rid + " since the position is invalid in database '" + name + '\'');

    if (transaction.get() != null) {
      // Disabled this assert have no meaning anymore
      // assert iLockingStrategy.equals(LOCKING_STRATEGY.DEFAULT);
      return doReadRecord(clusterSegment, rid);
    }

    stateLock.acquireReadLock();
    try {
      checkOpeness();
      return doReadRecord(clusterSegment, rid);
    } finally {
      stateLock.releaseReadLock();
    }
  }

  /**
   * Returns the requested records. The returned order could be different than the requested.
   *
   * @param iRids Set of rids to load in one shot
   */
  public Collection<OPair<ORecordId, ORawBuffer>> readRecords(final Collection<ORecordId> iRids) {
    checkOpeness();

    final List<OPair<ORecordId, ORawBuffer>> records = new ArrayList<OPair<ORecordId, ORawBuffer>>();

    if (iRids == null || iRids.isEmpty())
      return records;

    if (transaction.get() != null) {
      for (ORecordId rid : iRids) {
        if (!rid.isPersistent())
          throw new ORecordNotFoundException(rid,
              "Cannot read record " + rid + " since the position is invalid in database '" + name + '\'');

        records.add(new OPair<ORecordId, ORawBuffer>(rid, doReadRecord(getClusterById(rid.clusterId), rid)));
      }
      return records;
    }

    // CREATE GROUP OF RIDS PER CLUSTER TO REDUCE LOCKS
    final Map<Integer, List<ORecordId>> ridsPerCluster = getRidsGroupedByCluster(iRids);

    stateLock.acquireReadLock();
    try {

      for (Map.Entry<Integer, List<ORecordId>> entry : ridsPerCluster.entrySet()) {
        final int clusterId = entry.getKey();
        final OCluster clusterSegment = getClusterById(clusterId);

        for (ORecordId rid : entry.getValue()) {
          records.add(new OPair<ORecordId, ORawBuffer>(rid, doReadRecord(clusterSegment, rid)));
        }
      }
    } finally {
      stateLock.releaseReadLock();
    }

    return records;
  }

  private void endStorageTx() throws IOException {
    atomicOperationsManager.endAtomicOperation(false, null);

    assert atomicOperationsManager.getCurrentOperation() == null;
  }

  private void startStorageTx(OTransaction clientTx) throws IOException {
    final OStorageTransaction storageTx = transaction.get();
    if (storageTx != null && storageTx.getClientTx().getId() != clientTx.getId())
      rollback(clientTx);

    assert atomicOperationsManager.getCurrentOperation() == null;

    transaction.set(new OStorageTransaction(clientTx));
    try {
      atomicOperationsManager.startAtomicOperation((String) null, true);
    } catch (RuntimeException e) {
      transaction.set(null);
      throw e;
    }
  }

  private void rollbackStorageTx() throws IOException {
    if (writeAheadLog == null || transaction.get() == null)
      return;

    atomicOperationsManager.endAtomicOperation(true, null);

    assert atomicOperationsManager.getCurrentOperation() == null;
  }

  private void recoverIfNeeded() throws Exception {
    if (isDirty()) {
      OLogManager.instance().warn(this, "Storage '" + name + "' was not closed properly. Will try to recover from write ahead log");
      try {
        wereDataRestoredAfterOpen = restoreFromWAL() != null;

        if (recoverListener != null)
          recoverListener.onStorageRecover();

      } catch (Exception e) {
        OLogManager.instance().error(this, "Exception during storage data restore", e);
        throw e;
      }

      OLogManager.instance().info(this, "Storage data recover was completed");
    }
  }

  private OStorageOperationResult<OPhysicalPosition> doCreateRecord(final ORecordId rid, final byte[] content, int recordVersion,
      final byte recordType, final ORecordCallback<Long> callback, final OCluster cluster, OPhysicalPosition ppos,
      final OPhysicalPosition allocated) {
    if (content == null)
      throw new IllegalArgumentException("Record is null");

    final long timer = Orient.instance().getProfiler().startChrono();
    try {

      if (recordVersion > -1)
        recordVersion++;
      else
        recordVersion = 0;

      makeStorageDirty();
      atomicOperationsManager.startAtomicOperation((String) null, true);
      try {
        ppos = cluster.createRecord(content, recordVersion, recordType, allocated);
        rid.clusterPosition = ppos.clusterPosition;

        final ORecordSerializationContext context = ORecordSerializationContext.getContext();
        if (context != null)
          context.executeOperations(this);
        atomicOperationsManager.endAtomicOperation(false, null);
      } catch (Exception e) {
        atomicOperationsManager.endAtomicOperation(true, e);

        if (e instanceof OOfflineClusterException)
          throw (OOfflineClusterException) e;

        OLogManager.instance().error(this, "Error on creating record in cluster: " + cluster, e);

        try {
          if (ppos.clusterPosition != ORID.CLUSTER_POS_INVALID)
            cluster.deleteRecord(ppos.clusterPosition);
        } catch (IOException ioe) {
          OLogManager.instance().error(this, "Error on removing record in cluster: " + cluster, ioe);
        }

        return null;
      }

      if (callback != null)
        callback.call(rid, ppos.clusterPosition);

      if (OLogManager.instance().isDebugEnabled())
        OLogManager.instance()
            .debug(this, "%d Created record %s v.%s size=%d bytes", Thread.currentThread().getId(), rid, recordVersion,
                content.length);

      return new OStorageOperationResult<OPhysicalPosition>(ppos);
    } catch (IOException ioe) {
      try {
        if (ppos.clusterPosition != ORID.CLUSTER_POS_INVALID)
          cluster.deleteRecord(ppos.clusterPosition);
      } catch (IOException e) {
        OLogManager.instance().error(this, "Error on creating record in cluster: " + cluster, e);
      }

      OLogManager.instance().error(this, "Error on creating record in cluster: " + cluster, ioe);

      throw OException.wrapException(new OStorageException("Error during record deletion"), ioe);
    } finally {
      Orient.instance().getProfiler().stopChrono(PROFILER_CREATE_RECORD, "Create a record in database", timer, "db.*.createRecord");
    }
  }

  private OStorageOperationResult<Integer> doUpdateRecord(final ORecordId rid, final boolean updateContent, byte[] content,
      final int version, final byte recordType, final ORecordCallback<Integer> callback, final OCluster cluster) {

    final long timer = Orient.instance().getProfiler().startChrono();
    try {

      final OPhysicalPosition ppos = cluster.getPhysicalPosition(new OPhysicalPosition(rid.clusterPosition));
      if (!checkForRecordValidity(ppos)) {
        final int recordVersion = -1;
        if (callback != null)
          callback.call(rid, recordVersion);

        return new OStorageOperationResult<Integer>(recordVersion);
      }

      boolean contentModified = false;
      if (updateContent) {
        final AtomicInteger recVersion = new AtomicInteger(version);
        final int oldVersion = ppos.recordVersion;
        final AtomicInteger dbVersion = new AtomicInteger(ppos.recordVersion);

        final byte[] newContent = checkAndIncrementVersion(cluster, rid, recVersion, dbVersion, content, recordType);

        ppos.recordVersion = dbVersion.get();

        // REMOVED BECAUSE DISTRIBUTED COULD UNDO AN OPERATION RESTORING A LOWER VERSION
        // assert ppos.recordVersion >= oldVersion;

        if (newContent != null) {
          contentModified = true;
          content = newContent;
        }
      }

      makeStorageDirty();
      atomicOperationsManager.startAtomicOperation((String) null, true);
      try {
        if (updateContent)
          cluster.updateRecord(rid.clusterPosition, content, ppos.recordVersion, recordType);

        final ORecordSerializationContext context = ORecordSerializationContext.getContext();
        if (context != null)
          context.executeOperations(this);
        atomicOperationsManager.endAtomicOperation(false, null);
      } catch (Exception e) {
        atomicOperationsManager.endAtomicOperation(true, e);

        OLogManager.instance().error(this, "Error on updating record " + rid + " (cluster: " + cluster + ")", e);

        final int recordVersion = -1;
        if (callback != null)
          callback.call(rid, recordVersion);

        return new OStorageOperationResult<Integer>(recordVersion);
      }

      if (callback != null)
        callback.call(rid, ppos.recordVersion);

      if (OLogManager.instance().isDebugEnabled())
        OLogManager.instance().debug(this, "Updated record %s v.%s size=%d", rid, ppos.recordVersion, content.length);

      if (contentModified)
        return new OStorageOperationResult<Integer>(ppos.recordVersion, content, false);
      else
        return new OStorageOperationResult<Integer>(ppos.recordVersion);
    } catch (IOException ioe) {
      OLogManager.instance().error(this, "Error on updating record " + rid + " (cluster: " + cluster + ")", ioe);

      final int recordVersion = -1;
      if (callback != null)
        callback.call(rid, recordVersion);

      return new OStorageOperationResult<Integer>(recordVersion);

    } finally {
      Orient.instance().getProfiler().stopChrono(PROFILER_UPDATE_RECORD, "Update a record to database", timer, "db.*.updateRecord");
    }

  }

  private OStorageOperationResult<Integer> doRecycleRecord(final ORecordId rid, byte[] content, final int version,
      final OCluster cluster, final byte recordType) {

    try {
      makeStorageDirty();
      atomicOperationsManager.startAtomicOperation((String) null, true);
      try {
        cluster.recycleRecord(rid.clusterPosition, content, version, recordType);

        final ORecordSerializationContext context = ORecordSerializationContext.getContext();
        if (context != null)
          context.executeOperations(this);
        atomicOperationsManager.endAtomicOperation(false, null);
      } catch (Exception e) {
        atomicOperationsManager.endAtomicOperation(true, e);

        OLogManager.instance().error(this, "Error on recycling record " + rid + " (cluster: " + cluster + ")", e);

        final int recordVersion = -1;

        return new OStorageOperationResult<Integer>(recordVersion);
      }

      if (OLogManager.instance().isDebugEnabled())
        OLogManager.instance().debug(this, "Recycled record %s v.%s size=%d", rid, version, content.length);

      return new OStorageOperationResult<Integer>(version, content, false);

    } catch (IOException ioe) {
      OLogManager.instance().error(this, "Error on recycling record " + rid + " (cluster: " + cluster + ")", ioe);

      final int recordVersion = -1;

      return new OStorageOperationResult<Integer>(recordVersion);
    }
  }

  private OStorageOperationResult<Boolean> doDeleteRecord(ORecordId rid, final int version, OCluster cluster) {
    final long timer = Orient.instance().getProfiler().startChrono();
    try {

      final OPhysicalPosition ppos = cluster.getPhysicalPosition(new OPhysicalPosition(rid.clusterPosition));

      if (ppos == null)
        // ALREADY DELETED
        return new OStorageOperationResult<Boolean>(false);

      // MVCC TRANSACTION: CHECK IF VERSION IS THE SAME
      if (version > -1 && ppos.recordVersion != version)
        if (OFastConcurrentModificationException.enabled())
          throw OFastConcurrentModificationException.instance();
        else
          throw new OConcurrentModificationException(rid, ppos.recordVersion, version, ORecordOperation.DELETED);

      makeStorageDirty();
      atomicOperationsManager.startAtomicOperation((String) null, true);
      try {
        cluster.deleteRecord(ppos.clusterPosition);

        final ORecordSerializationContext context = ORecordSerializationContext.getContext();
        if (context != null)
          context.executeOperations(this);
        atomicOperationsManager.endAtomicOperation(false, null);
      } catch (Exception e) {
        atomicOperationsManager.endAtomicOperation(true, e);
        OLogManager.instance().error(this, "Error on deleting record " + rid + "( cluster: " + cluster + ")", e);
        return new OStorageOperationResult<Boolean>(false);
      }

      if (OLogManager.instance().isDebugEnabled())
        OLogManager.instance().debug(this, "Deleted record %s v.%s", rid, version);

      return new OStorageOperationResult<Boolean>(true);
    } catch (IOException ioe) {
      OLogManager.instance().error(this, "Error on deleting record " + rid + "( cluster: " + cluster + ")", ioe);
      throw OException.wrapException(new OStorageException("Error on deleting record " + rid + "( cluster: " + cluster + ")"), ioe);

    } finally {
      Orient.instance().getProfiler().stopChrono(PROFILER_DELETE_RECORD, "Delete a record from database", timer,
          "db.*.deleteRecord");
    }
  }

  private OStorageOperationResult<Boolean> doHideMethod(ORecordId rid, OCluster cluster) {
    try {
      final OPhysicalPosition ppos = cluster.getPhysicalPosition(new OPhysicalPosition(rid.clusterPosition));

      if (ppos == null)
        // ALREADY HIDDEN
        return new OStorageOperationResult<Boolean>(false);

      makeStorageDirty();
      atomicOperationsManager.startAtomicOperation((String) null, true);
      try {
        cluster.hideRecord(ppos.clusterPosition);

        final ORecordSerializationContext context = ORecordSerializationContext.getContext();
        if (context != null)
          context.executeOperations(this);

        atomicOperationsManager.endAtomicOperation(false, null);
      } catch (Exception e) {
        atomicOperationsManager.endAtomicOperation(true, e);
        OLogManager.instance().error(this, "Error on deleting record " + rid + "( cluster: " + cluster + ")", e);

        return new OStorageOperationResult<Boolean>(false);
      }

      return new OStorageOperationResult<Boolean>(true);
    } catch (IOException ioe) {
      OLogManager.instance().error(this, "Error on deleting record " + rid + "( cluster: " + cluster + ")", ioe);
      throw OException.wrapException(new OStorageException("Error on deleting record " + rid + "( cluster: " + cluster + ")"), ioe);
    }
  }

  private ORawBuffer doReadRecord(final OCluster clusterSegment, final ORecordId rid) {
    final long timer = Orient.instance().getProfiler().startChrono();
    try {

      final ORawBuffer buff = clusterSegment.readRecord(rid.clusterPosition);

      if (buff != null && OLogManager.instance().isDebugEnabled())
        OLogManager.instance()
            .debug(this, "Read record %s v.%s size=%d bytes", rid, buff.version, buff.buffer != null ? buff.buffer.length : 0);

      return buff;
    } catch (IOException e) {
      throw OException.wrapException(new OStorageException("Error during read of record with rid = " + rid), e);
    } finally {
      Orient.instance().getProfiler().stopChrono(PROFILER_READ_RECORD, "Read a record from database", timer, "db.*.readRecord");
    }
  }

  private ORawBuffer doReadRecordIfNotLatest(final OCluster cluster, final ORecordId rid, final int recordVersion)
      throws ORecordNotFoundException {
    try {
      return cluster.readRecordIfVersionIsNotLatest(rid.clusterPosition, recordVersion);
    } catch (IOException e) {
      throw OException.wrapException(new OStorageException("Error during read of record with rid = " + rid), e);
    }
  }

  private void addDefaultClusters() throws IOException {
    final String storageCompression = getConfiguration().getContextConfiguration()
        .getValueAsString(OGlobalConfiguration.STORAGE_COMPRESSION_METHOD);

    final String storageEncryption = getConfiguration().getContextConfiguration()
        .getValueAsString(OGlobalConfiguration.STORAGE_ENCRYPTION_METHOD);

    final String encryptionKey = getConfiguration().getContextConfiguration()
        .getValueAsString(OGlobalConfiguration.STORAGE_ENCRYPTION_KEY);

    final String stgConflictStrategy = getConflictStrategy().getName();

    createClusterFromConfig(
        new OStoragePaginatedClusterConfiguration(configuration, clusters.size(), OMetadataDefault.CLUSTER_INTERNAL_NAME, null,
            true, 20, 4, storageCompression, storageEncryption, encryptionKey, stgConflictStrategy,
            OStorageClusterConfiguration.STATUS.ONLINE));

    createClusterFromConfig(
        new OStoragePaginatedClusterConfiguration(configuration, clusters.size(), OMetadataDefault.CLUSTER_INDEX_NAME, null, false,
            OStoragePaginatedClusterConfiguration.DEFAULT_GROW_FACTOR, OStoragePaginatedClusterConfiguration.DEFAULT_GROW_FACTOR,
            storageCompression, storageEncryption, encryptionKey, stgConflictStrategy, OStorageClusterConfiguration.STATUS.ONLINE));

    createClusterFromConfig(
        new OStoragePaginatedClusterConfiguration(configuration, clusters.size(), OMetadataDefault.CLUSTER_MANUAL_INDEX_NAME, null,
            false, 1, 1, storageCompression, storageEncryption, encryptionKey, stgConflictStrategy,
            OStorageClusterConfiguration.STATUS.ONLINE));

    defaultClusterId = createClusterFromConfig(
        new OStoragePaginatedClusterConfiguration(configuration, clusters.size(), CLUSTER_DEFAULT_NAME, null, true,
            OStoragePaginatedClusterConfiguration.DEFAULT_GROW_FACTOR, OStoragePaginatedClusterConfiguration.DEFAULT_GROW_FACTOR,
            storageCompression, storageEncryption, encryptionKey, stgConflictStrategy, OStorageClusterConfiguration.STATUS.ONLINE));
  }

  private int createClusterFromConfig(final OStorageClusterConfiguration config) throws IOException {
    OCluster cluster = clusterMap.get(config.getName().toLowerCase(configuration.getLocaleInstance()));

    if (cluster != null) {
      cluster.configure(this, config);
      return -1;
    }

    if (config.getStatus() == OStorageClusterConfiguration.STATUS.ONLINE)
      cluster = OPaginatedClusterFactory.INSTANCE.createCluster(config.getName(), configuration.version, this);
    else
      cluster = new OOfflineCluster(this, config.getId(), config.getName());
    cluster.configure(this, config);

    return registerCluster(cluster);
  }

  private void setCluster(int id, OCluster cluster) {
    if (clusters.size() <= id) {
      while (clusters.size() < id)
        clusters.add(null);

      clusters.add(cluster);
    } else
      clusters.set(id, cluster);
  }

  /**
   * Register the cluster internally.
   *
   * @param cluster OCluster implementation
   * @return The id (physical position into the array) of the new cluster just created. First is 0.
   * @throws IOException
   */
  private int registerCluster(final OCluster cluster) throws IOException {
    final int id;

    if (cluster != null) {
      // CHECK FOR DUPLICATION OF NAMES
      if (clusterMap.containsKey(cluster.getName().toLowerCase(configuration.getLocaleInstance())))
        throw new OConfigurationException(
            "Cannot add cluster '" + cluster.getName() + "' because it is already registered in database '" + name + "'");
      // CREATE AND ADD THE NEW REF SEGMENT
      clusterMap.put(cluster.getName().toLowerCase(configuration.getLocaleInstance()), cluster);
      id = cluster.getId();
    } else {
      id = clusters.size();
    }

    setCluster(id, cluster);

    return id;
  }

  private int doAddCluster(String clusterName, Object[] parameters) throws IOException {
    // FIND THE FIRST AVAILABLE CLUSTER ID
    int clusterPos = clusters.size();
    for (int i = 0; i < clusters.size(); ++i) {
      if (clusters.get(i) == null) {
        clusterPos = i;
        break;
      }
    }

    return addClusterInternal(clusterName, clusterPos, parameters);
  }

  private int addClusterInternal(String clusterName, int clusterPos, Object... parameters) throws IOException {

    final OCluster cluster;
    if (clusterName != null) {
      clusterName = clusterName.toLowerCase(configuration.getLocaleInstance());

      cluster = OPaginatedClusterFactory.INSTANCE.createCluster(clusterName, configuration.version, this);
      cluster.configure(this, clusterPos, clusterName, parameters);
    } else {
      cluster = null;
    }

    final int createdClusterId = registerCluster(cluster);

    if (cluster != null) {
      if (!cluster.exists()) {
        cluster.create(-1);
      } else {
        cluster.open();
      }

      configuration.update();
    }

    return createdClusterId;
  }

  @Override
  public void onException(Exception e) {
    dataFlushException = e;
  }

  private void doClose(boolean force, boolean onDelete) {
    if (!force && !onDelete)
      return;

    if (status == STATUS.CLOSED)
      return;

    final long timer = Orient.instance().getProfiler().startChrono();

    stateLock.acquireWriteLock();
    try {
      if (status == STATUS.CLOSED)
        return;

      status = STATUS.CLOSING;

      readCache.storeCacheState(writeCache);

      if (!onDelete)
        makeFullCheckpoint();

      preCloseSteps();

      sbTreeCollectionManager.close();

      // we close all files inside cache system so we only clear cluset metadata
      clusters.clear();
      clusterMap.clear();

      // we close all files inside cache system so we only clear index metadata and close non core indexes
      for (OIndexEngine engine : indexEngines) {
        if (engine != null && !(engine instanceof OSBTreeIndexEngine || engine instanceof OHashTableIndexEngine)) {
          if (onDelete)
            engine.delete();
          else
            engine.close();
        }
      }

      indexEngines.clear();
      indexEngineNameMap.clear();

      if (configuration != null)
        if (onDelete)
          configuration.delete();
        else
          configuration.close();

      super.close(force, onDelete);

      if (writeCache != null) {
        writeCache.removeLowDiskSpaceListener(this);
        writeCache.removeBackgroundExceptionListener(this);
      }

      if (writeAheadLog != null) {
        writeAheadLog.removeFullCheckpointListener(this);
        writeAheadLog.removeLowDiskSpaceListener(this);
      }

      if (readCache != null)
        if (!onDelete)
          readCache.closeStorage(writeCache);
        else
          readCache.deleteStorage(writeCache);

      if (writeAheadLog != null) {
        writeAheadLog.close();
        if (onDelete)
          writeAheadLog.delete();
      }

      try {
        performanceStatisticManager.unregisterMBean(name, id);
      } catch (Exception e) {
        OLogManager.instance().error(this, "MBean for write cache cannot be unregistered", e);
      }

      postCloseSteps(onDelete);

      if (atomicOperationsManager != null)
        try {
          atomicOperationsManager.unregisterMBean();
        } catch (Exception e) {
          OLogManager.instance().error(this, "MBean for atomic opeations manager cannot be unregistered", e);
        }

      status = STATUS.CLOSED;
    } catch (IOException e) {
      final String message = "Error on closing of storage '" + name;
      OLogManager.instance().error(this, message, e);

      throw OException.wrapException(new OStorageException(message), e);

    } finally {
      Orient.instance().getProfiler().stopChrono("db." + name + ".close", "Close a database", timer, "db.*.close");
      stateLock.releaseWriteLock();
    }
  }

  protected void closeClusters(boolean onDelete) throws IOException {
    for (OCluster cluster : clusters)
      if (cluster != null)
        cluster.close(!onDelete);

    clusters.clear();
    clusterMap.clear();
  }

  protected void closeIndexes(boolean onDelete) {
    for (OIndexEngine engine : indexEngines) {
      if (engine != null) {
        if (onDelete)
          engine.delete();
        else
          engine.close();
      }
    }

    indexEngines.clear();
    indexEngineNameMap.clear();
  }

  @SuppressFBWarnings(value = "PZLA_PREFER_ZERO_LENGTH_ARRAYS")
  private byte[] checkAndIncrementVersion(final OCluster iCluster, final ORecordId rid, final AtomicInteger version,
      final AtomicInteger iDatabaseVersion, final byte[] iRecordContent, final byte iRecordType) {

    final int v = version.get();

    switch (v) {
    // DOCUMENT UPDATE, NO VERSION CONTROL
    case -1:
      iDatabaseVersion.incrementAndGet();
      break;

    // DOCUMENT UPDATE, NO VERSION CONTROL, NO VERSION UPDATE
    case -2:
      break;

    default:
      // MVCC CONTROL AND RECORD UPDATE OR WRONG VERSION VALUE
      // MVCC TRANSACTION: CHECK IF VERSION IS THE SAME
      if (v < -2) {
        // OVERWRITE VERSION: THIS IS USED IN CASE OF FIX OF RECORDS IN DISTRIBUTED MODE
        version.set(ORecordVersionHelper.clearRollbackMode(v));
        iDatabaseVersion.set(version.get());

      } else if (v != iDatabaseVersion.get()) {
        final ORecordConflictStrategy strategy =
            iCluster.getRecordConflictStrategy() != null ? iCluster.getRecordConflictStrategy() : recordConflictStrategy;
        return strategy.onUpdate(this, iRecordType, rid, v, iRecordContent, iDatabaseVersion);
      } else
        // OK, INCREMENT DB VERSION
        iDatabaseVersion.incrementAndGet();
    }

    return null;
  }

  private void commitEntry(final ORecordOperation txEntry, final OPhysicalPosition allocated) throws IOException {

    final ORecord rec = txEntry.getRecord();
    if (txEntry.type != ORecordOperation.DELETED && !rec.isDirty())
      // NO OPERATION
      return;

    ORecordId rid = (ORecordId) rec.getIdentity();

    if (txEntry.type == ORecordOperation.UPDATED && rid.isNew())
      // OVERWRITE OPERATION AS CREATE
      txEntry.type = ORecordOperation.CREATED;

    ORecordSerializationContext.pushContext();
    try {
      final OCluster cluster = getClusterById(rid.clusterId);

      if (cluster.getName().equals(OMetadataDefault.CLUSTER_INDEX_NAME) || cluster.getName()
          .equals(OMetadataDefault.CLUSTER_MANUAL_INDEX_NAME))
        // AVOID TO COMMIT INDEX STUFF
        return;

      if (rec instanceof OTxListener)
        ((OTxListener) rec).onEvent(txEntry, OTxListener.EVENT.BEFORE_COMMIT);

      switch (txEntry.type) {
      case ORecordOperation.LOADED:
        break;

      case ORecordOperation.CREATED: {
        final byte[] stream = rec.toStream();
        if (allocated != null) {
          final OPhysicalPosition ppos;
          final byte recordType = ORecordInternal.getRecordType(rec);
          ppos = doCreateRecord(rid, stream, rec.getVersion(), recordType, null, cluster, new OPhysicalPosition(recordType),
              allocated).getResult();

          ORecordInternal.setVersion(rec, ppos.recordVersion);
        } else {
          // USE -2 AS VERSION TO AVOID INCREMENTING THE VERSION
          final OStorageOperationResult<Integer> updateRes = updateRecord(rid, ORecordInternal.isContentChanged(rec), stream, -2,
              ORecordInternal.getRecordType(rec), -1, null);
          ORecordInternal.setVersion(rec, updateRes.getResult());
          if (updateRes.getModifiedRecordContent() != null)
            ORecordInternal.fill(rec, rid, updateRes.getResult(), updateRes.getModifiedRecordContent(), false);
        }

        break;
      }

      case ORecordOperation.UPDATED: {
        final byte[] stream = rec.toStream();

        final OStorageOperationResult<Integer> updateRes = doUpdateRecord(rid, ORecordInternal.isContentChanged(rec), stream,
            rec.getVersion(), ORecordInternal.getRecordType(rec), null, cluster);
        ORecordInternal.setVersion(rec, updateRes.getResult());
        if (updateRes.getModifiedRecordContent() != null)
          ORecordInternal.fill(rec, rid, updateRes.getResult(), updateRes.getModifiedRecordContent(), false);

        break;
      }

      case ORecordOperation.DELETED: {
        if (rec instanceof ODocument)
          ORidBagDeleter.deleteAllRidBags((ODocument) rec);
        deleteRecord(rid, rec.getVersion(), -1, null);
        break;
      }

      default:
        throw new OStorageException("Unknown record operation " + txEntry.type);
      }
    } finally {
      ORecordSerializationContext.pullContext();
    }

    // RESET TRACKING
    if (rec instanceof ODocument && ((ODocument) rec).isTrackingChanges()) {
      ODocumentInternal.clearTrackData(((ODocument) rec));
    }

    ORecordInternal.unsetDirty(rec);

    if (rec instanceof OTxListener)
      ((OTxListener) rec).onEvent(txEntry, OTxListener.EVENT.AFTER_COMMIT);
  }

  private void checkClusterSegmentIndexRange(final int iClusterId) {
    if (iClusterId < 0 || iClusterId > clusters.size() - 1)
      throw new IllegalArgumentException("Cluster segment #" + iClusterId + " does not exist in database '" + name + "'");
  }

  private OLogSequenceNumber restoreFromWAL() throws IOException {
    if (writeAheadLog == null) {
      OLogManager.instance().error(this, "Restore is not possible because write ahead logging is switched off.");
      return null;
    }

    if (writeAheadLog.begin() == null) {
      OLogManager.instance().error(this, "Restore is not possible because write ahead log is empty.");
      return null;
    }

    OLogManager.instance().info(this, "Looking for last checkpoint...");

    OLogSequenceNumber lastCheckPoint;
    try {
      lastCheckPoint = writeAheadLog.getLastCheckpoint();
    } catch (OWALPageBrokenException e) {
      lastCheckPoint = null;
    }

    if (lastCheckPoint == null) {
      OLogManager.instance().info(this, "Checkpoints are absent, the restore will start from the beginning.");
      return restoreFromBegging();
    }

    OWALRecord checkPointRecord;
    try {
      checkPointRecord = writeAheadLog.read(lastCheckPoint);
    } catch (OWALPageBrokenException e) {
      checkPointRecord = null;
    }

    if (checkPointRecord == null) {
      OLogManager.instance().info(this, "Checkpoints are absent, the restore will start from the beginning.");
      return restoreFromBegging();
    }

    if (checkPointRecord instanceof OFuzzyCheckpointStartRecord) {
      OLogManager.instance().info(this, "Found FUZZY checkpoint.");

      boolean fuzzyCheckPointIsComplete = checkFuzzyCheckPointIsComplete(lastCheckPoint);
      if (!fuzzyCheckPointIsComplete) {
        OLogManager.instance().warn(this, "FUZZY checkpoint is not complete.");

        OLogSequenceNumber previousCheckpoint = ((OFuzzyCheckpointStartRecord) checkPointRecord).getPreviousCheckpoint();
        checkPointRecord = null;

        if (previousCheckpoint != null)
          checkPointRecord = writeAheadLog.read(previousCheckpoint);

        if (checkPointRecord != null) {
          OLogManager.instance().warn(this, "Restore will start from the previous checkpoint.");
          return restoreFromCheckPoint((OAbstractCheckPointStartRecord) checkPointRecord);
        } else {
          OLogManager.instance().warn(this, "Restore will start from the beginning.");
          return restoreFromBegging();
        }
      } else
        return restoreFromCheckPoint((OAbstractCheckPointStartRecord) checkPointRecord);
    }

    if (checkPointRecord instanceof OFullCheckpointStartRecord) {
      OLogManager.instance().info(this, "FULL checkpoint found.");
      boolean fullCheckPointIsComplete = checkFullCheckPointIsComplete(lastCheckPoint);
      if (!fullCheckPointIsComplete) {
        OLogManager.instance().warn(this, "FULL checkpoint has not completed.");

        OLogSequenceNumber previousCheckpoint = ((OFullCheckpointStartRecord) checkPointRecord).getPreviousCheckpoint();
        checkPointRecord = null;
        if (previousCheckpoint != null)
          checkPointRecord = writeAheadLog.read(previousCheckpoint);

        if (checkPointRecord != null) {
          OLogManager.instance().warn(this, "Restore will start from the previous checkpoint.");
          return restoreFromCheckPoint((OAbstractCheckPointStartRecord) checkPointRecord);
        } else {
          OLogManager.instance().warn(this, "Restore will start from the beginning.");
          return restoreFromBegging();
        }
      } else
        return restoreFromCheckPoint((OAbstractCheckPointStartRecord) checkPointRecord);
    }

    throw new OStorageException("Unknown checkpoint record type " + checkPointRecord.getClass().getName());

  }

  private boolean checkFullCheckPointIsComplete(OLogSequenceNumber lastCheckPoint) throws IOException {
    try {
      OLogSequenceNumber lsn = writeAheadLog.next(lastCheckPoint);

      while (lsn != null) {
        OWALRecord walRecord = writeAheadLog.read(lsn);
        if (walRecord instanceof OCheckpointEndRecord)
          return true;

        lsn = writeAheadLog.next(lsn);
      }
    } catch (OWALPageBrokenException e) {
      return false;
    }

    return false;
  }

  @Override
  public String incrementalBackup(String backupDirectory) {
    throw new IllegalStateException("Incremental backup is supported only in enterprise version");
  }

  @Override
  public void restoreFromIncrementalBackup(String filePath) {
    throw new IllegalStateException("Incremental backup is supported only in enterprise version");
  }

  private boolean checkFuzzyCheckPointIsComplete(OLogSequenceNumber lastCheckPoint) throws IOException {
    try {
      OLogSequenceNumber lsn = writeAheadLog.next(lastCheckPoint);

      while (lsn != null) {
        OWALRecord walRecord = writeAheadLog.read(lsn);
        if (walRecord instanceof OFuzzyCheckpointEndRecord)
          return true;

        lsn = writeAheadLog.next(lsn);
      }
    } catch (OWALPageBrokenException e) {
      return false;
    }

    return false;
  }

  private OLogSequenceNumber restoreFromCheckPoint(OAbstractCheckPointStartRecord checkPointRecord) throws IOException {
    if (checkPointRecord instanceof OFuzzyCheckpointStartRecord) {
      return restoreFromFuzzyCheckPoint((OFuzzyCheckpointStartRecord) checkPointRecord);
    }

    if (checkPointRecord instanceof OFullCheckpointStartRecord) {
      return restoreFromFullCheckPoint((OFullCheckpointStartRecord) checkPointRecord);
    }

    throw new OStorageException("Unknown checkpoint record type " + checkPointRecord.getClass().getName());
  }

  private OLogSequenceNumber restoreFromFullCheckPoint(OFullCheckpointStartRecord checkPointRecord) throws IOException {
    OLogManager.instance().info(this, "Data restore procedure from full checkpoint is started. Restore is performed from LSN %s",
        checkPointRecord.getLsn());

    final OLogSequenceNumber lsn = writeAheadLog.next(checkPointRecord.getLsn());
    return restoreFrom(lsn, writeAheadLog);
  }

  private OLogSequenceNumber restoreFromFuzzyCheckPoint(OFuzzyCheckpointStartRecord checkPointRecord) throws IOException {
    OLogManager.instance().info(this, "Data restore procedure from FUZZY checkpoint is started.");
    OLogSequenceNumber flushedLsn = checkPointRecord.getFlushedLsn();

    if (flushedLsn.compareTo(writeAheadLog.begin()) < 0)
      flushedLsn = writeAheadLog.begin();

    return restoreFrom(flushedLsn, writeAheadLog);
  }

  private OLogSequenceNumber restoreFromBegging() throws IOException {
    OLogManager.instance().info(this, "Data restore procedure is started.");
    OLogSequenceNumber lsn = writeAheadLog.begin();

    return restoreFrom(lsn, writeAheadLog);
  }

  protected OLogSequenceNumber restoreFrom(OLogSequenceNumber lsn, OWriteAheadLog writeAheadLog) throws IOException {
    OLogSequenceNumber logSequenceNumber = null;
    OModifiableBoolean atLeastOnePageUpdate = new OModifiableBoolean();

    long recordsProcessed = 0;

    final int reportInterval = OGlobalConfiguration.WAL_REPORT_AFTER_OPERATIONS_DURING_RESTORE.getValueAsInteger();
    final Map<OOperationUnitId, List<OWALRecord>> operationUnits = new HashMap<OOperationUnitId, List<OWALRecord>>();

    try {
      while (lsn != null) {
        logSequenceNumber = lsn;

        OWALRecord walRecord = writeAheadLog.read(lsn);

        if (walRecord instanceof OAtomicUnitEndRecord) {
          OAtomicUnitEndRecord atomicUnitEndRecord = (OAtomicUnitEndRecord) walRecord;
          List<OWALRecord> atomicUnit = operationUnits.remove(atomicUnitEndRecord.getOperationUnitId());

          // in case of data restore from fuzzy checkpoint part of operations may be already flushed to the disk
          if (atomicUnit != null) {
            atomicUnit.add(walRecord);
            restoreAtomicUnit(atomicUnit, atLeastOnePageUpdate);
          }

        } else if (walRecord instanceof OAtomicUnitStartRecord) {
          List<OWALRecord> operationList = new ArrayList<OWALRecord>();

          assert !operationUnits.containsKey(((OAtomicUnitStartRecord) walRecord).getOperationUnitId());

          operationUnits.put(((OAtomicUnitStartRecord) walRecord).getOperationUnitId(), operationList);
          operationList.add(walRecord);
        } else if (walRecord instanceof OOperationUnitRecord) {
          OOperationUnitRecord operationUnitRecord = (OOperationUnitRecord) walRecord;

          // in case of data restore from fuzzy checkpoint part of operations may be already flushed to the disk
          List<OWALRecord> operationList = operationUnits.get(operationUnitRecord.getOperationUnitId());
          if (operationList == null) {
            operationList = new ArrayList<OWALRecord>();
            operationUnits.put(operationUnitRecord.getOperationUnitId(), operationList);
          }

          operationList.add(operationUnitRecord);
        } else if (walRecord instanceof ONonTxOperationPerformedWALRecord) {
          if (!wereNonTxOperationsPerformedInPreviousOpen) {
            OLogManager.instance().warn(this, "Non tx operation was used during data modification we will need index rebuild.");
            wereNonTxOperationsPerformedInPreviousOpen = true;
          }
        } else
          OLogManager.instance().warn(this, "Record %s will be skipped during data restore", walRecord);

        recordsProcessed++;

        if (reportInterval > 0 && recordsProcessed % reportInterval == 0) {
          OLogManager.instance().info(this, "%d operations were processed, current LSN is %s last LSN is %s", recordsProcessed, lsn,
              writeAheadLog.end());

        }

        lsn = writeAheadLog.next(lsn);
      }
    } catch (OWALPageBrokenException e) {
      OLogManager.instance()
          .error(this, "Data restore was paused because broken WAL page was found. The rest of changes will be rolled back.");
    } catch (RuntimeException e) {
      OLogManager.instance().error(this,
          "Data restore was paused because of exception. The rest of changes will be rolled back and WAL files will be backed up."
              + " Please report issue about this exception to bug tracker and provide WAL files which are backed up in 'wal_backup' directory.");
      backUpWAL(e);
    }

    if (atLeastOnePageUpdate.getValue())
      return logSequenceNumber;

    return null;
  }

  private void backUpWAL(Exception e) {
    try {
      final File rootDir = new File(configuration.getDirectory());
      final File backUpDir = new File(rootDir, "wal_backup");
      if (!backUpDir.exists()) {
        final boolean created = backUpDir.mkdir();
        if (!created) {
          OLogManager.instance().error(this, "Cannot create directory for backup files " + backUpDir.getAbsolutePath());
          return;
        }
      }

      final Date date = new Date();
      final SimpleDateFormat dateFormat = new SimpleDateFormat("dd_MM_yy_HH_mm_ss");
      final String strDate = dateFormat.format(date);
      final String archiveName = "wal_backup_" + strDate + ".zip";
      final String metadataName = "wal_metadata_" + strDate + ".txt";

      final File archiveFile = new File(backUpDir, archiveName);
      if (!archiveFile.createNewFile()) {
        OLogManager.instance().error(this, "Cannot create backup file " + archiveFile.getAbsolutePath());
        return;
      }

      final FileOutputStream archiveOutputStream = new FileOutputStream(archiveFile);
      final ZipOutputStream archiveZipOutputStream = new ZipOutputStream(new BufferedOutputStream(archiveOutputStream));

      final ZipEntry metadataEntry = new ZipEntry(metadataName);

      archiveZipOutputStream.putNextEntry(metadataEntry);

      final PrintWriter metadataFileWriter = new PrintWriter(new OutputStreamWriter(archiveZipOutputStream, "UTF-8"));
      metadataFileWriter.append("Storage name : ").append(getName()).append("\r\n");
      metadataFileWriter.append("Date : ").append(strDate).append("\r\n");
      metadataFileWriter.append("Stacktrace : \r\n");
      e.printStackTrace(metadataFileWriter);
      metadataFileWriter.flush();
      archiveZipOutputStream.closeEntry();

      final List<String> walPaths = ((ODiskWriteAheadLog) writeAheadLog).getWalFiles();
      for (String walSegment : walPaths) {
        archiveEntry(archiveZipOutputStream, walSegment);
      }

      archiveEntry(archiveZipOutputStream, ((ODiskWriteAheadLog) writeAheadLog).getWMRFile());

      archiveZipOutputStream.close();
    } catch (IOException ioe) {
      OLogManager.instance().error(this, "Error during WAL backup", ioe);
    }

  }

  private void archiveEntry(ZipOutputStream archiveZipOutputStream, String walSegment) throws IOException {
    final File walFile = new File(walSegment);
    final ZipEntry walZipEntry = new ZipEntry(walFile.getName());
    archiveZipOutputStream.putNextEntry(walZipEntry);
    try {
      final FileInputStream walInputStream = new FileInputStream(walFile);
      try {
        final BufferedInputStream walBufferedInputStream = new BufferedInputStream(walInputStream);
        try {
          final byte[] buffer = new byte[1024];
          int readBytes = 0;

          while ((readBytes = walBufferedInputStream.read(buffer)) > -1) {
            archiveZipOutputStream.write(buffer, 0, readBytes);
          }
        } finally {
          walBufferedInputStream.close();
        }
      } finally {
        walInputStream.close();
      }
    } finally {
      archiveZipOutputStream.closeEntry();
    }
  }

  protected void restoreAtomicUnit(List<OWALRecord> atomicUnit, OModifiableBoolean atLeastOnePageUpdate) throws IOException {
    assert atomicUnit.get(atomicUnit.size() - 1) instanceof OAtomicUnitEndRecord;

    for (OWALRecord walRecord : atomicUnit) {
      if (walRecord instanceof OFileDeletedWALRecord) {
        OFileDeletedWALRecord fileDeletedWALRecord = (OFileDeletedWALRecord) walRecord;
        if (writeCache.exists(fileDeletedWALRecord.getFileId()))
          readCache.deleteFile(fileDeletedWALRecord.getFileId(), writeCache);
      } else if (walRecord instanceof OFileCreatedWALRecord) {
        OFileCreatedWALRecord fileCreatedCreatedWALRecord = (OFileCreatedWALRecord) walRecord;
        if (!writeCache.exists(fileCreatedCreatedWALRecord.getFileName())) {
          readCache.addFile(fileCreatedCreatedWALRecord.getFileName(), fileCreatedCreatedWALRecord.getFileId(), writeCache);
        }
      } else if (walRecord instanceof OUpdatePageRecord) {
        final OUpdatePageRecord updatePageRecord = (OUpdatePageRecord) walRecord;

        long fileId = updatePageRecord.getFileId();

        final long pageIndex = updatePageRecord.getPageIndex();
        fileId = writeCache.externalFileId(writeCache.internalFileId(fileId));

        OCacheEntry cacheEntry = readCache.load(fileId, pageIndex, true, writeCache, 1);
        if (cacheEntry == null) {
          do {
            if (cacheEntry != null)
              readCache.release(cacheEntry, writeCache);

            cacheEntry = readCache.allocateNewPage(fileId, writeCache);
          } while (cacheEntry.getPageIndex() != pageIndex);
        }

        final OCachePointer cachePointer = cacheEntry.getCachePointer();
        cachePointer.acquireExclusiveLock();
        try {
          ODurablePage durablePage = new ODurablePage(cacheEntry, null);
          durablePage.restoreChanges(updatePageRecord.getChanges());
          durablePage.setLsn(updatePageRecord.getLsn());
        } finally {
          cachePointer.releaseExclusiveLock();
          readCache.release(cacheEntry, writeCache);
        }

        atLeastOnePageUpdate.setValue(true);
      } else if (walRecord instanceof OAtomicUnitStartRecord) {
        continue;
      } else if (walRecord instanceof OAtomicUnitEndRecord) {
        continue;
      } else {
        OLogManager.instance()
            .error(this, "Invalid WAL record type was passed %s. Given record will be skipped.", walRecord.getClass());

        assert false : "Invalid WAL record type was passed " + walRecord.getClass().getName();
      }
    }
  }

  private void checkLowDiskSpaceFullCheckpointRequestsAndBackgroundDataFlushExceptions() {
    if (transaction.get() != null)
      return;

    if (lowDiskSpace != null) {
      if (checkpointInProgress.compareAndSet(false, true)) {
        try {
          writeCache.makeFuzzyCheckpoint();

          if (writeCache.checkLowDiskSpace()) {
            synch();

            if (writeCache.checkLowDiskSpace()) {
              throw new OLowDiskSpaceException("Error occurred while executing a write operation to database '" + name
                  + "' due to limited free space on the disk (" + (lowDiskSpace.freeSpace / (1024 * 1024))
                  + " MB). The database is now working in read-only mode."
                  + " Please close the database (or stop OrientDB), make room on your hard drive and then reopen the database. "
                  + "The minimal required space is " + (lowDiskSpace.requiredSpace / (1024 * 1024)) + " MB. "
                  + "Required space is now set to " + OGlobalConfiguration.DISK_CACHE_FREE_SPACE_LIMIT.getValueAsInteger()
                  + "MB (you can change it by setting parameter " + OGlobalConfiguration.DISK_CACHE_FREE_SPACE_LIMIT.getKey()
                  + ") .");
            } else {
              lowDiskSpace = null;
            }
          } else
            lowDiskSpace = null;
        } finally {
          checkpointInProgress.set(false);
        }
      }
    }

    if (checkpointRequest && writeAheadLog instanceof ODiskWriteAheadLog) {
      if (checkpointInProgress.compareAndSet(false, true)) {
        try {
          final ODiskWriteAheadLog diskWriteAheadLog = (ODiskWriteAheadLog) writeAheadLog;
          final long size = diskWriteAheadLog.size();

          writeCache.makeFuzzyCheckpoint();
          if (size <= diskWriteAheadLog.size())
            synch();

          checkpointRequest = false;
        } finally {
          checkpointInProgress.set(false);
        }
      }
    }

    if (dataFlushException != null) {
      throw OException.wrapException(new OStorageException(
              "Error in data flush background thread, please restart database and send full stack trace inside of bug report"),
          dataFlushException);
    }
  }

  private static class ORIDOLockManager extends OComparableLockManager<ORID> {
    public ORIDOLockManager(final int amountOfCachedInstances) {
      super(true, -1);
    }

    @Override
    protected ORID getImmutableResourceId(ORID iResourceId) {
      return new ORecordId(iResourceId);
    }
  }

  protected Map<Integer, List<ORecordId>> getRidsGroupedByCluster(final Collection<ORecordId> iRids) {
    final Map<Integer, List<ORecordId>> ridsPerCluster = new HashMap<Integer, List<ORecordId>>();
    for (ORecordId rid : iRids) {
      List<ORecordId> rids = ridsPerCluster.get(rid.clusterId);
      if (rids == null) {
        rids = new ArrayList<ORecordId>(iRids.size());
        ridsPerCluster.put(rid.clusterId, rids);
      }
      rids.add(rid);
    }
    return ridsPerCluster;
  }

  private void lockIndexKeys(OIndexManagerProxy manager, TreeMap<String, OTransactionIndexChanges> indexes) {
    for (Map.Entry<String, OTransactionIndexChanges> entry : indexes.entrySet()) {
      final String indexName = entry.getKey();
      final OTransactionIndexChanges changes = entry.getValue();

      final OIndexInternal<?> index = changes.resolveAssociatedIndex(indexName, manager);
      if (index == null)
        throw new OTransactionException("Cannot find index '" + indexName + "' while committing transaction");

      index.lockKeysForUpdateNoTx(changes.changesPerKey.keySet());
      if (!changes.nullKeyChanges.entries.isEmpty())
        index.lockKeysForUpdateNoTx((Object) null);
    }
  }

  private void unlockIndexKeys(TreeMap<String, OTransactionIndexChanges> indexes) {
    for (OTransactionIndexChanges changes : indexes.values()) {
      final OIndexInternal<?> index = changes.getAssociatedIndex();
      if (index == null) // index may be unresolved at this point (and its keys are not locked) due to some failure
        continue;

      index.releaseKeysForUpdateNoTx(changes.changesPerKey.keySet());
      if (!changes.nullKeyChanges.entries.isEmpty())
        index.releaseKeysForUpdateNoTx((Object) null);
    }
  }

  private void lockIndexes(final TreeMap<String, OTransactionIndexChanges> indexes) {
    for (OTransactionIndexChanges changes : indexes.values()) {
      assert changes.changesPerKey instanceof TreeMap;

      final OIndexInternal<?> index = changes.getAssociatedIndex();

      final List<Object> orderedIndexNames = new ArrayList<Object>(changes.changesPerKey.keySet());
      if (orderedIndexNames.size() > 1)
        Collections.sort(orderedIndexNames, new Comparator<Object>() {
          @Override
          public int compare(Object o1, Object o2) {
            String i1 = index.getIndexNameByKey(o1);
            String i2 = index.getIndexNameByKey(o2);
            return i1.compareTo(i2);
          }
        });

      boolean fullyLocked = false;
      for (Object key : orderedIndexNames)
        if (index.acquireAtomicExclusiveLock(key)) {
          fullyLocked = true;
          break;
        }
      if (!fullyLocked && !changes.nullKeyChanges.entries.isEmpty())
        index.acquireAtomicExclusiveLock(null);
    }
  }

  private void lockClusters(final TreeMap<Integer, OCluster> clustersToLock) {
    for (OCluster cluster : clustersToLock.values())
      cluster.acquireAtomicExclusiveLock();
  }

  private class UncompletedCommit implements OUncompletedCommit<List<ORecordOperation>> {
    private final OTransaction                         clientTx;
    private final Iterable<ORecordOperation>           entries;
    private final List<ORecordOperation>               result;
    private final OUncompletedCommit<OAtomicOperation> nestedCommit;

    public UncompletedCommit(OTransaction clientTx, Iterable<ORecordOperation> entries, List<ORecordOperation> result,
        OUncompletedCommit<OAtomicOperation> nestedCommit) {
      this.clientTx = clientTx;
      this.entries = entries;
      this.result = result;
      this.nestedCommit = nestedCommit;
    }

    @Override
    public List<ORecordOperation> complete() {
      checkOpeness();

      stateLock.acquireReadLock();
      try {
        try {
          try {
            checkOpeness();

            nestedCommit.complete();

            OTransactionAbstract.updateCacheFromEntries(clientTx, entries, true);
          } catch (RuntimeException e) {
            makeRollback(clientTx, e);
          } finally {
            transaction.set(null);
          }
        } finally {
          ((OMetadataInternal) clientTx.getDatabase().getMetadata()).clearThreadLocalSchemaSnapshot();
        }
      } finally {
        stateLock.releaseReadLock();
      }

      return result;
    }

    @Override
    public void rollback() {
      checkOpeness();
      stateLock.acquireReadLock();
      try {
        try {
          try {
            checkOpeness();

            if (transaction.get() == null)
              return;

            if (writeAheadLog == null)
              throw new OStorageException("WAL mode is not active. Transactions are not supported in given mode");

            if (transaction.get().getClientTx().getId() != clientTx.getId())
              throw new OStorageException(
                  "Passed in and active transaction are different transactions. Passed in transaction cannot be rolled back.");

            makeStorageDirty();

            nestedCommit.rollback();
            assert atomicOperationsManager.getCurrentOperation() == null;

            OTransactionAbstract.updateCacheFromEntries(clientTx, clientTx.getAllRecordEntries(), false);
          } catch (IOException e) {
            throw OException.wrapException(new OStorageException("Error during transaction rollback"), e);
          } finally {
            transaction.set(null);
          }
        } finally {
          ((OMetadataInternal) clientTx.getDatabase().getMetadata()).clearThreadLocalSchemaSnapshot();
        }
      } finally {
        stateLock.releaseReadLock();
      }
    }

    private void makeRollback(OTransaction clientTx, Exception e) {
      OLogManager.instance()
          .debug(this, "Error during transaction commit completion, transaction will be rolled back (tx-id=%d)", e,
              clientTx.getId());
      rollback();
      if (e instanceof OException)
        throw ((OException) e);
      else
        throw OException.wrapException(new OStorageException("Error during transaction commit completion"), e);
    }
  }

}<|MERGE_RESOLUTION|>--- conflicted
+++ resolved
@@ -942,17 +942,7 @@
     final OCluster cluster = getClusterById(rid.clusterId);
 
     if (transaction.get() != null) {
-<<<<<<< HEAD
-      final long timer = Orient.instance().getProfiler().startChrono();
-      try {
-        return doCreateRecord(rid, content, recordVersion, recordType, callback, cluster, ppos, null);
-      } finally {
-        Orient.instance().getProfiler()
-            .stopChrono(PROFILER_CREATE_RECORD, "Create a record in database", timer, "db.*.createRecord");
-      }
-=======
       return doCreateRecord(rid, content, recordVersion, recordType, callback, cluster, ppos, null);
->>>>>>> d84cde2a
     }
 
     stateLock.acquireReadLock();
@@ -1085,17 +1075,13 @@
     final OCluster cluster = getClusterById(rid.clusterId);
 
     if (transaction.get() != null) {
-<<<<<<< HEAD
       final long timer = Orient.instance().getProfiler().startChrono();
       try {
         return doUpdateRecord(rid, updateContent, content, version, recordType, callback, cluster);
       } finally {
-        Orient.instance().getProfiler()
-            .stopChrono(PROFILER_UPDATE_RECORD, "Update a record to database", timer, "db.*.updateRecord");
-      }
-=======
-      return doUpdateRecord(rid, updateContent, content, version, recordType, callback, cluster);
->>>>>>> d84cde2a
+        Orient.instance().getProfiler().stopChrono(PROFILER_UPDATE_RECORD, "Update a record to database", timer,
+            "db.*.updateRecord");
+      }
     }
 
     stateLock.acquireReadLock();
@@ -1173,31 +1159,24 @@
     final OCluster cluster = getClusterById(rid.clusterId);
 
     if (transaction.get() != null) {
-<<<<<<< HEAD
       final long timer = Orient.instance().getProfiler().startChrono();
       try {
         return doDeleteRecord(rid, version, cluster);
       } finally {
-        Orient.instance().getProfiler()
-            .stopChrono(PROFILER_DELETE_RECORD, "Delete a record from database", timer, "db.*.deleteRecord");
-      }
-=======
+        Orient.instance().getProfiler().stopChrono(PROFILER_DELETE_RECORD, "Delete a record from database", timer,
+            "db.*.deleteRecord");
+      }
+    }
+
+    stateLock.acquireReadLock();
+    try {
+      checkOpeness();
       return doDeleteRecord(rid, version, cluster);
->>>>>>> d84cde2a
-    }
-
-    stateLock.acquireReadLock();
-    try {
-      checkOpeness();
-      return doDeleteRecord(rid, version, cluster);
-    } finally {
-      stateLock.releaseReadLock();
-<<<<<<< HEAD
-      Orient.instance().getProfiler()
-          .stopChrono(PROFILER_DELETE_RECORD, "Delete a record from database", timer, "db.*.deleteRecord");
-
-=======
->>>>>>> d84cde2a
+    } finally {
+      stateLock.releaseReadLock();
+      Orient.instance().getProfiler().stopChrono(PROFILER_DELETE_RECORD, "Delete a record from database", timer,
+          "db.*.deleteRecord");
+
     }
   }
 
