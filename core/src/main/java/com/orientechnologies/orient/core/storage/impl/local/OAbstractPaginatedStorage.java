/*
 *
 *  *  Copyright 2010-2016 OrientDB LTD (http://orientdb.com)
 *  *
 *  *  Licensed under the Apache License, Version 2.0 (the "License");
 *  *  you may not use this file except in compliance with the License.
 *  *  You may obtain a copy of the License at
 *  *
 *  *       http://www.apache.org/licenses/LICENSE-2.0
 *  *
 *  *  Unless required by applicable law or agreed to in writing, software
 *  *  distributed under the License is distributed on an "AS IS" BASIS,
 *  *  WITHOUT WARRANTIES OR CONDITIONS OF ANY KIND, either express or implied.
 *  *  See the License for the specific language governing permissions and
 *  *  limitations under the License.
 *  *
 *  * For more information: http://orientdb.com
 *
 */

package com.orientechnologies.orient.core.storage.impl.local;

import com.orientechnologies.common.concur.ONeedRetryException;
import com.orientechnologies.common.concur.lock.OComparableLockManager;
import com.orientechnologies.common.concur.lock.OLockManager;
import com.orientechnologies.common.concur.lock.OModificationOperationProhibitedException;
import com.orientechnologies.common.concur.lock.OPartitionedLockManager;
import com.orientechnologies.common.exception.OException;
import com.orientechnologies.common.exception.OHighLevelException;
import com.orientechnologies.common.io.OIOException;
import com.orientechnologies.common.log.OLogManager;
import com.orientechnologies.common.profiler.AtomicLongOProfilerHookValue;
import com.orientechnologies.common.profiler.OProfiler;
import com.orientechnologies.common.serialization.types.OBinarySerializer;
import com.orientechnologies.common.serialization.types.OIntegerSerializer;
import com.orientechnologies.common.serialization.types.OUTF8Serializer;
import com.orientechnologies.common.thread.OScheduledThreadPoolExecutorWithLogging;
import com.orientechnologies.common.types.OModifiableBoolean;
import com.orientechnologies.common.util.OCallable;
import com.orientechnologies.common.util.OCommonConst;
import com.orientechnologies.common.util.OPair;
import com.orientechnologies.common.util.OUncaughtExceptionHandler;
import com.orientechnologies.orient.core.OConstants;
import com.orientechnologies.orient.core.Orient;
import com.orientechnologies.orient.core.command.OCommandExecutor;
import com.orientechnologies.orient.core.command.OCommandManager;
import com.orientechnologies.orient.core.command.OCommandOutputListener;
import com.orientechnologies.orient.core.command.OCommandRequestText;
import com.orientechnologies.orient.core.config.OContextConfiguration;
import com.orientechnologies.orient.core.config.OGlobalConfiguration;
import com.orientechnologies.orient.core.config.OStorageClusterConfiguration;
import com.orientechnologies.orient.core.config.OStorageConfiguration;
import com.orientechnologies.orient.core.config.OStorageConfigurationImpl;
import com.orientechnologies.orient.core.config.OStorageConfigurationUpdateListener;
import com.orientechnologies.orient.core.config.OStoragePaginatedClusterConfiguration;
import com.orientechnologies.orient.core.conflict.ORecordConflictStrategy;
import com.orientechnologies.orient.core.db.ODatabaseDocumentInternal;
import com.orientechnologies.orient.core.db.ODatabaseListener;
import com.orientechnologies.orient.core.db.ODatabaseRecordThreadLocal;
import com.orientechnologies.orient.core.db.record.OCurrentStorageComponentsFactory;
import com.orientechnologies.orient.core.db.record.ORecordOperation;
import com.orientechnologies.orient.core.db.record.ridbag.ORidBagDeleter;
import com.orientechnologies.orient.core.encryption.OEncryption;
import com.orientechnologies.orient.core.encryption.OEncryptionFactory;
import com.orientechnologies.orient.core.encryption.impl.ONothingEncryption;
import com.orientechnologies.orient.core.exception.OCommandExecutionException;
import com.orientechnologies.orient.core.exception.OConcurrentCreateException;
import com.orientechnologies.orient.core.exception.OConcurrentModificationException;
import com.orientechnologies.orient.core.exception.OConfigurationException;
import com.orientechnologies.orient.core.exception.ODatabaseException;
import com.orientechnologies.orient.core.exception.OFastConcurrentModificationException;
import com.orientechnologies.orient.core.exception.OInvalidIndexEngineIdException;
import com.orientechnologies.orient.core.exception.OJVMErrorException;
import com.orientechnologies.orient.core.exception.OLowDiskSpaceException;
import com.orientechnologies.orient.core.exception.OPageIsBrokenException;
import com.orientechnologies.orient.core.exception.ORecordNotFoundException;
import com.orientechnologies.orient.core.exception.ORetryQueryException;
import com.orientechnologies.orient.core.exception.OStorageException;
import com.orientechnologies.orient.core.exception.OStorageExistsException;
import com.orientechnologies.orient.core.id.ORID;
import com.orientechnologies.orient.core.id.ORecordId;
import com.orientechnologies.orient.core.index.OIndex;
import com.orientechnologies.orient.core.index.OIndexAbstract;
import com.orientechnologies.orient.core.index.OIndexCursor;
import com.orientechnologies.orient.core.index.OIndexDefinition;
import com.orientechnologies.orient.core.index.OIndexException;
import com.orientechnologies.orient.core.index.OIndexInternal;
import com.orientechnologies.orient.core.index.OIndexKeyCursor;
import com.orientechnologies.orient.core.index.OIndexKeyUpdater;
import com.orientechnologies.orient.core.index.OIndexManager;
import com.orientechnologies.orient.core.index.OIndexes;
import com.orientechnologies.orient.core.index.ORuntimeKeyIndexDefinition;
import com.orientechnologies.orient.core.index.engine.OBaseIndexEngine;
import com.orientechnologies.orient.core.index.engine.OIndexEngine;
import com.orientechnologies.orient.core.index.engine.OMultiValueIndexEngine;
import com.orientechnologies.orient.core.index.engine.OSingleValueIndexEngine;
import com.orientechnologies.orient.core.index.engine.OV1IndexEngine;
import com.orientechnologies.orient.core.metadata.OMetadataDefault;
import com.orientechnologies.orient.core.metadata.schema.OImmutableClass;
import com.orientechnologies.orient.core.metadata.schema.OType;
import com.orientechnologies.orient.core.metadata.security.OSecurityUser;
import com.orientechnologies.orient.core.metadata.security.OToken;
import com.orientechnologies.orient.core.query.OQueryAbstract;
import com.orientechnologies.orient.core.record.ORecord;
import com.orientechnologies.orient.core.record.ORecordInternal;
import com.orientechnologies.orient.core.record.ORecordVersionHelper;
import com.orientechnologies.orient.core.record.impl.ODocument;
import com.orientechnologies.orient.core.record.impl.ODocumentInternal;
import com.orientechnologies.orient.core.serialization.serializer.binary.impl.index.OCompositeKeySerializer;
import com.orientechnologies.orient.core.serialization.serializer.binary.impl.index.OSimpleKeySerializer;
import com.orientechnologies.orient.core.serialization.serializer.record.ORecordSerializer;
import com.orientechnologies.orient.core.storage.OCluster;
import com.orientechnologies.orient.core.storage.OIdentifiableStorage;
import com.orientechnologies.orient.core.storage.OPhysicalPosition;
import com.orientechnologies.orient.core.storage.ORawBuffer;
import com.orientechnologies.orient.core.storage.ORecordCallback;
import com.orientechnologies.orient.core.storage.ORecordMetadata;
import com.orientechnologies.orient.core.storage.OStorageAbstract;
import com.orientechnologies.orient.core.storage.OStorageOperationResult;
import com.orientechnologies.orient.core.storage.cache.OCacheEntry;
import com.orientechnologies.orient.core.storage.cache.OPageDataVerificationError;
import com.orientechnologies.orient.core.storage.cache.OReadCache;
import com.orientechnologies.orient.core.storage.cache.OWriteCache;
import com.orientechnologies.orient.core.storage.cache.local.OBackgroundExceptionListener;
import com.orientechnologies.orient.core.storage.impl.local.paginated.OOfflineCluster;
import com.orientechnologies.orient.core.storage.impl.local.paginated.OPaginatedCluster;
import com.orientechnologies.orient.core.storage.impl.local.paginated.ORecordOperationMetadata;
import com.orientechnologies.orient.core.storage.impl.local.paginated.ORecordSerializationContext;
import com.orientechnologies.orient.core.storage.impl.local.paginated.OStorageTransaction;
import com.orientechnologies.orient.core.storage.impl.local.paginated.atomicoperations.OAtomicOperation;
import com.orientechnologies.orient.core.storage.impl.local.paginated.atomicoperations.OAtomicOperationsManager;
import com.orientechnologies.orient.core.storage.impl.local.paginated.base.ODurablePage;
import com.orientechnologies.orient.core.storage.impl.local.paginated.wal.OAbstractCheckPointStartRecord;
import com.orientechnologies.orient.core.storage.impl.local.paginated.wal.OAtomicUnitEndRecord;
import com.orientechnologies.orient.core.storage.impl.local.paginated.wal.OAtomicUnitStartRecord;
import com.orientechnologies.orient.core.storage.impl.local.paginated.wal.OCheckpointEndRecord;
import com.orientechnologies.orient.core.storage.impl.local.paginated.wal.OFileCreatedWALRecord;
import com.orientechnologies.orient.core.storage.impl.local.paginated.wal.OFileDeletedWALRecord;
import com.orientechnologies.orient.core.storage.impl.local.paginated.wal.OFullCheckpointStartRecord;
import com.orientechnologies.orient.core.storage.impl.local.paginated.wal.OFuzzyCheckpointEndRecord;
import com.orientechnologies.orient.core.storage.impl.local.paginated.wal.OFuzzyCheckpointStartRecord;
import com.orientechnologies.orient.core.storage.impl.local.paginated.wal.OLogSequenceNumber;
import com.orientechnologies.orient.core.storage.impl.local.paginated.wal.ONonTxOperationPerformedWALRecord;
import com.orientechnologies.orient.core.storage.impl.local.paginated.wal.OOperationUnitId;
import com.orientechnologies.orient.core.storage.impl.local.paginated.wal.OOperationUnitRecord;
import com.orientechnologies.orient.core.storage.impl.local.paginated.wal.OPaginatedClusterFactory;
import com.orientechnologies.orient.core.storage.impl.local.paginated.wal.OUpdatePageRecord;
import com.orientechnologies.orient.core.storage.impl.local.paginated.wal.OWALPageBrokenException;
import com.orientechnologies.orient.core.storage.impl.local.paginated.wal.OWALRecord;
import com.orientechnologies.orient.core.storage.impl.local.paginated.wal.OWriteAheadLog;
import com.orientechnologies.orient.core.storage.impl.local.paginated.wal.cas.OCASDiskWriteAheadLog;
import com.orientechnologies.orient.core.storage.impl.local.paginated.wal.cas.OWriteableWALRecord;
import com.orientechnologies.orient.core.storage.impl.local.statistic.OPerformanceStatisticManager;
import com.orientechnologies.orient.core.storage.impl.local.statistic.OSessionStoragePerformanceStatistic;
import com.orientechnologies.orient.core.storage.index.engine.OHashTableIndexEngine;
import com.orientechnologies.orient.core.storage.index.engine.OSBTreeIndexEngine;
import com.orientechnologies.orient.core.storage.ridbag.sbtree.OIndexRIDContainerSBTree;
import com.orientechnologies.orient.core.storage.ridbag.sbtree.OSBTreeCollectionManager;
import com.orientechnologies.orient.core.storage.ridbag.sbtree.OSBTreeCollectionManagerAbstract;
import com.orientechnologies.orient.core.storage.ridbag.sbtree.OSBTreeCollectionManagerShared;
import com.orientechnologies.orient.core.tx.OTransactionAbstract;
import com.orientechnologies.orient.core.tx.OTransactionIndexChanges;
import com.orientechnologies.orient.core.tx.OTransactionInternal;
import edu.umd.cs.findbugs.annotations.SuppressFBWarnings;

import java.io.BufferedInputStream;
import java.io.BufferedOutputStream;
import java.io.DataOutputStream;
import java.io.File;
import java.io.FileInputStream;
import java.io.FileNotFoundException;
import java.io.FileOutputStream;
import java.io.IOException;
import java.io.InputStream;
import java.io.OutputStream;
import java.io.OutputStreamWriter;
import java.io.PrintWriter;
import java.nio.charset.StandardCharsets;
import java.text.SimpleDateFormat;
import java.util.ArrayList;
import java.util.Collection;
import java.util.Collections;
import java.util.Comparator;
import java.util.Date;
import java.util.HashMap;
import java.util.HashSet;
import java.util.IdentityHashMap;
import java.util.Iterator;
import java.util.List;
import java.util.Map;
import java.util.NoSuchElementException;
import java.util.Set;
import java.util.SortedSet;
import java.util.TimeZone;
import java.util.TreeMap;
import java.util.TreeSet;
import java.util.concurrent.Callable;
import java.util.concurrent.ConcurrentHashMap;
import java.util.concurrent.ThreadFactory;
import java.util.concurrent.atomic.AtomicBoolean;
import java.util.concurrent.atomic.AtomicInteger;
import java.util.concurrent.atomic.AtomicLong;
import java.util.concurrent.atomic.AtomicReference;
import java.util.concurrent.atomic.LongAdder;
import java.util.concurrent.locks.Lock;
import java.util.zip.ZipEntry;
import java.util.zip.ZipOutputStream;

/**
 * @author Andrey Lomakin (a.lomakin-at-orientdb.com)
 * @since 28.03.13
 */
public abstract class OAbstractPaginatedStorage extends OStorageAbstract
    implements OLowDiskSpaceListener, OCheckpointRequestListener, OIdentifiableStorage, OBackgroundExceptionListener,
    OFreezableStorageComponent, OPageIsBrokenListener {
  protected static final OScheduledThreadPoolExecutorWithLogging fuzzyCheckpointExecutor;
  private static final   int                                     RECORD_LOCK_TIMEOUT                = OGlobalConfiguration.STORAGE_RECORD_LOCK_TIMEOUT
      .getValueAsInteger();
  private static final   int                                     WAL_RESTORE_REPORT_INTERVAL        = 30 * 1000; // milliseconds
  private static final   Comparator<ORecordOperation>            COMMIT_RECORD_OPERATION_COMPARATOR = Comparator
      .comparing(o -> o.getRecord().getIdentity());

  static {
    fuzzyCheckpointExecutor = new OScheduledThreadPoolExecutorWithLogging(1, new FuzzyCheckpointThreadFactory());
    fuzzyCheckpointExecutor.setMaximumPoolSize(1);
  }

  @SuppressWarnings("WeakerAccess")
  protected final OSBTreeCollectionManagerShared sbTreeCollectionManager;
  private final   OComparableLockManager<ORID>   lockManager;
  /**
   * Lock is used to atomically update record versions.
   */
  private final   OLockManager<ORID>             recordVersionManager;
  private final   Map<String, OCluster>          clusterMap           = new HashMap<>();
  private final   List<OCluster>                 clusters             = new ArrayList<>();
  private final   AtomicBoolean                  checkpointInProgress = new AtomicBoolean();
  private final   AtomicBoolean                  walVacuumInProgress  = new AtomicBoolean();

  /**
   * Error which happened inside of storage or during data processing related to this storage.
   */
  private final      AtomicReference<Error>           jvmError                                   = new AtomicReference<>();
  private final      OPerformanceStatisticManager     performanceStatisticManager                = new OPerformanceStatisticManager(
      this, OGlobalConfiguration.STORAGE_PROFILER_SNAPSHOT_INTERVAL.getValueAsInteger() * 1000000L,
      OGlobalConfiguration.STORAGE_PROFILER_CLEANUP_INTERVAL.getValueAsInteger() * 1000000L);
  /**
   * Set of pages which were detected as broken and need to be repaired.
   */
  private final      Set<OPair<String, Long>>         brokenPages                                = Collections
      .newSetFromMap(new ConcurrentHashMap<>());
  private final      int                              id;
  private final      Map<String, OBaseIndexEngine>    indexEngineNameMap                         = new HashMap<>();
  private final      List<OBaseIndexEngine>           indexEngines                               = new ArrayList<>();
  private final      LongAdder                        fullCheckpointCount                        = new LongAdder();
  private final      AtomicLong                       recordCreated                              = new AtomicLong(0);
  private final      AtomicLong                       recordUpdated                              = new AtomicLong(0);
  private final      AtomicLong                       recordRead                                 = new AtomicLong(0);
  private final      AtomicLong                       recordDeleted                              = new AtomicLong(0);
  private final      AtomicLong                       recordScanned                              = new AtomicLong(0);
  private final      AtomicLong                       recordRecycled                             = new AtomicLong(0);
  private final      AtomicLong                       recordConflict                             = new AtomicLong(0);
  private final      AtomicLong                       txBegun                                    = new AtomicLong(0);
  private final      AtomicLong                       txCommit                                   = new AtomicLong(0);
  private final      AtomicLong                       txRollback                                 = new AtomicLong(0);
  protected volatile OWriteAheadLog                   writeAheadLog;
  protected volatile OReadCache                       readCache;
  protected volatile OWriteCache                      writeCache;
  @SuppressWarnings("WeakerAccess")
  protected volatile OAtomicOperationsManager         atomicOperationsManager;
  private volatile   ThreadLocal<OStorageTransaction> transaction;
  private            OStorageRecoverListener          recoverListener;
  private volatile   ORecordConflictStrategy          recordConflictStrategy                     = Orient.instance()
      .getRecordConflictStrategy().getDefaultImplementation();
  private volatile   int                              defaultClusterId                           = -1;
  private volatile   boolean                          wereNonTxOperationsPerformedInPreviousOpen = false;
  private volatile   OLowDiskSpaceInformation         lowDiskSpace                               = null;
  private volatile   boolean                          pessimisticLock                            = false;
  private volatile   Throwable                        dataFlushException                         = null;
  private            boolean                          wereDataRestoredAfterOpen                  = false;

  public OAbstractPaginatedStorage(String name, String filePath, String mode, int id) {
    super(name, filePath, mode);

    this.id = id;
    lockManager = new ORIDOLockManager();
    recordVersionManager = new OPartitionedLockManager<>();

    registerProfilerHooks();
    sbTreeCollectionManager = new OSBTreeCollectionManagerShared(this);
  }

  private static void checkPageSizeAndRelatedParametersInGlobalConfiguration() {
    final int pageSize = OGlobalConfiguration.DISK_CACHE_PAGE_SIZE.getValueAsInteger() * 1024;
    final int freeListBoundary = OGlobalConfiguration.PAGINATED_STORAGE_LOWEST_FREELIST_BOUNDARY.getValueAsInteger() * 1024;
    final int maxKeySize = OGlobalConfiguration.SBTREE_MAX_KEY_SIZE.getValueAsInteger();

    if (freeListBoundary > pageSize / 2) {
      throw new OStorageException("Value of parameter " + OGlobalConfiguration.DISK_CACHE_PAGE_SIZE.getKey()
          + " should be at least 2 times bigger than value of parameter "
          + OGlobalConfiguration.PAGINATED_STORAGE_LOWEST_FREELIST_BOUNDARY.getKey() + " but real values are :"
          + OGlobalConfiguration.DISK_CACHE_PAGE_SIZE.getKey() + " = " + pageSize + " , "
          + OGlobalConfiguration.PAGINATED_STORAGE_LOWEST_FREELIST_BOUNDARY.getKey() + " = " + freeListBoundary);
    }

    if (maxKeySize > pageSize / 4) {
      throw new OStorageException("Value of parameter " + OGlobalConfiguration.DISK_CACHE_PAGE_SIZE.getKey()
          + " should be at least 4 times bigger than value of parameter " + OGlobalConfiguration.SBTREE_MAX_KEY_SIZE.getKey()
          + " but real values are :" + OGlobalConfiguration.DISK_CACHE_PAGE_SIZE.getKey() + " = " + pageSize + " , "
          + OGlobalConfiguration.SBTREE_MAX_KEY_SIZE.getKey() + " = " + maxKeySize);
    }
  }

  private static TreeMap<String, OTransactionIndexChanges> getSortedIndexOperations(OTransactionInternal clientTx) {
    return new TreeMap<>(clientTx.getIndexOperations());
  }

  private static int determineKeySize(OIndexDefinition indexDefinition) {
    if (indexDefinition == null || indexDefinition instanceof ORuntimeKeyIndexDefinition) {
      return 1;
    } else {
      return indexDefinition.getTypes().length;
    }
  }

  private static ORawBuffer doReadRecordIfNotLatest(final OCluster cluster, final ORecordId rid, final int recordVersion)
      throws ORecordNotFoundException {
    try {
      return cluster.readRecordIfVersionIsNotLatest(rid.getClusterPosition(), recordVersion);
    } catch (IOException e) {
      throw OException.wrapException(new OStorageException("Error during read of record with rid = " + rid), e);
    }
  }

  private static void archiveEntry(ZipOutputStream archiveZipOutputStream, String walSegment) throws IOException {
    final File walFile = new File(walSegment);
    final ZipEntry walZipEntry = new ZipEntry(walFile.getName());
    archiveZipOutputStream.putNextEntry(walZipEntry);
    try {
      try (FileInputStream walInputStream = new FileInputStream(walFile)) {
        try (BufferedInputStream walBufferedInputStream = new BufferedInputStream(walInputStream)) {
          final byte[] buffer = new byte[1024];
          int readBytes;

          while ((readBytes = walBufferedInputStream.read(buffer)) > -1) {
            archiveZipOutputStream.write(buffer, 0, readBytes);
          }
        }
      }
    } finally {
      archiveZipOutputStream.closeEntry();
    }
  }

  @SuppressWarnings("unused")
  protected static Map<Integer, List<ORecordId>> getRidsGroupedByCluster(final Collection<ORecordId> iRids) {
    final Map<Integer, List<ORecordId>> ridsPerCluster = new HashMap<>();
    for (ORecordId rid : iRids) {
      List<ORecordId> rids = ridsPerCluster.computeIfAbsent(rid.getClusterId(), k -> new ArrayList<>(iRids.size()));
      rids.add(rid);
    }
    return ridsPerCluster;
  }

  private static void lockIndexes(final TreeMap<String, OTransactionIndexChanges> indexes) {
    for (OTransactionIndexChanges changes : indexes.values()) {
      assert changes.changesPerKey instanceof TreeMap;

      final OIndexInternal<?> index = changes.getAssociatedIndex();

      final List<Object> orderedIndexNames = new ArrayList<>(changes.changesPerKey.keySet());
      if (orderedIndexNames.size() > 1) {
        orderedIndexNames.sort((o1, o2) -> {
          String i1 = index.getIndexNameByKey(o1);
          String i2 = index.getIndexNameByKey(o2);
          return i1.compareTo(i2);
        });
      }

      boolean fullyLocked = false;
      for (Object key : orderedIndexNames) {
        if (index.acquireAtomicExclusiveLock(key)) {
          fullyLocked = true;
          break;
        }
      }
      if (!fullyLocked && !changes.nullKeyChanges.entries.isEmpty()) {
        index.acquireAtomicExclusiveLock(null);
      }
    }
  }

  private static void lockClusters(final TreeMap<Integer, OCluster> clustersToLock) {
    for (OCluster cluster : clustersToLock.values()) {
      cluster.acquireAtomicExclusiveLock();
    }
  }

  @Override
  public final void open(final String iUserName, final String iUserPassword, final OContextConfiguration contextConfiguration) {
    open(contextConfiguration);
  }

  public final void open(final OContextConfiguration contextConfiguration) {
    try {
      stateLock.acquireReadLock();
      try {
        if (status == STATUS.OPEN)
        // ALREADY OPENED: THIS IS THE CASE WHEN A STORAGE INSTANCE IS
        // REUSED
        {
          return;
        }
      } finally {
        stateLock.releaseReadLock();
      }

      stateLock.acquireWriteLock();
      try {

        if (status == STATUS.OPEN)
        // ALREADY OPENED: THIS IS THE CASE WHEN A STORAGE INSTANCE IS
        // REUSED
        {
          return;
        }

        if (!exists()) {
          throw new OStorageException("Cannot open the storage '" + name + "' because it does not exist in path: " + url);
        }

        pessimisticLock = contextConfiguration.getValueAsBoolean(OGlobalConfiguration.STORAGE_PESSIMISTIC_LOCKING);

        transaction = new ThreadLocal<>();
        ((OStorageConfigurationImpl) configuration).load(contextConfiguration);
        checkPageSizeAndRelatedParameters();

        componentsFactory = new OCurrentStorageComponentsFactory(getConfiguration());

        preOpenSteps();

        initWalAndDiskCache(contextConfiguration);

        atomicOperationsManager = new OAtomicOperationsManager(this);
        recoverIfNeeded();

        openClusters();
        openIndexes();

        status = STATUS.OPEN;

        final String cs = configuration.getConflictStrategy();
        if (cs != null) {
          // SET THE CONFLICT STORAGE STRATEGY FROM THE LOADED CONFIGURATION
          setConflictStrategy(Orient.instance().getRecordConflictStrategy().getStrategy(cs));
        }

        readCache.loadCacheState(writeCache);

      } catch (OStorageException e) {
        throw e;
      } catch (Exception e) {
        for (OCluster c : clusters) {
          try {
            if (c != null) {
              c.close(false);
            }
          } catch (IOException e1) {
            OLogManager.instance().error(this, "Cannot close cluster after exception on open", e1);
          }
        }

        try {
          status = STATUS.OPEN;
          close(true, false);
        } catch (RuntimeException re) {
          OLogManager.instance().error(this, "Error during storage close", re);
        }

        status = STATUS.CLOSED;

        throw OException.wrapException(new OStorageException("Cannot open local storage '" + url + "' with mode=" + mode), e);
      } finally {
        stateLock.releaseWriteLock();
      }
    } catch (RuntimeException ee) {
      throw logAndPrepareForRethrow(ee);
    } catch (Error ee) {
      throw logAndPrepareForRethrow(ee);
    } catch (Throwable t) {
      throw logAndPrepareForRethrow(t);
    }

    OLogManager.instance()
        .infoNoDb(this, "Storage '%s' is opened under OrientDB distribution : %s", getURL(), OConstants.getVersion());
  }

  /**
   * That is internal method which is called once we encounter any error inside of JVM. In such case we need to restart JVM to avoid
   * any data corruption. Till JVM is not restarted storage will be put in read-only state.
   */
  public final void handleJVMError(Error e) {
    jvmError.compareAndSet(null, e);
  }

  /**
   * This method is called by distributed storage during initialization to indicate that database is used in distributed cluster
   * configuration
   */
  public void underDistributedStorage() {
    sbTreeCollectionManager.prohibitAccess();
  }

  /**
   * @inheritDoc
   */
  @Override
  public final String getCreatedAtVersion() {
    return getConfiguration().getCreatedAtVersion();
  }

  @SuppressWarnings("WeakerAccess")
  protected final void openIndexes() {
    OCurrentStorageComponentsFactory cf = componentsFactory;
    if (cf == null) {
      throw new OStorageException("Storage '" + name + "' is not properly initialized");
    }

    final OContextConfiguration ctxCfg = getConfiguration().getContextConfiguration();
    final String cfgEncryptionKey = ctxCfg.getValueAsString(OGlobalConfiguration.STORAGE_ENCRYPTION_KEY);

    final Set<String> indexNames = getConfiguration().indexEngines();
    for (String indexName : indexNames) {
      final OStorageConfigurationImpl.IndexEngineData engineData = getConfiguration().getIndexEngine(indexName);
      final OBaseIndexEngine engine = OIndexes
          .createIndexEngine(engineData.getName(), engineData.getAlgorithm(), engineData.getIndexType(),
              engineData.getDurableInNonTxMode(), this, engineData.getVersion(), engineData.getApiVersion(),
              engineData.isMultivalue(), engineData.getEngineProperties(), null);

      final OEncryption encryption;
      if (engineData.getEncryption() == null || engineData.getEncryption().toLowerCase(configuration.getLocaleInstance())
          .equals(ONothingEncryption.NAME)) {
        encryption = null;
      } else {
        encryption = OEncryptionFactory.INSTANCE.getEncryption(engineData.getEncryption(), cfgEncryptionKey);
      }

      if (engineData.getApiVersion() < 1) {
        ((OIndexEngine) engine)
            .load(engineData.getName(), cf.binarySerializerFactory.getObjectSerializer(engineData.getValueSerializerId()),
                engineData.isAutomatic(), cf.binarySerializerFactory.getObjectSerializer(engineData.getKeySerializedId()),
                engineData.getKeyTypes(), engineData.isNullValuesSupport(), engineData.getKeySize(),
                engineData.getEngineProperties(), encryption);

      } else {
        ((OV1IndexEngine) engine).load(engineData.getName(), cfgEncryptionKey);
      }

      indexEngineNameMap.put(engineData.getName(), engine);
      indexEngines.add(engine);
    }
  }

  @SuppressWarnings("WeakerAccess")
  protected final void openClusters() throws IOException {
    // OPEN BASIC SEGMENTS
    int pos;
    addDefaultClusters();

    // REGISTER CLUSTER
    final List<OStorageClusterConfiguration> configurationClusters = configuration.getClusters();
    for (int i = 0; i < configurationClusters.size(); ++i) {
      final OStorageClusterConfiguration clusterConfig = configurationClusters.get(i);

      if (clusterConfig != null) {
        pos = createClusterFromConfig(clusterConfig);

        try {
          if (pos == -1) {
            clusters.get(i).open();
          } else {
            if (clusterConfig.getName().equals(CLUSTER_DEFAULT_NAME)) {
              defaultClusterId = pos;
            }

            clusters.get(pos).open();
          }
        } catch (FileNotFoundException e) {
          OLogManager.instance().warn(this, "Error on loading cluster '" + configurationClusters.get(i).getName() + "' (" + i
              + "): file not found. It will be excluded from current database '" + getName() + "'.", e);

          clusterMap.remove(configurationClusters.get(i).getName().toLowerCase(configuration.getLocaleInstance()));

          setCluster(i, null);
        }
      } else {
        setCluster(i, null);
      }
    }
  }

  @SuppressWarnings("unused")
  public void open(final OToken iToken, final OContextConfiguration configuration) {
    open(iToken.getUserName(), "", configuration);
  }

  @Override
  public void create(OContextConfiguration contextConfiguration) throws IOException {
    checkPageSizeAndRelatedParametersInGlobalConfiguration();

    try {
      stateLock.acquireWriteLock();
      try {

        if (status != STATUS.CLOSED) {
          throw new OStorageExistsException("Cannot create new storage '" + getURL() + "' because it is not closed");
        }

        if (exists()) {
          throw new OStorageExistsException("Cannot create new storage '" + getURL() + "' because it already exists");
        }

        pessimisticLock = contextConfiguration.getValueAsBoolean(OGlobalConfiguration.STORAGE_PESSIMISTIC_LOCKING);

        ((OStorageConfigurationImpl) configuration).initConfiguration(contextConfiguration);
        componentsFactory = new OCurrentStorageComponentsFactory(getConfiguration());
        transaction = new ThreadLocal<>();
        initWalAndDiskCache(contextConfiguration);

        atomicOperationsManager = new OAtomicOperationsManager(this);

        preCreateSteps();

        status = STATUS.OPEN;

        // ADD THE METADATA CLUSTER TO STORE INTERNAL STUFF
        doAddCluster(OMetadataDefault.CLUSTER_INTERNAL_NAME, null);

        ((OStorageConfigurationImpl) configuration).create();

        ((OStorageConfigurationImpl) configuration).setCreationVersion(OConstants.getVersion());
        ((OStorageConfigurationImpl) configuration)
            .setPageSize(OGlobalConfiguration.DISK_CACHE_PAGE_SIZE.getValueAsInteger() * 1024);
        ((OStorageConfigurationImpl) configuration)
            .setFreeListBoundary(OGlobalConfiguration.PAGINATED_STORAGE_LOWEST_FREELIST_BOUNDARY.getValueAsInteger() * 1024);
        ((OStorageConfigurationImpl) configuration).setMaxKeySize(OGlobalConfiguration.SBTREE_MAX_KEY_SIZE.getValueAsInteger());

        // ADD THE INDEX CLUSTER TO STORE, BY DEFAULT, ALL THE RECORDS OF
        // INDEXING
        doAddCluster(OMetadataDefault.CLUSTER_INDEX_NAME, null);

        // ADD THE INDEX CLUSTER TO STORE, BY DEFAULT, ALL THE RECORDS OF
        // INDEXING
        doAddCluster(OMetadataDefault.CLUSTER_MANUAL_INDEX_NAME, null);

        // ADD THE DEFAULT CLUSTER
        defaultClusterId = doAddCluster(CLUSTER_DEFAULT_NAME, null);

        if (jvmError.get() == null) {
          clearStorageDirty();
        }

        if (contextConfiguration.getValueAsBoolean(OGlobalConfiguration.STORAGE_MAKE_FULL_CHECKPOINT_AFTER_CREATE)) {
          makeFullCheckpoint();
        }

        postCreateSteps();

      } catch (InterruptedException e) {
        throw OException.wrapException(new OStorageException("Storage creation was interrupted"), e);
      } catch (OStorageException e) {
        close();
        throw e;
      } catch (IOException e) {
        close();
        throw OException.wrapException(new OStorageException("Error on creation of storage '" + name + "'"), e);
      } finally {
        stateLock.releaseWriteLock();
      }
    } catch (RuntimeException ee) {
      throw logAndPrepareForRethrow(ee);
    } catch (Error ee) {
      throw logAndPrepareForRethrow(ee);
    } catch (Throwable t) {
      throw logAndPrepareForRethrow(t);
    }

    OLogManager.instance()
        .infoNoDb(this, "Storage '%s' is created under OrientDB distribution : %s", getURL(), OConstants.getVersion());

  }

  private void checkPageSizeAndRelatedParameters() {
    final int pageSize = OGlobalConfiguration.DISK_CACHE_PAGE_SIZE.getValueAsInteger() * 1024;
    final int freeListBoundary = OGlobalConfiguration.PAGINATED_STORAGE_LOWEST_FREELIST_BOUNDARY.getValueAsInteger() * 1024;
    final int maxKeySize = OGlobalConfiguration.SBTREE_MAX_KEY_SIZE.getValueAsInteger();

    if (configuration.getPageSize() != -1 && configuration.getPageSize() != pageSize) {
      throw new OStorageException(
          "Storage is created with value of " + OGlobalConfiguration.DISK_CACHE_PAGE_SIZE.getKey() + " parameter equal to "
              + configuration.getPageSize() + " but current value is " + pageSize);
    }

    if (configuration.getFreeListBoundary() != -1 && configuration.getFreeListBoundary() != freeListBoundary) {
      throw new OStorageException(
          "Storage is created with value of " + OGlobalConfiguration.PAGINATED_STORAGE_LOWEST_FREELIST_BOUNDARY.getKey()
              + " parameter equal to " + configuration.getFreeListBoundary() + " but current value is " + freeListBoundary);
    }

    if (configuration.getMaxKeySize() != -1 && configuration.getMaxKeySize() != maxKeySize) {
      throw new OStorageException(
          "Storage is created with value of " + OGlobalConfiguration.SBTREE_MAX_KEY_SIZE.getKey() + " parameter equal to "
              + configuration.getMaxKeySize() + " but current value is " + maxKeySize);
    }

  }

  @Override
  public final boolean isClosed() {
    try {
      stateLock.acquireReadLock();
      try {
        return super.isClosed();
      } finally {
        stateLock.releaseReadLock();
      }
    } catch (RuntimeException ee) {
      throw logAndPrepareForRethrow(ee);
    } catch (Error ee) {
      throw logAndPrepareForRethrow(ee);
    } catch (Throwable t) {
      throw logAndPrepareForRethrow(t);
    }
  }

  @Override
  public final void close(final boolean force, boolean onDelete) {
    try {
      doClose(force, onDelete);
    } catch (RuntimeException ee) {
      throw logAndPrepareForRethrow(ee);
    } catch (Error ee) {
      throw logAndPrepareForRethrow(ee);
    } catch (Throwable t) {
      throw logAndPrepareForRethrow(t);
    }
  }

  @Override
  public final void delete() {
    try {
      final long timer = Orient.instance().getProfiler().startChrono();

      stateLock.acquireWriteLock();
      try {
        try {
          // CLOSE THE DATABASE BY REMOVING THE CURRENT USER
          close(true, true);

          if (writeCache != null) {
            if (readCache != null) {
              readCache.deleteStorage(writeCache);
            } else {
              writeCache.delete();
            }
          }

          postDeleteSteps();

        } catch (IOException e) {
          throw OException.wrapException(new OStorageException("Cannot delete database '" + name + "'"), e);
        }
      } finally {
        stateLock.releaseWriteLock();
        //noinspection ResultOfMethodCallIgnored
        Orient.instance().getProfiler().stopChrono("db." + name + ".drop", "Drop a database", timer, "db.*.drop");
      }
    } catch (RuntimeException ee) {
      throw logAndPrepareForRethrow(ee);
    } catch (Error ee) {
      throw logAndPrepareForRethrow(ee);
    } catch (Throwable t) {
      throw logAndPrepareForRethrow(t);
    }
  }

  public boolean check(final boolean verbose, final OCommandOutputListener listener) {
    try {
      listener.onMessage("Check of storage is started...");

      checkOpenness();
      stateLock.acquireReadLock();
      try {
        final long lockId = atomicOperationsManager.freezeAtomicOperations(null, null);
        try {
          checkOpenness();
          final long start = System.currentTimeMillis();

          OPageDataVerificationError[] pageErrors = writeCache.checkStoredPages(verbose ? listener : null);

          listener.onMessage(
              "Check of storage completed in " + (System.currentTimeMillis() - start) + "ms. " + (pageErrors.length > 0 ?
                  pageErrors.length + " with errors." :
                  " without errors."));

          return pageErrors.length == 0;
        } finally {
          atomicOperationsManager.releaseAtomicOperations(lockId);
        }
      } finally {
        stateLock.releaseReadLock();
      }
    } catch (RuntimeException ee) {
      throw logAndPrepareForRethrow(ee);
    } catch (Error ee) {
      throw logAndPrepareForRethrow(ee);
    } catch (Throwable t) {
      throw logAndPrepareForRethrow(t);
    }
  }

  @Override
  public final int addCluster(String clusterName, final Object... parameters) {
    try {
      checkOpenness();
      checkLowDiskSpaceRequestsAndReadOnlyConditions();

      stateLock.acquireWriteLock();
      try {
        checkOpenness();

        makeStorageDirty();
        return doAddCluster(clusterName, parameters);

      } catch (IOException e) {
        throw OException.wrapException(new OStorageException("Error in creation of new cluster '" + clusterName), e);
      } finally {
        stateLock.releaseWriteLock();
      }
    } catch (RuntimeException ee) {
      throw logAndPrepareForRethrow(ee);
    } catch (Error ee) {
      throw logAndPrepareForRethrow(ee);
    } catch (Throwable t) {
      throw logAndPrepareForRethrow(t);
    }
  }

  @Override
  public final int addCluster(String clusterName, int requestedId, Object... parameters) {
    try {
      checkOpenness();
      checkLowDiskSpaceRequestsAndReadOnlyConditions();
      stateLock.acquireWriteLock();
      try {
        checkOpenness();

        if (requestedId < 0) {
          throw new OConfigurationException("Cluster id must be positive!");
        }
        if (requestedId < clusters.size() && clusters.get(requestedId) != null) {
          throw new OConfigurationException(
              "Requested cluster ID [" + requestedId + "] is occupied by cluster with name [" + clusters.get(requestedId).getName()
                  + "]");
        }

        makeStorageDirty();
        return addClusterInternal(clusterName, requestedId, parameters);

      } catch (IOException e) {
        throw OException.wrapException(new OStorageException("Error in creation of new cluster '" + clusterName + "'"), e);
      } finally {
        stateLock.releaseWriteLock();
      }
    } catch (RuntimeException ee) {
      throw logAndPrepareForRethrow(ee);
    } catch (Error ee) {
      throw logAndPrepareForRethrow(ee);
    } catch (Throwable t) {
      throw logAndPrepareForRethrow(t);
    }
  }

  @Override
  public final boolean dropCluster(final int clusterId, final boolean iTruncate) {
    try {
      checkOpenness();
      checkLowDiskSpaceRequestsAndReadOnlyConditions();

      stateLock.acquireWriteLock();
      try {

        checkOpenness();
        if (clusterId < 0 || clusterId >= clusters.size()) {
          throw new IllegalArgumentException(
              "Cluster id '" + clusterId + "' is outside the of range of configured clusters (0-" + (clusters.size() - 1)
                  + ") in database '" + name + "'");
        }

        final OCluster cluster = clusters.get(clusterId);
        if (cluster == null) {
          return false;
        }

        if (iTruncate) {
          cluster.truncate();
        }
        cluster.delete();

        makeStorageDirty();
        clusterMap.remove(cluster.getName().toLowerCase(configuration.getLocaleInstance()));
        clusters.set(clusterId, null);

        // UPDATE CONFIGURATION
        getConfiguration().dropCluster(clusterId);

        return true;
      } catch (Exception e) {
        throw OException.wrapException(new OStorageException("Error while removing cluster '" + clusterId + "'"), e);

      } finally {
        stateLock.releaseWriteLock();
      }
    } catch (RuntimeException ee) {
      throw logAndPrepareForRethrow(ee);
    } catch (Error ee) {
      throw logAndPrepareForRethrow(ee);
    } catch (Throwable t) {
      throw logAndPrepareForRethrow(t);
    }
  }

  @Override
  public final int getId() {
    return id;
  }

  public boolean setClusterStatus(final int clusterId, final OStorageClusterConfiguration.STATUS iStatus) {
    try {
      checkOpenness();
      stateLock.acquireWriteLock();
      try {
        checkOpenness();
        if (clusterId < 0 || clusterId >= clusters.size()) {
          throw new IllegalArgumentException(
              "Cluster id '" + clusterId + "' is outside the of range of configured clusters (0-" + (clusters.size() - 1)
                  + ") in database '" + name + "'");
        }

        final OCluster cluster = clusters.get(clusterId);
        if (cluster == null) {
          return false;
        }

        if (iStatus == OStorageClusterConfiguration.STATUS.OFFLINE && cluster instanceof OOfflineCluster
            || iStatus == OStorageClusterConfiguration.STATUS.ONLINE && !(cluster instanceof OOfflineCluster)) {
          return false;
        }

        final OCluster newCluster;
        if (iStatus == OStorageClusterConfiguration.STATUS.OFFLINE) {
          cluster.close(true);
          newCluster = new OOfflineCluster(this, clusterId, cluster.getName());
        } else {

          newCluster = OPaginatedClusterFactory.INSTANCE.createCluster(cluster.getName(), configuration.getVersion(), this);
          newCluster.configure(this, clusterId, cluster.getName());
          newCluster.open();
        }

        clusterMap.put(cluster.getName().toLowerCase(configuration.getLocaleInstance()), newCluster);
        clusters.set(clusterId, newCluster);

        // UPDATE CONFIGURATION
        makeStorageDirty();
        ((OStorageConfigurationImpl) configuration).setClusterStatus(clusterId, iStatus);

        makeFullCheckpoint();
        return true;
      } catch (Exception e) {
        throw OException.wrapException(new OStorageException("Error while removing cluster '" + clusterId + "'"), e);
      } finally {
        stateLock.releaseWriteLock();
      }
    } catch (RuntimeException ee) {
      throw logAndPrepareForRethrow(ee);
    } catch (Error ee) {
      throw logAndPrepareForRethrow(ee);
    } catch (Throwable t) {
      throw logAndPrepareForRethrow(t);
    }
  }

  @Override
  public final OSBTreeCollectionManager getSBtreeCollectionManager() {
    return sbTreeCollectionManager;
  }

  public OReadCache getReadCache() {
    return readCache;
  }

  public OWriteCache getWriteCache() {
    return writeCache;
  }

  @Override
  public final long count(final int iClusterId) {
    return count(iClusterId, false);
  }

  @Override
  public final long count(int clusterId, boolean countTombstones) {
    try {
      if (clusterId == -1) {
        throw new OStorageException("Cluster Id " + clusterId + " is invalid in database '" + name + "'");
      }

      // COUNT PHYSICAL CLUSTER IF ANY
      checkOpenness();
      stateLock.acquireReadLock();
      try {
        checkOpenness();

        final OCluster cluster = clusters.get(clusterId);
        if (cluster == null) {
          return 0;
        }

        if (countTombstones) {
          return cluster.getEntries();
        }

        return cluster.getEntries() - cluster.getTombstonesCount();
      } finally {
        stateLock.releaseReadLock();
      }
    } catch (RuntimeException ee) {
      throw logAndPrepareForRethrow(ee);
    } catch (Error ee) {
      throw logAndPrepareForRethrow(ee);
    } catch (Throwable t) {
      throw logAndPrepareForRethrow(t);
    }
  }

  @Override
  public final long[] getClusterDataRange(final int iClusterId) {
    try {
      if (iClusterId == -1) {
        return new long[] { ORID.CLUSTER_POS_INVALID, ORID.CLUSTER_POS_INVALID };
      }

      checkOpenness();
      stateLock.acquireReadLock();
      try {
        checkOpenness();

        return clusters.get(iClusterId) != null ?
            new long[] { clusters.get(iClusterId).getFirstPosition(), clusters.get(iClusterId).getLastPosition() } :
            OCommonConst.EMPTY_LONG_ARRAY;

      } catch (IOException ioe) {
        throw OException.wrapException(new OStorageException("Cannot retrieve information about data range"), ioe);
      } finally {
        stateLock.releaseReadLock();
      }
    } catch (RuntimeException ee) {
      throw logAndPrepareForRethrow(ee);
    } catch (Error ee) {
      throw logAndPrepareForRethrow(ee);
    } catch (Throwable t) {
      throw logAndPrepareForRethrow(t);
    }
  }

  public OLogSequenceNumber getLSN() {
    try {
      if (writeAheadLog == null) {
        return null;
      }

      return writeAheadLog.end();
    } catch (RuntimeException ee) {
      throw logAndPrepareForRethrow(ee);
    } catch (Error ee) {
      throw logAndPrepareForRethrow(ee);
    } catch (Throwable t) {
      throw logAndPrepareForRethrow(t);
    }
  }

  @Override
  public final long count(final int[] iClusterIds) {
    return count(iClusterIds, false);
  }

  @Override
  public final void onException(Throwable e) {
    dataFlushException = e;
  }

  /**
   * This method finds all the records which were updated starting from (but not including) current LSN and write result in provided
   * output stream. In output stream will be included all thw records which were updated/deleted/created since passed in LSN till
   * the current moment.
   * Deleted records are written in output stream first, then created/updated records. All records are sorted by record id.
   * Data format: <ol> <li>Amount of records (single entry) - 8 bytes</li> <li>Record's cluster id - 4 bytes</li> <li>Record's
   * cluster position - 8 bytes</li> <li>Delete flag, 1 if record is deleted - 1 byte</li> <li>Record version , only if record is
   * not deleted - 4 bytes</li> <li>Record type, only if record is not deleted - 1 byte</li> <li>Length of binary presentation of
   * record, only if record is not deleted - 4 bytes</li> <li>Binary presentation of the record, only if record is not deleted -
   * length of content is provided in above entity</li> </ol>
   *
   * @param lsn    LSN from which we should find changed records
   * @param stream Stream which will contain found records
   *
   * @return Last LSN processed during examination of changed records, or <code>null</code> if it was impossible to find changed
   * records: write ahead log is absent, record with start LSN was not found in WAL, etc.
   *
   * @see OGlobalConfiguration#STORAGE_TRACK_CHANGED_RECORDS_IN_WAL
   */
  public OLogSequenceNumber recordsChangedAfterLSN(final OLogSequenceNumber lsn, final OutputStream stream,
      final OCommandOutputListener outputListener) {
    try {
      if (!getConfiguration().getContextConfiguration()
          .getValueAsBoolean(OGlobalConfiguration.STORAGE_TRACK_CHANGED_RECORDS_IN_WAL)) {
        throw new IllegalStateException(
            "Cannot find records which were changed starting from provided LSN because tracking of rids of changed records in WAL is switched off, "
                + "to switch it on please set property " + OGlobalConfiguration.STORAGE_TRACK_CHANGED_RECORDS_IN_WAL.getKey()
                + " to the true value, please note that only records"
                + " which are stored after this property was set will be retrieved");
      }

      stateLock.acquireReadLock();
      try {
        if (writeAheadLog == null) {
          return null;
        }

        // we iterate till the last record is contained in wal at the moment when we call this method
        final OLogSequenceNumber endLsn = writeAheadLog.end();

        if (endLsn == null || lsn.compareTo(endLsn) > 0) {
          OLogManager.instance()
              .warn(this, "Cannot find requested LSN=%s for database sync operation. Last available LSN is %s", lsn, endLsn);
          return null;
        }

        if (lsn.equals(endLsn)) {
          // nothing has changed
          return endLsn;
        }

        // container of rids of changed records
        final SortedSet<ORID> sortedRids = new TreeSet<>();

        List<OWriteableWALRecord> records = writeAheadLog.next(lsn, 1);
        if (records.isEmpty()) {
          OLogManager.instance()
              .info(this, "Cannot find requested LSN=%s for database sync operation (last available LSN is %s)", lsn, endLsn);
          return null;
        }

        final OLogSequenceNumber freezeLsn = records.get(0).getLsn();

        writeAheadLog.addCutTillLimit(freezeLsn);
        try {
          records = writeAheadLog.next(lsn, 1_000);
          if (records.isEmpty()) {
            OLogManager.instance()
                .info(this, "Cannot find requested LSN=%s for database sync operation (last available LSN is %s)", lsn, endLsn);
            return null;
          }

          // all information about changed records is contained in atomic operation metadata
          long read = 0;

          readLoop:
          while (!records.isEmpty()) {
            for (OWALRecord record : records) {
              final OLogSequenceNumber recordLSN = record.getLsn();

              if (endLsn.compareTo(recordLSN) >= 0) {
                if (record instanceof OFileCreatedWALRecord) {
                  throw new ODatabaseException(
                      "Cannot execute delta-sync because a new file has been added. Filename: '" + ((OFileCreatedWALRecord) record)
                          .getFileName() + "' (id=" + ((OFileCreatedWALRecord) record).getFileId() + ")");
                }

                if (record instanceof OFileDeletedWALRecord) {
                  throw new ODatabaseException(
                      "Cannot execute delta-sync because a file has been deleted. File id: " + ((OFileDeletedWALRecord) record)
                          .getFileId());
                }

                if (record instanceof OAtomicUnitEndRecord) {
                  final OAtomicUnitEndRecord atomicUnitEndRecord = (OAtomicUnitEndRecord) record;
                  if (atomicUnitEndRecord.getAtomicOperationMetadata().containsKey(ORecordOperationMetadata.RID_METADATA_KEY)) {
                    final ORecordOperationMetadata recordOperationMetadata = (ORecordOperationMetadata) atomicUnitEndRecord
                        .getAtomicOperationMetadata().get(ORecordOperationMetadata.RID_METADATA_KEY);
                    final Set<ORID> rids = recordOperationMetadata.getValue();
                    sortedRids.addAll(rids);
                  }
                }

                read++;

                if (outputListener != null) {
                  outputListener.onMessage("read " + read + " records from WAL and collected " + sortedRids.size() + " records");
                }
              } else {
                break readLoop;
              }
            }

            records = writeAheadLog.next(records.get(records.size() - 1).getLsn(), 1_000);
          }
        } finally {
          writeAheadLog.removeCutTillLimit(freezeLsn);
        }

        final int totalRecords = sortedRids.size();
        OLogManager.instance().info(this, "Exporting records after LSN=%s. Found %d records", lsn, totalRecords);

        // records may be deleted after we flag them as existing and as result rule of sorting of records
        // (deleted records go first will be broken), so we prohibit any modifications till we do not complete method execution
        final long lockId = atomicOperationsManager.freezeAtomicOperations(null, null);
        try {
          try (DataOutputStream dataOutputStream = new DataOutputStream(stream)) {

            dataOutputStream.writeLong(sortedRids.size());

            long exportedRecord = 1;
            Iterator<ORID> ridIterator = sortedRids.iterator();
            while (ridIterator.hasNext()) {
              final ORID rid = ridIterator.next();
              final OCluster cluster = clusters.get(rid.getClusterId());

              // we do not need to load record only check it's presence
              if (cluster.getPhysicalPosition(new OPhysicalPosition(rid.getClusterPosition())) == null) {
                dataOutputStream.writeInt(rid.getClusterId());
                dataOutputStream.writeLong(rid.getClusterPosition());
                dataOutputStream.write(1);

                OLogManager.instance().debug(this, "Exporting deleted record %s", rid);

                if (outputListener != null) {
                  outputListener.onMessage("exporting record " + exportedRecord + "/" + totalRecords);
                }

                // delete to avoid duplication
                ridIterator.remove();
                exportedRecord++;
              }
            }

            ridIterator = sortedRids.iterator();
            while (ridIterator.hasNext()) {
              final ORID rid = ridIterator.next();
              final OCluster cluster = clusters.get(rid.getClusterId());

              dataOutputStream.writeInt(rid.getClusterId());
              dataOutputStream.writeLong(rid.getClusterPosition());

              if (cluster.getPhysicalPosition(new OPhysicalPosition(rid.getClusterPosition())) == null) {
                dataOutputStream.writeBoolean(true);
                OLogManager.instance().debug(this, "Exporting deleted record %s", rid);
              } else {
                final ORawBuffer rawBuffer = cluster.readRecord(rid.getClusterPosition(), false);
                assert rawBuffer != null;

                dataOutputStream.writeBoolean(false);
                dataOutputStream.writeInt(rawBuffer.version);
                dataOutputStream.write(rawBuffer.recordType);
                dataOutputStream.writeInt(rawBuffer.buffer.length);
                dataOutputStream.write(rawBuffer.buffer);

                OLogManager.instance().debug(this, "Exporting modified record rid=%s type=%d size=%d v=%d - buffer size=%d", rid,
                    rawBuffer.recordType, rawBuffer.buffer.length, rawBuffer.version, dataOutputStream.size());
              }

              if (outputListener != null) {
                outputListener.onMessage("exporting record " + exportedRecord + "/" + totalRecords);
              }

              exportedRecord++;
            }
          }
        } finally {
          atomicOperationsManager.releaseAtomicOperations(lockId);
        }

        return endLsn;
      } catch (IOException e) {
        throw OException.wrapException(new OStorageException("Error of reading of records changed after LSN " + lsn), e);
      } finally {
        stateLock.releaseReadLock();
      }
    } catch (RuntimeException e) {
      throw logAndPrepareForRethrow(e);
    } catch (Error e) {
      throw logAndPrepareForRethrow(e);
    } catch (Throwable t) {
      throw logAndPrepareForRethrow(t);
    }
  }

  /**
   * This method finds all the records changed in the last X transactions.
   *
   * @param maxEntries Maximum number of entries to check back from last log.
   *
   * @return A set of record ids of the changed records
   *
   * @see OGlobalConfiguration#STORAGE_TRACK_CHANGED_RECORDS_IN_WAL
   */
  public Set<ORecordId> recordsChangedRecently(final int maxEntries) {
    final SortedSet<ORecordId> result = new TreeSet<>();

    try {
      if (!OGlobalConfiguration.STORAGE_TRACK_CHANGED_RECORDS_IN_WAL.getValueAsBoolean()) {
        throw new IllegalStateException(
            "Cannot find records which were changed starting from provided LSN because tracking of rids of changed records in WAL is switched off, "
                + "to switch it on please set property " + OGlobalConfiguration.STORAGE_TRACK_CHANGED_RECORDS_IN_WAL.getKey()
                + " to the true value, please note that only records"
                + " which are stored after this property was set will be retrieved");
      }

      stateLock.acquireReadLock();
      try {
        if (writeAheadLog == null) {
          OLogManager.instance().warn(this, "No WAL found for database '%s'", name);
          return null;
        }

        OLogSequenceNumber startLsn = writeAheadLog.begin();
        if (startLsn == null) {
          OLogManager.instance().warn(this, "The WAL is empty for database '%s'", name);
          return result;
        }

        final OLogSequenceNumber freezeLSN = startLsn;
        writeAheadLog.addCutTillLimit(freezeLSN);
        try {
          //reread because log may be already truncated
          startLsn = writeAheadLog.begin();
          if (startLsn == null) {
            OLogManager.instance().warn(this, "The WAL is empty for database '%s'", name);
            return result;
          }

          final OLogSequenceNumber endLsn = writeAheadLog.end();
          if (endLsn == null) {
            OLogManager.instance().warn(this, "The WAL is empty for database '%s'", name);
            return result;
          }

          List<OWriteableWALRecord> walRecords = writeAheadLog.read(startLsn, 1_000);
          if (walRecords.isEmpty()) {
            OLogManager.instance()
                .info(this, "Cannot find requested LSN=%s for database sync operation (record in WAL is absent)", startLsn);
            return null;
          }

          // KEEP LAST MAX-ENTRIES TRANSACTIONS' LSN
          final List<OAtomicUnitEndRecord> lastTx = new ArrayList<>();
          readLoop:
          while (!walRecords.isEmpty()) {
            for (OWriteableWALRecord walRecord : walRecords) {
              final OLogSequenceNumber recordLSN = walRecord.getLsn();
              if (endLsn.compareTo(recordLSN) >= 0) {
                if (walRecord instanceof OAtomicUnitEndRecord) {
                  if (lastTx.size() >= maxEntries) {
                    lastTx.remove(0);
                  }

                  lastTx.add((OAtomicUnitEndRecord) walRecord);
                }
              } else {
                break readLoop;
              }
            }

            walRecords = writeAheadLog.next(walRecords.get(walRecords.size() - 1).getLsn(), 1_000);
          }

          // COLLECT ALL THE MODIFIED RECORDS
          for (OAtomicUnitEndRecord atomicUnitEndRecord : lastTx) {
            if (atomicUnitEndRecord.getAtomicOperationMetadata().containsKey(ORecordOperationMetadata.RID_METADATA_KEY)) {
              final ORecordOperationMetadata recordOperationMetadata = (ORecordOperationMetadata) atomicUnitEndRecord
                  .getAtomicOperationMetadata().get(ORecordOperationMetadata.RID_METADATA_KEY);

              final Set<ORID> rids = recordOperationMetadata.getValue();
              for (ORID rid : rids) {
                result.add((ORecordId) rid);
              }
            }
          }

          OLogManager.instance().info(this, "Found %d records changed in last %d operations", result.size(), lastTx.size());

          return result;
        } finally {
          writeAheadLog.removeCutTillLimit(freezeLSN);
        }

      } catch (IOException e) {
        throw OException.wrapException(new OStorageException("Error on reading last changed records"), e);
      } finally {
        stateLock.releaseReadLock();
      }
    } catch (RuntimeException e) {
      throw logAndPrepareForRethrow(e);
    } catch (Error e) {
      throw logAndPrepareForRethrow(e);
    } catch (Throwable t) {
      throw logAndPrepareForRethrow(t);
    }
  }

  @Override
  public final long count(int[] iClusterIds, boolean countTombstones) {
    try {
      checkOpenness();

      long tot = 0;

      stateLock.acquireReadLock();
      try {
        checkOpenness();

        for (int iClusterId : iClusterIds) {
          if (iClusterId >= clusters.size()) {
            throw new OConfigurationException("Cluster id " + iClusterId + " was not found in database '" + name + "'");
          }

          if (iClusterId > -1) {
            final OCluster c = clusters.get(iClusterId);
            if (c != null) {
              tot += c.getEntries() - (countTombstones ? 0L : c.getTombstonesCount());
            }
          }
        }

        return tot;
      } finally {
        stateLock.releaseReadLock();
      }
    } catch (RuntimeException ee) {
      throw logAndPrepareForRethrow(ee);
    } catch (Error ee) {
      throw logAndPrepareForRethrow(ee);
    } catch (Throwable t) {
      throw logAndPrepareForRethrow(t);
    }
  }

  @Override
  public final OStorageOperationResult<OPhysicalPosition> createRecord(final ORecordId rid, final byte[] content,
      final int recordVersion, final byte recordType, final int mode, final ORecordCallback<Long> callback) {
    try {
      checkOpenness();
      checkLowDiskSpaceRequestsAndReadOnlyConditions();

      final OCluster cluster = getClusterById(rid.getClusterId());
      if (transaction.get() != null) {
        return doCreateRecord(rid, content, recordVersion, recordType, callback, cluster, null);
      }

      stateLock.acquireReadLock();
      try {
        checkOpenness();
        return doCreateRecord(rid, content, recordVersion, recordType, callback, cluster, null);
      } finally {
        stateLock.releaseReadLock();
      }
    } catch (RuntimeException ee) {
      throw logAndPrepareForRethrow(ee);
    } catch (Error ee) {
      throw logAndPrepareForRethrow(ee);
    } catch (Throwable t) {
      throw logAndPrepareForRethrow(t);
    }
  }

  @Override
  public final ORecordMetadata getRecordMetadata(ORID rid) {
    try {
      if (rid.isNew()) {
        throw new OStorageException("Passed record with id " + rid + " is new and cannot be stored.");
      }

      checkOpenness();

      stateLock.acquireReadLock();
      try {
        final OCluster cluster = getClusterById(rid.getClusterId());
        checkOpenness();

        final OPhysicalPosition ppos = cluster.getPhysicalPosition(new OPhysicalPosition(rid.getClusterPosition()));
        if (ppos == null) {
          return null;
        }

        return new ORecordMetadata(rid, ppos.recordVersion);
      } catch (IOException ioe) {
        OLogManager.instance().error(this, "Retrieval of record  '" + rid + "' cause: " + ioe.getMessage(), ioe);
      } finally {
        stateLock.releaseReadLock();
      }

      return null;
    } catch (RuntimeException ee) {
      throw logAndPrepareForRethrow(ee);
    } catch (Error ee) {
      throw logAndPrepareForRethrow(ee);
    } catch (Throwable t) {
      throw logAndPrepareForRethrow(t);
    }
  }

  public boolean isDeleted(ORID rid) {
    try {
      if (rid.isNew()) {
        throw new OStorageException("Passed record with id " + rid + " is new and cannot be stored.");
      }

      checkOpenness();

      stateLock.acquireReadLock();
      try {
        final OCluster cluster = getClusterById(rid.getClusterId());
        checkOpenness();

        return cluster.isDeleted(new OPhysicalPosition(rid.getClusterPosition()));

      } catch (IOException ioe) {
        OLogManager.instance().error(this, "Retrieval of record  '" + rid + "' cause: " + ioe.getMessage(), ioe);
      } finally {
        stateLock.releaseReadLock();
      }

      return false;
    } catch (RuntimeException ee) {
      throw logAndPrepareForRethrow(ee);
    } catch (Error ee) {
      throw logAndPrepareForRethrow(ee);
    } catch (Throwable t) {
      throw logAndPrepareForRethrow(t);
    }
  }

  public Iterator<OClusterBrowsePage> browseCluster(int clusterId) {
    try {
      checkOpenness();
      stateLock.acquireReadLock();
      try {
        checkOpenness();

        final int finalClusterId;
        if (clusterId == ORID.CLUSTER_ID_INVALID)
        // GET THE DEFAULT CLUSTER
        {
          finalClusterId = defaultClusterId;
        } else {
          finalClusterId = clusterId;
        }
        return new Iterator<OClusterBrowsePage>() {
          private OClusterBrowsePage page = null;
          private long lastPos = -1;

          @Override
          public boolean hasNext() {
            if (page == null) {
              page = nextPage(finalClusterId, lastPos);
              if (page != null) {
                lastPos = page.getLastPosition();
              }
            }
            return page != null;
          }

          @Override
          public OClusterBrowsePage next() {
            if (!hasNext()) {
              throw new NoSuchElementException();
            }
            OClusterBrowsePage curPage = page;
            page = null;
            return curPage;
          }
        };
      } finally {
        stateLock.releaseReadLock();
      }
    } catch (RuntimeException ee) {
      throw logAndPrepareForRethrow(ee);
    } catch (Error ee) {
      throw logAndPrepareForRethrow(ee);
    } catch (Throwable t) {
      throw logAndPrepareForRethrow(t);
    }
  }

  private OClusterBrowsePage nextPage(int clusterId, long lastPosition) {
    try {
      checkOpenness();
      stateLock.acquireReadLock();
      try {
        checkOpenness();

        final OCluster cluster = doGetAndCheckCluster(clusterId);
        return cluster.nextPage(lastPosition);
      } finally {
        stateLock.releaseReadLock();
      }
    } catch (RuntimeException ee) {
      throw logAndPrepareForRethrow(ee);
    } catch (Error ee) {
      throw logAndPrepareForRethrow(ee);
    } catch (Throwable t) {
      throw logAndPrepareForRethrow(t);
    }
  }

  private OCluster doGetAndCheckCluster(int clusterId) {
    checkClusterSegmentIndexRange(clusterId);

    final OCluster cluster = clusters.get(clusterId);
    if (cluster == null) {
      throw new IllegalArgumentException("Cluster " + clusterId + " is null");
    }
    return cluster;
  }

  @Override
  public final OStorageOperationResult<ORawBuffer> readRecord(final ORecordId iRid, final String iFetchPlan, boolean iIgnoreCache,
      boolean prefetchRecords, ORecordCallback<ORawBuffer> iCallback) {
    try {
      checkOpenness();
      final OCluster cluster;
      try {
        cluster = getClusterById(iRid.getClusterId());
      } catch (IllegalArgumentException e) {
        throw OException.wrapException(new ORecordNotFoundException(iRid), e);
      }

      return new OStorageOperationResult<>(readRecord(cluster, iRid, prefetchRecords));
    } catch (RuntimeException ee) {
      throw logAndPrepareForRethrow(ee);
    } catch (Error ee) {
      throw logAndPrepareForRethrow(ee);
    } catch (Throwable t) {
      throw logAndPrepareForRethrow(t);
    }
  }

  @Override
  public final OStorageOperationResult<ORawBuffer> readRecordIfVersionIsNotLatest(final ORecordId rid, final String fetchPlan,
      final boolean ignoreCache, final int recordVersion) throws ORecordNotFoundException {
    try {
      checkOpenness();
      return new OStorageOperationResult<>(readRecordIfNotLatest(getClusterById(rid.getClusterId()), rid, recordVersion));
    } catch (RuntimeException ee) {
      throw logAndPrepareForRethrow(ee);
    } catch (Error ee) {
      throw logAndPrepareForRethrow(ee);
    } catch (Throwable t) {
      throw logAndPrepareForRethrow(t);
    }
  }

  public final OStorageOperationResult<Integer> updateRecord(final ORecordId rid, final boolean updateContent, final byte[] content,
      final int version, final byte recordType, @SuppressWarnings("unused") final int mode,
      final ORecordCallback<Integer> callback) {
    try {
      checkOpenness();
      checkLowDiskSpaceRequestsAndReadOnlyConditions();

      final OCluster cluster = getClusterById(rid.getClusterId());

      if (transaction.get() != null) {
        return doUpdateRecord(rid, updateContent, content, version, recordType, callback, cluster);
      }

      stateLock.acquireReadLock();
      try {
        // GET THE SHARED LOCK AND GET AN EXCLUSIVE LOCK AGAINST THE RECORD
        final Lock lock = recordVersionManager.acquireExclusiveLock(rid);
        try {
          checkOpenness();

          // UPDATE IT
          return doUpdateRecord(rid, updateContent, content, version, recordType, callback, cluster);
        } finally {
          lock.unlock();
        }
      } finally {
        stateLock.releaseReadLock();
      }
    } catch (RuntimeException ee) {
      throw logAndPrepareForRethrow(ee);
    } catch (Error ee) {
      throw logAndPrepareForRethrow(ee);
    } catch (Throwable t) {
      throw logAndPrepareForRethrow(t);
    }
  }

  @Override
  public final OStorageOperationResult<Integer> recyclePosition(final ORecordId rid, final byte[] content, final int version,
      final byte recordType) {
    try {
      checkOpenness();
      checkLowDiskSpaceRequestsAndReadOnlyConditions();

      final OCluster cluster = getClusterById(rid.getClusterId());
      if (transaction.get() != null) {
        return doRecycleRecord(rid, content, version, cluster, recordType);
      }

      stateLock.acquireReadLock();
      try {
        // GET THE SHARED LOCK AND GET AN EXCLUSIVE LOCK AGAINST THE RECORD
        final Lock lock = recordVersionManager.acquireExclusiveLock(rid);
        try {
          checkOpenness();

          // RECYCLING IT
          return doRecycleRecord(rid, content, version, cluster, recordType);

        } finally {
          lock.unlock();
        }
      } finally {
        stateLock.releaseReadLock();
      }
    } catch (RuntimeException ee) {
      throw logAndPrepareForRethrow(ee);
    } catch (Error ee) {
      throw logAndPrepareForRethrow(ee);
    } catch (Throwable t) {
      throw logAndPrepareForRethrow(t);
    }
  }

  public OStorageTransaction getStorageTransaction() {
    return transaction.get();
  }

  public OAtomicOperationsManager getAtomicOperationsManager() {
    return atomicOperationsManager;
  }

  public OWriteAheadLog getWALInstance() {
    return writeAheadLog;
  }

  @Override
  public final OStorageOperationResult<Boolean> deleteRecord(final ORecordId rid, final int version, final int mode,
      ORecordCallback<Boolean> callback) {
    try {
      checkOpenness();
      checkLowDiskSpaceRequestsAndReadOnlyConditions();

      final OCluster cluster = getClusterById(rid.getClusterId());

      if (transaction.get() != null) {
        return doDeleteRecord(rid, version, cluster);
      }

      stateLock.acquireReadLock();
      try {
        checkOpenness();
        return doDeleteRecord(rid, version, cluster);
      } finally {
        stateLock.releaseReadLock();
      }
    } catch (RuntimeException ee) {
      throw logAndPrepareForRethrow(ee);
    } catch (Error ee) {
      throw logAndPrepareForRethrow(ee);
    } catch (Throwable t) {
      throw logAndPrepareForRethrow(t);
    }
  }

  @Override
  public final OStorageOperationResult<Boolean> hideRecord(final ORecordId rid, final int mode, ORecordCallback<Boolean> callback) {
    try {
      checkOpenness();
      checkLowDiskSpaceRequestsAndReadOnlyConditions();

      final OCluster cluster = getClusterById(rid.getClusterId());

      if (transaction.get() != null) {
        return doHideMethod(rid, cluster);
      }

      stateLock.acquireReadLock();
      try {
        final Lock lock = recordVersionManager.acquireExclusiveLock(rid);
        try {
          checkOpenness();

          return doHideMethod(rid, cluster);
        } finally {
          lock.unlock();
        }
      } finally {
        stateLock.releaseReadLock();
      }
    } catch (RuntimeException ee) {
      throw logAndPrepareForRethrow(ee);
    } catch (Error ee) {
      throw logAndPrepareForRethrow(ee);
    } catch (Throwable t) {
      throw logAndPrepareForRethrow(t);
    }
  }

  public OPerformanceStatisticManager getPerformanceStatisticManager() {
    return performanceStatisticManager;
  }

  /**
   * Starts to gather information about storage performance for current thread. Details which performance characteristics are
   * gathered can be found at {@link OSessionStoragePerformanceStatistic}.
   *
   * @see #completeGatheringPerformanceStatisticForCurrentThread()
   */
  public void startGatheringPerformanceStatisticForCurrentThread() {
    try {
      performanceStatisticManager.startThreadMonitoring();
    } catch (RuntimeException ee) {
      throw logAndPrepareForRethrow(ee);
    } catch (Error ee) {
      throw logAndPrepareForRethrow(ee);
    } catch (Throwable t) {
      throw logAndPrepareForRethrow(t);
    }
  }

  /**
   * Completes gathering performance characteristics for current thread initiated by call of {@link
   * #startGatheringPerformanceStatisticForCurrentThread()}
   *
   * @return Performance statistic gathered after call of {@link #startGatheringPerformanceStatisticForCurrentThread()} or
   * <code>null</code> if profiling of storage was not started.
   */
  public OSessionStoragePerformanceStatistic completeGatheringPerformanceStatisticForCurrentThread() {
    try {
      return performanceStatisticManager.stopThreadMonitoring();
    } catch (RuntimeException ee) {
      throw logAndPrepareForRethrow(ee);
    } catch (Error ee) {
      throw logAndPrepareForRethrow(ee);
    } catch (Throwable t) {
      throw logAndPrepareForRethrow(t);
    }
  }

  @Override
  public final <V> V callInLock(Callable<V> iCallable, boolean iExclusiveLock) {
    try {
      stateLock.acquireReadLock();
      try {
        if (iExclusiveLock) {
          return super.callInLock(iCallable, true);
        } else {
          return super.callInLock(iCallable, false);
        }
      } finally {
        stateLock.releaseReadLock();
      }
    } catch (RuntimeException ee) {
      throw logAndPrepareForRethrow(ee);
    } catch (Error ee) {
      throw logAndPrepareForRethrow(ee);
    } catch (Throwable t) {
      throw logAndPrepareForRethrow(t);
    }
  }

  @Override
  public final Set<String> getClusterNames() {
    try {
      checkOpenness();
      stateLock.acquireReadLock();
      try {
        checkOpenness();

        return new HashSet<>(clusterMap.keySet());
      } finally {
        stateLock.releaseReadLock();
      }
    } catch (RuntimeException ee) {
      throw logAndPrepareForRethrow(ee);
    } catch (Error ee) {
      throw logAndPrepareForRethrow(ee);
    } catch (Throwable t) {
      throw logAndPrepareForRethrow(t);
    }
  }

  @Override
  public final int getClusterIdByName(final String clusterName) {
    try {
      checkOpenness();

      if (clusterName == null) {
        throw new IllegalArgumentException("Cluster name is null");
      }

      if (clusterName.length() == 0) {
        throw new IllegalArgumentException("Cluster name is empty");
      }

      // if (Character.isDigit(clusterName.charAt(0)))
      // return Integer.parseInt(clusterName);

      stateLock.acquireReadLock();
      try {
        checkOpenness();

        // SEARCH IT BETWEEN PHYSICAL CLUSTERS

        final OCluster segment = clusterMap.get(clusterName.toLowerCase(configuration.getLocaleInstance()));
        if (segment != null) {
          return segment.getId();
        }

        return -1;
      } finally {
        stateLock.releaseReadLock();
      }
    } catch (RuntimeException ee) {
      throw logAndPrepareForRethrow(ee);
    } catch (Error ee) {
      throw logAndPrepareForRethrow(ee);
    } catch (Throwable t) {
      throw logAndPrepareForRethrow(t);
    }
  }

  /**
   * Scan the given transaction for new record and allocate a record id for them, the relative record id is inserted inside the
   * transaction for future use.
   *
   * @param clientTx the transaction of witch allocate rids
   */
  public void preallocateRids(final OTransactionInternal clientTx) {
    try {
      checkOpenness();
      checkLowDiskSpaceRequestsAndReadOnlyConditions();

      @SuppressWarnings("unchecked")
      final Iterable<ORecordOperation> entries = clientTx.getRecordOperations();
      final TreeMap<Integer, OCluster> clustersToLock = new TreeMap<>();

      final Set<ORecordOperation> newRecords = new TreeSet<>(COMMIT_RECORD_OPERATION_COMPARATOR);

      for (ORecordOperation txEntry : entries) {

        if (txEntry.type == ORecordOperation.CREATED) {
          newRecords.add(txEntry);
          int clusterId = txEntry.getRID().getClusterId();
          clustersToLock.put(clusterId, getClusterById(clusterId));
        }
      }
      stateLock.acquireReadLock();
      try {

        checkOpenness();

        makeStorageDirty();
        boolean rollback = false;
        atomicOperationsManager.startAtomicOperation((String) null, true);
        try {
          lockClusters(clustersToLock);

          for (ORecordOperation txEntry : newRecords) {
            ORecord rec = txEntry.getRecord();
            if (!rec.getIdentity().isPersistent()) {
              if (rec.isDirty()) {
                //This allocate a position for a new record
                ORecordId rid = (ORecordId) rec.getIdentity().copy();
                ORecordId oldRID = rid.copy();
                final OCluster cluster = getClusterById(rid.getClusterId());
                OPhysicalPosition ppos = cluster.allocatePosition(ORecordInternal.getRecordType(rec));
                rid.setClusterPosition(ppos.clusterPosition);
                clientTx.updateIdentityAfterCommit(oldRID, rid);
              }
            } else {
              //This allocate position starting from a valid rid, used in distributed for allocate the same position on other nodes
              ORecordId rid = (ORecordId) rec.getIdentity();
              final OCluster cluster = getClusterById(rid.getClusterId());
              OPhysicalPosition ppos = cluster.allocatePosition(ORecordInternal.getRecordType(rec));
              if (ppos.clusterPosition != rid.getClusterPosition()) {
                throw new OConcurrentCreateException(rid, new ORecordId(rid.getClusterId(), ppos.clusterPosition));
              }
            }
          }
        } catch (Exception e) {
          rollback = true;
          throw e;
        } finally {
          atomicOperationsManager.endAtomicOperation(rollback);
        }

      } catch (IOException | RuntimeException ioe) {
        throw OException.wrapException(new OStorageException("Could not preallocate RIDs"), ioe);
      } finally {
        stateLock.releaseReadLock();
      }

    } catch (RuntimeException ee) {
      throw logAndPrepareForRethrow(ee);
    } catch (Error ee) {
      throw logAndPrepareForRethrow(ee);
    } catch (Throwable t) {
      throw logAndPrepareForRethrow(t);
    }
  }

  /**
   * Traditional commit that support already temporary rid and already assigned rids
   *
   * @param clientTx the transaction to commit
   *
   * @return The list of operations applied by the transaction
   */
  @Override
  public final List<ORecordOperation> commit(final OTransactionInternal clientTx) {
    return commit(clientTx, false);
  }

  /**
   * Commit a transaction where the rid where pre-allocated in a previous phase
   *
   * @param clientTx the pre-allocated transaction to commit
   *
   * @return The list of operations applied by the transaction
   */
  @SuppressWarnings("UnusedReturnValue")
  public List<ORecordOperation> commitPreAllocated(final OTransactionInternal clientTx) {
    return commit(clientTx, true);
  }

  /**
   * The commit operation can be run in 3 different conditions, embedded commit, pre-allocated commit, other node commit.
   * <bold>Embedded commit</bold> is the basic commit where the operation is run in embedded or server side, the transaction arrive
   * with invalid rids that get allocated and committed.
   * <bold>pre-allocated commit</bold> is the commit that happen after an preAllocateRids call is done, this is usually run by the
   * coordinator of a tx in distributed.
   * <bold>other node commit</bold> is the commit that happen when a node execute a transaction of another node where all the rids
   * are already allocated in the other node.
   *
   * @param transaction the transaction to commit
   * @param allocated   true if the operation is pre-allocated commit
   *
   * @return The list of operations applied by the transaction
   */
  private List<ORecordOperation> commit(final OTransactionInternal transaction, boolean allocated) {
    // XXX: At this moment, there are two implementations of the commit method. One for regular client transactions and one for
    // implicit micro-transactions. The implementations are quite identical, but operate on slightly different data. If you change
    // this method don't forget to change its counterpart:
    //
    //  OAbstractPaginatedStorage.commit(com.orientechnologies.orient.core.storage.impl.local.OMicroTransaction)

    try {
      checkOpenness();
      checkLowDiskSpaceRequestsAndReadOnlyConditions();

      txBegun.incrementAndGet();

      final ODatabaseDocumentInternal database = transaction.getDatabase();
      final OIndexManager indexManager = database.getMetadata().getIndexManager();
      final TreeMap<String, OTransactionIndexChanges> indexOperations = getSortedIndexOperations(transaction);

      database.getMetadata().makeThreadLocalSchemaSnapshot();

      final Collection<ORecordOperation> recordOperations = transaction.getRecordOperations();
      final TreeMap<Integer, OCluster> clustersToLock = new TreeMap<>();
      final Map<ORecordOperation, Integer> clusterOverrides = new IdentityHashMap<>();

      final Set<ORecordOperation> newRecords = new TreeSet<>(COMMIT_RECORD_OPERATION_COMPARATOR);

      for (ORecordOperation recordOperation : recordOperations) {
        if (recordOperation.type == ORecordOperation.CREATED || recordOperation.type == ORecordOperation.UPDATED) {
          final ORecord record = recordOperation.getRecord();
          if (record instanceof ODocument) {
            ((ODocument) record).validate();
          }
        }

        if (recordOperation.type == ORecordOperation.UPDATED || recordOperation.type == ORecordOperation.DELETED) {
          final int clusterId = recordOperation.getRecord().getIdentity().getClusterId();
          clustersToLock.put(clusterId, getClusterById(clusterId));
        } else if (recordOperation.type == ORecordOperation.CREATED) {
          newRecords.add(recordOperation);

          final ORecord record = recordOperation.getRecord();
          final ORID rid = record.getIdentity();

          int clusterId = rid.getClusterId();

          if (record.isDirty() && clusterId == ORID.CLUSTER_ID_INVALID && record instanceof ODocument) {
            // TRY TO FIX CLUSTER ID TO THE DEFAULT CLUSTER ID DEFINED IN SCHEMA CLASS

            final OImmutableClass class_ = ODocumentInternal.getImmutableSchemaClass(((ODocument) record));
            if (class_ != null) {
              clusterId = class_.getClusterForNewInstance((ODocument) record);
              clusterOverrides.put(recordOperation, clusterId);
            }
          }

          clustersToLock.put(clusterId, getClusterById(clusterId));
        }
      }

      final List<ORecordOperation> result = new ArrayList<>();
      stateLock.acquireReadLock();
      try {
        if (pessimisticLock) {
          List<ORID> recordLocks = new ArrayList<>();
          for (ORecordOperation recordOperation : recordOperations) {
            if (recordOperation.type == ORecordOperation.UPDATED || recordOperation.type == ORecordOperation.DELETED) {
              recordLocks.add(recordOperation.getRID());
            }
          }
          Collections.sort(recordLocks);
          for (ORID rid : recordLocks) {
            acquireWriteLock(rid);
          }
        }
        try {
          checkOpenness();

          makeStorageDirty();

          boolean rollback = false;
          startStorageTx(transaction);
          try {
            final OAtomicOperation atomicOperation = OAtomicOperationsManager.getCurrentOperation();

            lockClusters(clustersToLock);

            checkReadOnlyConditions();

            Map<ORecordOperation, OPhysicalPosition> positions = new IdentityHashMap<>();
            for (ORecordOperation recordOperation : newRecords) {
              ORecord rec = recordOperation.getRecord();

              if (allocated) {
                if (rec.getIdentity().isPersistent()) {
                  positions.put(recordOperation, new OPhysicalPosition(rec.getIdentity().getClusterPosition()));
                } else {
                  throw new OStorageException("Impossible to commit a transaction with not valid rid in pre-allocated commit");
                }
              } else if (rec.isDirty() && !rec.getIdentity().isPersistent()) {
                ORecordId rid = (ORecordId) rec.getIdentity().copy();
                ORecordId oldRID = rid.copy();

                final Integer clusterOverride = clusterOverrides.get(recordOperation);
                final int clusterId = clusterOverride == null ? rid.getClusterId() : clusterOverride;

                final OCluster cluster = getClusterById(clusterId);

                assert atomicOperation.getCounter() == 1;
                OPhysicalPosition physicalPosition = cluster.allocatePosition(ORecordInternal.getRecordType(rec));
                assert atomicOperation.getCounter() == 1;
                rid.setClusterId(cluster.getId());

                if (rid.getClusterPosition() > -1) {
                  // CREATE EMPTY RECORDS UNTIL THE POSITION IS REACHED. THIS IS THE CASE WHEN A SERVER IS OUT OF SYNC
                  // BECAUSE A TRANSACTION HAS BEEN ROLLED BACK BEFORE TO SEND THE REMOTE CREATES. SO THE OWNER NODE DELETED
                  // RECORD HAVING A HIGHER CLUSTER POSITION
                  while (rid.getClusterPosition() > physicalPosition.clusterPosition) {
                    assert atomicOperation.getCounter() == 1;
                    physicalPosition = cluster.allocatePosition(ORecordInternal.getRecordType(rec));
                    assert atomicOperation.getCounter() == 1;
                  }

                  if (rid.getClusterPosition() != physicalPosition.clusterPosition) {
                    throw new OConcurrentCreateException(rid, new ORecordId(rid.getClusterId(), physicalPosition.clusterPosition));
                  }
                }
                positions.put(recordOperation, physicalPosition);

                rid.setClusterPosition(physicalPosition.clusterPosition);

                transaction.updateIdentityAfterCommit(oldRID, rid);
              }
            }

            lockRidBags(clustersToLock, indexOperations, indexManager);

            checkReadOnlyConditions();

            for (ORecordOperation recordOperation : recordOperations) {
              assert atomicOperation.getCounter() == 1;
              commitEntry(recordOperation, positions.get(recordOperation), database.getSerializer());
              assert atomicOperation.getCounter() == 1;
              result.add(recordOperation);
            }

            lockIndexes(indexOperations);

            checkReadOnlyConditions();

            commitIndexes(indexOperations, atomicOperation);
          } catch (IOException | RuntimeException e) {
            rollback = true;
            if (e instanceof RuntimeException) {
              throw ((RuntimeException) e);
            } else {
              throw OException.wrapException(new OStorageException("Error during transaction commit"), e);
            }
          } finally {
            if (rollback) {
              rollback(transaction);
            } else {
              endStorageTx(transaction, recordOperations);
            }

            this.transaction.set(null);
          }
        } finally {
          atomicOperationsManager.ensureThatComponentsUnlocked();
          database.getMetadata().clearThreadLocalSchemaSnapshot();
        }
      } finally {
        try {
          if (pessimisticLock) {
            for (ORecordOperation recordOperation : recordOperations) {
              if (recordOperation.type == ORecordOperation.UPDATED || recordOperation.type == ORecordOperation.DELETED) {
                releaseWriteLock(recordOperation.getRID());
              }
            }
          }
        } finally {
          stateLock.releaseReadLock();
        }
      }

      if (OLogManager.instance().isDebugEnabled()) {
        OLogManager.instance()
            .debug(this, "%d Committed transaction %d on database '%s' (result=%s)", Thread.currentThread().getId(),
                transaction.getId(), database.getName(), result);
      }

      return result;
    } catch (RuntimeException ee) {
      throw logAndPrepareForRethrow(ee);
    } catch (Error ee) {
      handleJVMError(ee);
      OAtomicOperationsManager.alarmClearOfAtomicOperation();
      throw logAndPrepareForRethrow(ee);
    } catch (Throwable t) {
      throw logAndPrepareForRethrow(t);
    }
  }

  private static void commitIndexes(final Map<String, OTransactionIndexChanges> indexesToCommit,
      final OAtomicOperation atomicOperation) {
    final Map<OIndex, OIndexAbstract.IndexTxSnapshot> snapshots = new IdentityHashMap<>();

    for (OTransactionIndexChanges changes : indexesToCommit.values()) {
      final OIndexInternal<?> index = changes.getAssociatedIndex();
      final OIndexAbstract.IndexTxSnapshot snapshot = new OIndexAbstract.IndexTxSnapshot();
      snapshots.put(index, snapshot);

      assert atomicOperation.getCounter() == 1;
      index.preCommit(snapshot);
      assert atomicOperation.getCounter() == 1;
    }

    for (OTransactionIndexChanges changes : indexesToCommit.values()) {
      final OIndexInternal<?> index = changes.getAssociatedIndex();
      final OIndexAbstract.IndexTxSnapshot snapshot = snapshots.get(index);

      assert atomicOperation.getCounter() == 1;
      index.addTxOperation(snapshot, changes);
      assert atomicOperation.getCounter() == 1;
    }

    try {
      for (OTransactionIndexChanges changes : indexesToCommit.values()) {
        final OIndexInternal<?> index = changes.getAssociatedIndex();
        final OIndexAbstract.IndexTxSnapshot snapshot = snapshots.get(index);

        assert atomicOperation.getCounter() == 1;
        index.commit(snapshot);
        assert atomicOperation.getCounter() == 1;
      }
    } finally {
      for (OTransactionIndexChanges changes : indexesToCommit.values()) {
        final OIndexInternal<?> index = changes.getAssociatedIndex();
        final OIndexAbstract.IndexTxSnapshot snapshot = snapshots.get(index);

        assert atomicOperation.getCounter() == 1;
        index.postCommit(snapshot);
        assert atomicOperation.getCounter() == 1;
      }
    }
  }

  public int loadIndexEngine(String name) {
    try {
      checkOpenness();

      stateLock.acquireReadLock();
      try {
        checkOpenness();

        final OBaseIndexEngine engine = indexEngineNameMap.get(name);
        if (engine == null) {
          return -1;
        }

        final int indexId = indexEngines.indexOf(engine);
        assert indexId >= 0;

        return generateIndexId(indexId, engine);
      } finally {
        stateLock.releaseReadLock();
      }
    } catch (RuntimeException ee) {
      throw logAndPrepareForRethrow(ee);
    } catch (Error ee) {
      throw logAndPrepareForRethrow(ee);
    } catch (Throwable t) {
      throw logAndPrepareForRethrow(t);
    }
  }

  public int loadExternalIndexEngine(String engineName, String algorithm, String indexType, OIndexDefinition indexDefinition,
      OBinarySerializer valueSerializer, boolean isAutomatic, Boolean durableInNonTxMode, int version, int apiVersion,
      boolean multivalue, Map<String, String> engineProperties) {
    try {
      checkOpenness();

      stateLock.acquireWriteLock();
      try {
        checkOpenness();

        checkLowDiskSpaceRequestsAndReadOnlyConditions();

        // this method introduced for binary compatibility only
        if (configuration.getBinaryFormatVersion() > 15) {
          return -1;
        }

        if (indexEngineNameMap.containsKey(engineName)) {
          throw new OIndexException("Index with name " + engineName + " already exists");
        }

        makeStorageDirty();

        final OContextConfiguration ctxCfg = getConfiguration().getContextConfiguration();
        final String cfgEncryptionKey = ctxCfg.getValueAsString(OGlobalConfiguration.STORAGE_ENCRYPTION_KEY);

        final OBinarySerializer keySerializer = determineKeySerializer(indexDefinition);
        final int keySize = determineKeySize(indexDefinition);
        final OType[] keyTypes = indexDefinition != null ? indexDefinition.getTypes() : null;
        final boolean nullValuesSupport = indexDefinition != null && !indexDefinition.isNullValuesIgnored();

        final OStorageConfigurationImpl.IndexEngineData engineData = new OStorageConfigurationImpl.IndexEngineData(engineName,
            algorithm, indexType, durableInNonTxMode, version, apiVersion, multivalue, valueSerializer.getId(),
            keySerializer.getId(), isAutomatic, keyTypes, nullValuesSupport, keySize, null, null, engineProperties);

        final OBaseIndexEngine engine = OIndexes
            .createIndexEngine(engineName, algorithm, indexType, durableInNonTxMode, this, version, apiVersion, multivalue,
                engineProperties, null);

        if (engineData.getApiVersion() < 1) {
          ((OIndexEngine) engine)
              .load(engineName, valueSerializer, isAutomatic, keySerializer, keyTypes, nullValuesSupport, keySize,
                  engineData.getEngineProperties(), null);
        } else {
          ((OV1IndexEngine) engine).load(engineName, cfgEncryptionKey);
        }

        indexEngineNameMap.put(engineName, engine);
        indexEngines.add(engine);
        ((OStorageConfigurationImpl) configuration).addIndexEngine(engineName, engineData);

        return generateIndexId(indexEngines.size() - 1, engine);
      } catch (IOException e) {
        throw OException.wrapException(new OStorageException("Cannot add index engine " + engineName + " in storage."), e);
      } finally {
        stateLock.releaseWriteLock();
      }
    } catch (RuntimeException ee) {
      throw logAndPrepareForRethrow(ee);
    } catch (Error ee) {
      throw logAndPrepareForRethrow(ee);
    } catch (Throwable t) {
      throw logAndPrepareForRethrow(t);
    }
  }

  public int addIndexEngine(String engineName, final String algorithm, final String indexType,
      final OIndexDefinition indexDefinition, final OBinarySerializer valueSerializer, final boolean isAutomatic,
      final Boolean durableInNonTxMode, final int version, int apiVersion, boolean multivalue,
      final Map<String, String> engineProperties, final Set<String> clustersToIndex, final ODocument metadata) {
    try {
      checkOpenness();

      stateLock.acquireWriteLock();
      try {
        checkOpenness();

        checkLowDiskSpaceRequestsAndReadOnlyConditions();

        if (indexEngineNameMap.containsKey(engineName)) {
          // OLD INDEX FILE ARE PRESENT: THIS IS THE CASE OF PARTIAL/BROKEN INDEX
          OLogManager.instance().warn(this, "Index with name '%s' already exists, removing it and re-create the index", engineName);
          final OBaseIndexEngine engine = indexEngineNameMap.remove(engineName);
          if (engine != null) {
            indexEngines.remove(engine);
            ((OStorageConfigurationImpl) configuration).deleteIndexEngine(engineName);
            engine.delete();
          }
        }

        makeStorageDirty();

        final OBinarySerializer keySerializer = determineKeySerializer(indexDefinition);
        final int keySize = determineKeySize(indexDefinition);
        final OType[] keyTypes = indexDefinition != null ? indexDefinition.getTypes() : null;
        final boolean nullValuesSupport = indexDefinition != null && !indexDefinition.isNullValuesIgnored();
        final byte serializerId;

        if (valueSerializer != null) {
          serializerId = valueSerializer.getId();
        } else {
          serializerId = -1;
        }

        final OBaseIndexEngine engine = OIndexes
            .createIndexEngine(engineName, algorithm, indexType, durableInNonTxMode, this, version, apiVersion, multivalue,
                engineProperties, metadata);

        final OContextConfiguration ctxCfg = getConfiguration().getContextConfiguration();
        final String cfgEncryption = ctxCfg.getValueAsString(OGlobalConfiguration.STORAGE_ENCRYPTION_METHOD);
        final String cfgEncryptionKey = ctxCfg.getValueAsString(OGlobalConfiguration.STORAGE_ENCRYPTION_KEY);

        final OEncryption encryption;
        if (cfgEncryption == null || cfgEncryption.equals(ONothingEncryption.NAME)) {
          encryption = null;
        } else {
          encryption = OEncryptionFactory.INSTANCE.getEncryption(cfgEncryption, cfgEncryptionKey);
        }

        engine.create(valueSerializer, isAutomatic, keyTypes, nullValuesSupport, keySerializer, keySize, clustersToIndex,
            engineProperties, metadata, encryption);

        if (writeAheadLog != null) {
          writeAheadLog.flush();
        }

        indexEngineNameMap.put(engineName, engine);

        indexEngines.add(engine);

        final OStorageConfigurationImpl.IndexEngineData engineData = new OStorageConfigurationImpl.IndexEngineData(engineName,
            algorithm, indexType, durableInNonTxMode, version, engine.getEngineAPIVersion(), multivalue, serializerId,
            keySerializer.getId(), isAutomatic, keyTypes, nullValuesSupport, keySize, cfgEncryption, cfgEncryptionKey,
            engineProperties);

        ((OStorageConfigurationImpl) configuration).addIndexEngine(engineName, engineData);

        return generateIndexId(indexEngines.size() - 1, engine);
      } catch (IOException e) {
        throw OException.wrapException(new OStorageException("Cannot add index engine " + engineName + " in storage."), e);
      } finally {
        stateLock.releaseWriteLock();
      }
    } catch (RuntimeException ee) {
      throw logAndPrepareForRethrow(ee);
    } catch (Error ee) {
      throw logAndPrepareForRethrow(ee);
    } catch (Throwable t) {
      throw logAndPrepareForRethrow(t);
    }
  }

  private static int generateIndexId(int internalId, OBaseIndexEngine indexEngine) {
    return indexEngine.getEngineAPIVersion() << (OIntegerSerializer.INT_SIZE * 8 - 5) | internalId;
  }

  private static int extractInternalId(int externalId) {
    if (externalId < 0) {
      throw new IllegalStateException("Index id has to be positive");
    }

    return externalId & 0x7_FF_FF_FF;
  }

  public static int extractEngineAPIVersion(int externalId) {
    return externalId >>> (OIntegerSerializer.INT_SIZE * 8 - 5);
  }

  private OBinarySerializer determineKeySerializer(OIndexDefinition indexDefinition) {
    final OBinarySerializer keySerializer;
    if (indexDefinition != null) {
      if (indexDefinition instanceof ORuntimeKeyIndexDefinition) {
        keySerializer = ((ORuntimeKeyIndexDefinition) indexDefinition).getSerializer();
      } else {
        if (indexDefinition.getTypes().length > 1) {
          keySerializer = OCompositeKeySerializer.INSTANCE;
        } else {
          final OType keyType = indexDefinition.getTypes()[0];

          if (keyType == OType.STRING && configuration.getBinaryFormatVersion() >= 13) {
            return OUTF8Serializer.INSTANCE;
          }

          OCurrentStorageComponentsFactory currentStorageComponentsFactory = componentsFactory;
          if (currentStorageComponentsFactory != null) {
            keySerializer = currentStorageComponentsFactory.binarySerializerFactory.getObjectSerializer(keyType);
          } else {
            throw new IllegalStateException("Cannot load binary serializer, storage is not properly initialized");
          }
        }
      }
    } else {
      keySerializer = new OSimpleKeySerializer();
    }
    return keySerializer;
  }

  public void deleteIndexEngine(int indexId) throws OInvalidIndexEngineIdException {
    indexId = extractInternalId(indexId);

    try {
      checkOpenness();

      stateLock.acquireWriteLock();
      try {
        checkOpenness();

        checkLowDiskSpaceRequestsAndReadOnlyConditions();

        checkIndexId(indexId);

        makeStorageDirty();
        final OBaseIndexEngine engine = indexEngines.get(indexId);

        indexEngines.set(indexId, null);

        engine.delete();

        final String engineName = engine.getName();
        indexEngineNameMap.remove(engineName);
        ((OStorageConfigurationImpl) configuration).deleteIndexEngine(engineName);
      } catch (IOException e) {
        throw OException.wrapException(new OStorageException("Error on index deletion"), e);
      } finally {
        stateLock.releaseWriteLock();
      }
    } catch (OInvalidIndexEngineIdException ie) {
      throw logAndPrepareForRethrow(ie);
    } catch (RuntimeException ee) {
      throw logAndPrepareForRethrow(ee);
    } catch (Error ee) {
      throw logAndPrepareForRethrow(ee);
    } catch (Throwable t) {
      throw logAndPrepareForRethrow(t);
    }
  }

  private void checkIndexId(int indexId) throws OInvalidIndexEngineIdException {
    if (indexId < 0 || indexId >= indexEngines.size() || indexEngines.get(indexId) == null) {
      throw new OInvalidIndexEngineIdException("Engine with id " + indexId + " is not registered inside of storage");
    }
  }

  public boolean indexContainsKey(int indexId, Object key) throws OInvalidIndexEngineIdException {
    indexId = extractInternalId(indexId);

    try {
      if (transaction.get() != null) {
        return doIndexContainsKey(indexId, key);
      }

      checkOpenness();

      stateLock.acquireReadLock();
      try {
        checkOpenness();

        return doIndexContainsKey(indexId, key);
      } finally {
        stateLock.releaseReadLock();
      }
    } catch (OInvalidIndexEngineIdException ie) {
      throw logAndPrepareForRethrow(ie);
    } catch (RuntimeException ee) {
      throw logAndPrepareForRethrow(ee);
    } catch (Error ee) {
      throw logAndPrepareForRethrow(ee);
    } catch (Throwable t) {
      throw logAndPrepareForRethrow(t);
    }
  }

  private boolean doIndexContainsKey(int indexId, Object key) throws OInvalidIndexEngineIdException {
    checkIndexId(indexId);

    final OBaseIndexEngine engine = indexEngines.get(indexId);

    return engine.contains(key);
  }

  public boolean removeKeyFromIndex(int indexId, Object key) throws OInvalidIndexEngineIdException {
    indexId = extractInternalId(indexId);

    try {
      if (transaction.get() != null) {
        return doRemoveKeyFromIndex(indexId, key);
      }

      checkOpenness();

      stateLock.acquireReadLock();
      try {
        checkOpenness();

        checkLowDiskSpaceRequestsAndReadOnlyConditions();

        return doRemoveKeyFromIndex(indexId, key);
      } finally {
        stateLock.releaseReadLock();
      }
    } catch (OInvalidIndexEngineIdException ie) {
      throw logAndPrepareForRethrow(ie);
    } catch (RuntimeException ee) {
      throw logAndPrepareForRethrow(ee);
    } catch (Error ee) {
      throw logAndPrepareForRethrow(ee);
    } catch (Throwable t) {
      throw logAndPrepareForRethrow(t);
    }
  }

  private boolean doRemoveKeyFromIndex(int indexId, Object key) throws OInvalidIndexEngineIdException {
    try {
      checkIndexId(indexId);

      makeStorageDirty();
      final OBaseIndexEngine engine = indexEngines.get(indexId);
      return engine.remove(key);
    } catch (IOException e) {
      throw OException.wrapException(new OStorageException("Error during removal of entry with key " + key + " from index "), e);
    }
  }

  public void clearIndex(int indexId) throws OInvalidIndexEngineIdException {
    indexId = extractInternalId(indexId);

    try {
      if (transaction.get() != null) {
        doClearIndex(indexId);
        return;
      }

      checkOpenness();

      stateLock.acquireReadLock();
      try {
        checkOpenness();

        checkLowDiskSpaceRequestsAndReadOnlyConditions();

        doClearIndex(indexId);
      } finally {
        stateLock.releaseReadLock();
      }
    } catch (OInvalidIndexEngineIdException ie) {
      throw logAndPrepareForRethrow(ie);
    } catch (RuntimeException ee) {
      throw logAndPrepareForRethrow(ee);
    } catch (Error ee) {
      throw logAndPrepareForRethrow(ee);
    } catch (Throwable t) {
      throw logAndPrepareForRethrow(t);
    }
  }

  private void doClearIndex(int indexId) throws OInvalidIndexEngineIdException {
    try {
      checkIndexId(indexId);

      final OBaseIndexEngine engine = indexEngines.get(indexId);

      makeStorageDirty();
      engine.clear();
    } catch (IOException e) {
      throw OException.wrapException(new OStorageException("Error during clearing of index"), e);
    }

  }

  public Object getIndexValue(int indexId, Object key) throws OInvalidIndexEngineIdException {
    indexId = extractInternalId(indexId);

    try {
      if (transaction.get() != null) {
        return doGetIndexValue(indexId, key);
      }

      checkOpenness();

      stateLock.acquireReadLock();
      try {
        checkOpenness();
        return doGetIndexValue(indexId, key);
      } finally {
        stateLock.releaseReadLock();
      }
    } catch (OInvalidIndexEngineIdException ie) {
      throw logAndPrepareForRethrow(ie);
    } catch (RuntimeException ee) {
      throw logAndPrepareForRethrow(ee);
    } catch (Error ee) {
      throw logAndPrepareForRethrow(ee);
    } catch (Throwable t) {
      throw logAndPrepareForRethrow(t);
    }
  }

  private Object doGetIndexValue(int indexId, Object key) throws OInvalidIndexEngineIdException {
    checkIndexId(indexId);

    final OBaseIndexEngine engine = indexEngines.get(indexId);
    return engine.get(key);
  }

  public OBaseIndexEngine getIndexEngine(int indexId) throws OInvalidIndexEngineIdException {
    indexId = extractInternalId(indexId);

    try {
      checkIndexId(indexId);
      return indexEngines.get(indexId);
    } catch (OInvalidIndexEngineIdException ie) {
      throw logAndPrepareForRethrow(ie);
    } catch (RuntimeException ee) {
      throw logAndPrepareForRethrow(ee);
    } catch (Error ee) {
      throw logAndPrepareForRethrow(ee);
    } catch (Throwable t) {
      throw logAndPrepareForRethrow(t);
    }
  }

  public void updateIndexEntry(int indexId, Object key, OIndexKeyUpdater<Object> valueCreator)
      throws OInvalidIndexEngineIdException {
    final int engineAPIVersion = extractEngineAPIVersion(indexId);
    indexId = extractInternalId(indexId);

    if (engineAPIVersion != 0) {
      throw new IllegalStateException("Unsupported version of index engine API. Required 0 but found " + engineAPIVersion);
    }

    try {
      if (transaction.get() != null) {
        doUpdateIndexEntry(indexId, key, valueCreator);
        return;
      }

      checkOpenness();

      stateLock.acquireReadLock();
      try {
        checkOpenness();
        checkLowDiskSpaceRequestsAndReadOnlyConditions();

        doUpdateIndexEntry(indexId, key, valueCreator);
      } finally {
        stateLock.releaseReadLock();
      }
    } catch (OInvalidIndexEngineIdException ie) {
      throw logAndPrepareForRethrow(ie);
    } catch (RuntimeException ee) {
      throw logAndPrepareForRethrow(ee);
    } catch (Error ee) {
      throw logAndPrepareForRethrow(ee);
    } catch (Throwable t) {
      throw logAndPrepareForRethrow(t);
    }
  }

  public <T> T callIndexEngine(boolean atomicOperation, boolean readOperation, int indexId, OIndexEngineCallback<T> callback)
      throws OInvalidIndexEngineIdException {
    indexId = extractInternalId(indexId);

    try {
      if (transaction.get() != null) {
        return doCallIndexEngine(atomicOperation, readOperation, indexId, callback);
      }

      checkOpenness();

      stateLock.acquireReadLock();
      try {
        return doCallIndexEngine(atomicOperation, readOperation, indexId, callback);
      } finally {
        stateLock.releaseReadLock();
      }
    } catch (OInvalidIndexEngineIdException ie) {
      throw logAndPrepareForRethrow(ie);
    } catch (RuntimeException ee) {
      throw logAndPrepareForRethrow(ee);
    } catch (Error ee) {
      throw logAndPrepareForRethrow(ee);
    } catch (Throwable t) {
      throw logAndPrepareForRethrow(t);
    }
  }

  private <T> T doCallIndexEngine(boolean atomicOperation, boolean readOperation, int indexId, OIndexEngineCallback<T> callback)
      throws OInvalidIndexEngineIdException, IOException {
    checkIndexId(indexId);
    boolean rollback = false;
    if (atomicOperation) {
      atomicOperationsManager.startAtomicOperation((String) null, true);
    }

    try {
      if (!readOperation) {
        makeStorageDirty();
      }

      final OBaseIndexEngine engine = indexEngines.get(indexId);
      return callback.callEngine(engine);
    } catch (Exception e) {
      rollback = true;
      throw OException.wrapException(new OStorageException("Cannot put key value entry in index"), e);
    } finally {
      if (atomicOperation) {
        atomicOperationsManager.endAtomicOperation(rollback);
      }
    }
  }

  private void doUpdateIndexEntry(int indexId, Object key, OIndexKeyUpdater<Object> valueCreator)
      throws OInvalidIndexEngineIdException, IOException {
    boolean rollback = false;
    atomicOperationsManager.startAtomicOperation((String) null, true);
    try {
      checkIndexId(indexId);

      final OBaseIndexEngine engine = indexEngines.get(indexId);
      makeStorageDirty();

      ((OIndexEngine) engine).update(key, valueCreator);
    } catch (Exception e) {
      rollback = true;
      throw e;
    } finally {
      atomicOperationsManager.endAtomicOperation(rollback);
    }
  }

  public void putRidIndexEntry(int indexId, Object key, ORID value) throws OInvalidIndexEngineIdException {
    final int engineAPIVersion = extractEngineAPIVersion(indexId);
    indexId = extractInternalId(indexId);

    if (engineAPIVersion != 1) {
      throw new IllegalStateException("Unsupported version of index engine API. Required 1 but found " + engineAPIVersion);
    }

    try {
      if (transaction.get() != null) {
        doPutRidIndexEntry(indexId, key, value);
        return;
      }

      checkOpenness();

      stateLock.acquireReadLock();
      try {
        checkOpenness();

        checkLowDiskSpaceRequestsAndReadOnlyConditions();

        doPutRidIndexEntry(indexId, key, value);
      } finally {
        stateLock.releaseReadLock();
      }
    } catch (OInvalidIndexEngineIdException ie) {
      throw logAndPrepareForRethrow(ie);
    } catch (RuntimeException ee) {
      throw logAndPrepareForRethrow(ee);
    } catch (Error ee) {
      throw logAndPrepareForRethrow(ee);
    } catch (Throwable t) {
      throw logAndPrepareForRethrow(t);
    }
  }

  private void doPutRidIndexEntry(int indexId, Object key, ORID value) throws OInvalidIndexEngineIdException {
    try {
      checkIndexId(indexId);

      final OBaseIndexEngine engine = indexEngines.get(indexId);
      makeStorageDirty();

      ((OV1IndexEngine) engine).put(key, value);
    } catch (IOException e) {
      throw OException.wrapException(new OStorageException("Cannot put key " + key + " value " + value + " entry to the index"), e);
    }
  }

  public boolean removeRidIndexEntry(int indexId, Object key, ORID value) throws OInvalidIndexEngineIdException {
    final int engineAPIVersion = extractEngineAPIVersion(indexId);
    indexId = extractInternalId(indexId);

    if (engineAPIVersion != 1) {
      throw new IllegalStateException("Unsupported version of index engine API. Required 1 but found " + engineAPIVersion);
    }

    try {
      if (transaction.get() != null) {
        return doRemoveRidIndexEntry(indexId, key, value);
      }

      checkOpenness();

      stateLock.acquireReadLock();
      try {
        checkOpenness();

        checkLowDiskSpaceRequestsAndReadOnlyConditions();

        return doRemoveRidIndexEntry(indexId, key, value);
      } finally {
        stateLock.releaseReadLock();
      }
    } catch (OInvalidIndexEngineIdException ie) {
      throw logAndPrepareForRethrow(ie);
    } catch (RuntimeException ee) {
      throw logAndPrepareForRethrow(ee);
    } catch (Error ee) {
      throw logAndPrepareForRethrow(ee);
    } catch (Throwable t) {
      throw logAndPrepareForRethrow(t);
    }
  }

  private boolean doRemoveRidIndexEntry(int indexId, Object key, ORID value) throws OInvalidIndexEngineIdException {
    try {
      checkIndexId(indexId);

      final OBaseIndexEngine engine = indexEngines.get(indexId);
      makeStorageDirty();

      return ((OMultiValueIndexEngine) engine).remove(key, value);
    } catch (IOException e) {
      throw OException.wrapException(new OStorageException("Cannot put key " + key + " value " + value + " entry to the index"), e);
    }
  }

  public void putIndexValue(int indexId, Object key, Object value) throws OInvalidIndexEngineIdException {
    final int engineAPIVersion = extractEngineAPIVersion(indexId);
    indexId = extractInternalId(indexId);

    if (engineAPIVersion != 0) {
      throw new IllegalStateException("Unsupported version of index engine API. Required 0 but found " + engineAPIVersion);
    }

    try {
      if (transaction.get() != null) {
        doPutIndexValue(indexId, key, value);
        return;
      }

      checkOpenness();

      stateLock.acquireReadLock();
      try {
        checkOpenness();

        checkLowDiskSpaceRequestsAndReadOnlyConditions();

        doPutIndexValue(indexId, key, value);
      } finally {
        stateLock.releaseReadLock();
      }
    } catch (OInvalidIndexEngineIdException ie) {
      throw logAndPrepareForRethrow(ie);
    } catch (RuntimeException ee) {
      throw logAndPrepareForRethrow(ee);
    } catch (Error ee) {
      throw logAndPrepareForRethrow(ee);
    } catch (Throwable t) {
      throw logAndPrepareForRethrow(t);
    }
  }

  private void doPutIndexValue(int indexId, Object key, Object value) throws OInvalidIndexEngineIdException {
    try {
      checkIndexId(indexId);

      final OBaseIndexEngine engine = indexEngines.get(indexId);
      makeStorageDirty();

      ((OIndexEngine) engine).put(key, value);
    } catch (IOException e) {
      throw OException.wrapException(new OStorageException("Cannot put key " + key + " value " + value + " entry to the index"), e);
    }
  }

  /**
   * Puts the given value under the given key into this storage for the index with the given index id. Validates the operation using
   * the provided validator.
   *
   * @param indexId   the index id of the index to put the value into.
   * @param key       the key to put the value under.
   * @param value     the value to put.
   * @param validator the operation validator.
   *
   * @return {@code true} if the validator allowed the put, {@code false} otherwise.
   *
   * @see OBaseIndexEngine.Validator#validate(Object, Object, Object)
   */
  @SuppressWarnings("UnusedReturnValue")
  public boolean validatedPutIndexValue(int indexId, Object key, ORID value, OBaseIndexEngine.Validator<Object, ORID> validator)
      throws OInvalidIndexEngineIdException {
    indexId = extractInternalId(indexId);

    try {
      if (transaction.get() != null) {
        return doValidatedPutIndexValue(indexId, key, value, validator);
      }

      checkOpenness();

      stateLock.acquireReadLock();
      try {
        checkOpenness();

        checkLowDiskSpaceRequestsAndReadOnlyConditions();

        return doValidatedPutIndexValue(indexId, key, value, validator);
      } finally {
        stateLock.releaseReadLock();
      }
    } catch (OInvalidIndexEngineIdException ie) {
      throw logAndPrepareForRethrow(ie);
    } catch (RuntimeException ee) {
      throw logAndPrepareForRethrow(ee);
    } catch (Error ee) {
      throw logAndPrepareForRethrow(ee);
    } catch (Throwable t) {
      throw logAndPrepareForRethrow(t);
    }
  }

  private boolean doValidatedPutIndexValue(int indexId, Object key, ORID value, OBaseIndexEngine.Validator<Object, ORID> validator)
      throws OInvalidIndexEngineIdException {
    try {
      checkIndexId(indexId);

      final OBaseIndexEngine engine = indexEngines.get(indexId);
      makeStorageDirty();

      if (engine instanceof OIndexEngine) {
        return ((OIndexEngine) engine).validatedPut(key, value, validator);
      }

      if (engine instanceof OSingleValueIndexEngine) {
        return ((OSingleValueIndexEngine) engine).validatedPut(key, value.getIdentity(), validator);
      }

      throw new IllegalStateException("Invalid type of index engine " + engine.getClass().getName());
    } catch (IOException e) {
      throw OException.wrapException(new OStorageException("Cannot put key " + key + " value " + value + " entry to the index"), e);
    }
  }

  public Object getIndexFirstKey(int indexId) throws OInvalidIndexEngineIdException {
    indexId = extractInternalId(indexId);

    try {
      if (transaction.get() != null) {
        return doGetIndexFirstKey(indexId);
      }

      checkOpenness();

      stateLock.acquireReadLock();
      try {
        checkOpenness();
        return doGetIndexFirstKey(indexId);
      } finally {
        stateLock.releaseReadLock();
      }
    } catch (OInvalidIndexEngineIdException ie) {
      throw logAndPrepareForRethrow(ie);
    } catch (RuntimeException ee) {
      throw logAndPrepareForRethrow(ee);
    } catch (Error ee) {
      throw logAndPrepareForRethrow(ee);
    } catch (Throwable t) {
      throw logAndPrepareForRethrow(t);
    }
  }

  private Object doGetIndexFirstKey(int indexId) throws OInvalidIndexEngineIdException {
    checkIndexId(indexId);

    final OBaseIndexEngine engine = indexEngines.get(indexId);

    return engine.getFirstKey();
  }

  public Object getIndexLastKey(int indexId) throws OInvalidIndexEngineIdException {
    indexId = extractInternalId(indexId);

    try {
      if (transaction.get() != null) {
        return doGetIndexFirstKey(indexId);
      }

      checkOpenness();

      stateLock.acquireReadLock();
      try {
        checkOpenness();
        return doGetIndexLastKey(indexId);
      } finally {
        stateLock.releaseReadLock();
      }
    } catch (OInvalidIndexEngineIdException ie) {
      throw logAndPrepareForRethrow(ie);
    } catch (RuntimeException ee) {
      throw logAndPrepareForRethrow(ee);
    } catch (Error ee) {
      throw logAndPrepareForRethrow(ee);
    } catch (Throwable t) {
      throw logAndPrepareForRethrow(t);
    }
  }

  private Object doGetIndexLastKey(int indexId) throws OInvalidIndexEngineIdException {
    checkIndexId(indexId);

    final OBaseIndexEngine engine = indexEngines.get(indexId);

    return engine.getLastKey();
  }

  public OIndexCursor iterateIndexEntriesBetween(int indexId, Object rangeFrom, boolean fromInclusive, Object rangeTo,
      boolean toInclusive, boolean ascSortOrder, OBaseIndexEngine.ValuesTransformer transformer)
      throws OInvalidIndexEngineIdException {
    indexId = extractInternalId(indexId);

    try {
      if (transaction.get() != null) {
        return doIterateIndexEntriesBetween(indexId, rangeFrom, fromInclusive, rangeTo, toInclusive, ascSortOrder, transformer);
      }

      checkOpenness();

      stateLock.acquireReadLock();
      try {
        checkOpenness();
        return doIterateIndexEntriesBetween(indexId, rangeFrom, fromInclusive, rangeTo, toInclusive, ascSortOrder, transformer);
      } finally {
        stateLock.releaseReadLock();
      }
    } catch (OInvalidIndexEngineIdException ie) {
      throw logAndPrepareForRethrow(ie);
    } catch (RuntimeException ee) {
      throw logAndPrepareForRethrow(ee);
    } catch (Error ee) {
      throw logAndPrepareForRethrow(ee);
    } catch (Throwable t) {
      throw logAndPrepareForRethrow(t);
    }
  }

  private OIndexCursor doIterateIndexEntriesBetween(int indexId, Object rangeFrom, boolean fromInclusive, Object rangeTo,
      boolean toInclusive, boolean ascSortOrder, OBaseIndexEngine.ValuesTransformer transformer)
      throws OInvalidIndexEngineIdException {
    checkIndexId(indexId);

    final OBaseIndexEngine engine = indexEngines.get(indexId);

    return engine.iterateEntriesBetween(rangeFrom, fromInclusive, rangeTo, toInclusive, ascSortOrder, transformer);
  }

  public OIndexCursor iterateIndexEntriesMajor(int indexId, Object fromKey, boolean isInclusive, boolean ascSortOrder,
      OBaseIndexEngine.ValuesTransformer transformer) throws OInvalidIndexEngineIdException {
    indexId = extractInternalId(indexId);

    try {
      if (transaction.get() != null) {
        return doIterateIndexEntriesMajor(indexId, fromKey, isInclusive, ascSortOrder, transformer);
      }

      checkOpenness();

      stateLock.acquireReadLock();
      try {
        checkOpenness();
        return doIterateIndexEntriesMajor(indexId, fromKey, isInclusive, ascSortOrder, transformer);
      } finally {
        stateLock.releaseReadLock();
      }
    } catch (OInvalidIndexEngineIdException ie) {
      throw logAndPrepareForRethrow(ie);
    } catch (RuntimeException ee) {
      throw logAndPrepareForRethrow(ee);
    } catch (Error ee) {
      throw logAndPrepareForRethrow(ee);
    } catch (Throwable t) {
      throw logAndPrepareForRethrow(t);
    }
  }

  private OIndexCursor doIterateIndexEntriesMajor(int indexId, Object fromKey, boolean isInclusive, boolean ascSortOrder,
      OBaseIndexEngine.ValuesTransformer transformer) throws OInvalidIndexEngineIdException {
    checkIndexId(indexId);

    final OBaseIndexEngine engine = indexEngines.get(indexId);

    return engine.iterateEntriesMajor(fromKey, isInclusive, ascSortOrder, transformer);
  }

  public OIndexCursor iterateIndexEntriesMinor(int indexId, final Object toKey, final boolean isInclusive, boolean ascSortOrder,
      OBaseIndexEngine.ValuesTransformer transformer) throws OInvalidIndexEngineIdException {
    indexId = extractInternalId(indexId);

    try {
      if (transaction.get() != null) {
        return doIterateIndexEntriesMinor(indexId, toKey, isInclusive, ascSortOrder, transformer);
      }

      checkOpenness();

      stateLock.acquireReadLock();
      try {
        checkOpenness();
        return doIterateIndexEntriesMinor(indexId, toKey, isInclusive, ascSortOrder, transformer);
      } finally {
        stateLock.releaseReadLock();
      }
    } catch (OInvalidIndexEngineIdException ie) {
      throw logAndPrepareForRethrow(ie);
    } catch (RuntimeException ee) {
      throw logAndPrepareForRethrow(ee);
    } catch (Error ee) {
      throw logAndPrepareForRethrow(ee);
    } catch (Throwable t) {
      throw logAndPrepareForRethrow(t);
    }
  }

  private OIndexCursor doIterateIndexEntriesMinor(int indexId, Object toKey, boolean isInclusive, boolean ascSortOrder,
      OBaseIndexEngine.ValuesTransformer transformer) throws OInvalidIndexEngineIdException {
    checkIndexId(indexId);

    final OBaseIndexEngine engine = indexEngines.get(indexId);

    return engine.iterateEntriesMinor(toKey, isInclusive, ascSortOrder, transformer);
  }

  public OIndexCursor getIndexCursor(int indexId, OBaseIndexEngine.ValuesTransformer valuesTransformer)
      throws OInvalidIndexEngineIdException {
    indexId = extractInternalId(indexId);

    try {
      if (transaction.get() != null) {
        return doGetIndexCursor(indexId, valuesTransformer);
      }

      checkOpenness();

      stateLock.acquireReadLock();
      try {
        checkOpenness();
        return doGetIndexCursor(indexId, valuesTransformer);
      } finally {
        stateLock.releaseReadLock();
      }
    } catch (OInvalidIndexEngineIdException ie) {
      throw logAndPrepareForRethrow(ie);
    } catch (RuntimeException ee) {
      throw logAndPrepareForRethrow(ee);
    } catch (Error ee) {
      throw logAndPrepareForRethrow(ee);
    } catch (Throwable t) {
      throw logAndPrepareForRethrow(t);
    }
  }

  private OIndexCursor doGetIndexCursor(int indexId, OBaseIndexEngine.ValuesTransformer valuesTransformer)
      throws OInvalidIndexEngineIdException {
    checkIndexId(indexId);

    final OBaseIndexEngine engine = indexEngines.get(indexId);

    return engine.cursor(valuesTransformer);
  }

  public OIndexCursor getIndexDescCursor(int indexId, OBaseIndexEngine.ValuesTransformer valuesTransformer)
      throws OInvalidIndexEngineIdException {
    indexId = extractInternalId(indexId);

    try {
      if (transaction.get() != null) {
        return doGetIndexDescCursor(indexId, valuesTransformer);
      }

      checkOpenness();

      stateLock.acquireReadLock();
      try {
        checkOpenness();
        return doGetIndexDescCursor(indexId, valuesTransformer);
      } finally {
        stateLock.releaseReadLock();
      }
    } catch (OInvalidIndexEngineIdException ie) {
      throw logAndPrepareForRethrow(ie);
    } catch (RuntimeException ee) {
      throw logAndPrepareForRethrow(ee);
    } catch (Error ee) {
      throw logAndPrepareForRethrow(ee);
    } catch (Throwable t) {
      throw logAndPrepareForRethrow(t);
    }
  }

  private OIndexCursor doGetIndexDescCursor(int indexId, OBaseIndexEngine.ValuesTransformer valuesTransformer)
      throws OInvalidIndexEngineIdException {
    checkIndexId(indexId);

    final OBaseIndexEngine engine = indexEngines.get(indexId);

    return engine.descCursor(valuesTransformer);
  }

  public OIndexKeyCursor getIndexKeyCursor(int indexId) throws OInvalidIndexEngineIdException {
    indexId = extractInternalId(indexId);

    try {
      if (transaction.get() != null) {
        return doGetIndexKeyCursor(indexId);
      }

      checkOpenness();

      stateLock.acquireReadLock();
      try {
        checkOpenness();
        return doGetIndexKeyCursor(indexId);
      } finally {
        stateLock.releaseReadLock();
      }
    } catch (OInvalidIndexEngineIdException ie) {
      throw logAndPrepareForRethrow(ie);
    } catch (RuntimeException ee) {
      throw logAndPrepareForRethrow(ee);
    } catch (Error ee) {
      throw logAndPrepareForRethrow(ee);
    } catch (Throwable t) {
      throw logAndPrepareForRethrow(t);
    }
  }

  private OIndexKeyCursor doGetIndexKeyCursor(int indexId) throws OInvalidIndexEngineIdException {
    checkIndexId(indexId);

    final OBaseIndexEngine engine = indexEngines.get(indexId);

    return engine.keyCursor();
  }

  public long getIndexSize(int indexId, OBaseIndexEngine.ValuesTransformer transformer) throws OInvalidIndexEngineIdException {
    indexId = extractInternalId(indexId);

    try {
      if (transaction.get() != null) {
        return doGetIndexSize(indexId, transformer);
      }

      checkOpenness();

      stateLock.acquireReadLock();
      try {
        checkOpenness();
        return doGetIndexSize(indexId, transformer);
      } finally {
        stateLock.releaseReadLock();
      }
    } catch (OInvalidIndexEngineIdException ie) {
      throw logAndPrepareForRethrow(ie);
    } catch (RuntimeException ee) {
      throw logAndPrepareForRethrow(ee);
    } catch (Error ee) {
      throw logAndPrepareForRethrow(ee);
    } catch (Throwable t) {
      throw logAndPrepareForRethrow(t);
    }
  }

  private long doGetIndexSize(int indexId, OBaseIndexEngine.ValuesTransformer transformer) throws OInvalidIndexEngineIdException {
    checkIndexId(indexId);

    final OBaseIndexEngine engine = indexEngines.get(indexId);

    return engine.size(transformer);
  }

  public boolean hasIndexRangeQuerySupport(int indexId) throws OInvalidIndexEngineIdException {
    indexId = extractInternalId(indexId);

    try {
      if (transaction.get() != null) {
        return doHasRangeQuerySupport(indexId);
      }

      checkOpenness();

      stateLock.acquireReadLock();
      try {
        checkOpenness();
        return doHasRangeQuerySupport(indexId);
      } finally {
        stateLock.releaseReadLock();
      }
    } catch (OInvalidIndexEngineIdException ie) {
      throw logAndPrepareForRethrow(ie);
    } catch (RuntimeException ee) {
      throw logAndPrepareForRethrow(ee);
    } catch (Error ee) {
      throw logAndPrepareForRethrow(ee);
    } catch (Throwable t) {
      throw logAndPrepareForRethrow(t);
    }
  }

  private boolean doHasRangeQuerySupport(int indexId) throws OInvalidIndexEngineIdException {
    checkIndexId(indexId);

    final OBaseIndexEngine engine = indexEngines.get(indexId);

    return engine.hasRangeQuerySupport();
  }

  @Override
  public final void rollback(final OTransactionInternal clientTx) {
    try {
      checkOpenness();
      stateLock.acquireReadLock();
      try {
        try {
          checkOpenness();

          assert transaction.get() != null;

          if (transaction.get().getClientTx().getId() != clientTx.getId()) {
            throw new OStorageException(
                "Passed in and active transaction are different transactions. Passed in transaction cannot be rolled back.");
          }

          makeStorageDirty();
          rollbackStorageTx();

          OTransactionAbstract.updateCacheFromEntries(clientTx.getDatabase(), clientTx.getRecordOperations(), false);

          txRollback.incrementAndGet();

        } catch (IOException e) {
          throw OException.wrapException(new OStorageException("Error during transaction rollback"), e);
        } finally {
          transaction.set(null);
        }
      } finally {
        stateLock.releaseReadLock();
      }
    } catch (RuntimeException ee) {
      throw logAndPrepareForRethrow(ee);
    } catch (Error ee) {
      throw logAndPrepareForRethrow(ee);
    } catch (Throwable t) {
      throw logAndPrepareForRethrow(t);
    }
  }

  /**
   * Rollbacks the given micro-transaction.
   *
   * @param microTransaction the micro-transaction to rollback.
   */
  public void rollback(OMicroTransaction microTransaction) {
    try {
      checkOpenness();
      stateLock.acquireReadLock();
      try {
        try {
          checkOpenness();

          if (transaction.get() == null) {
            return;
          }

          if (transaction.get().getMicroTransaction().getId() != microTransaction.getId()) {
            throw new OStorageException(
                "Passed in and active micro-transaction are different micro-transactions. Passed in micro-transaction cannot be "
                    + "rolled back.");
          }

          makeStorageDirty();
          rollbackStorageTx();

          microTransaction.updateRecordCacheAfterRollback();

          txRollback.incrementAndGet();

        } catch (IOException e) {
          throw OException.wrapException(new OStorageException("Error during micro-transaction rollback"), e);
        } finally {
          transaction.set(null);
        }
      } finally {
        stateLock.releaseReadLock();
      }
    } catch (RuntimeException ee) {
      throw logAndPrepareForRethrow(ee);
    } catch (Error ee) {
      throw logAndPrepareForRethrow(ee);
    } catch (Throwable t) {
      throw logAndPrepareForRethrow(t);
    }
  }

  @Override
  public final boolean checkForRecordValidity(final OPhysicalPosition ppos) {
    try {
      return ppos != null && !ORecordVersionHelper.isTombstone(ppos.recordVersion);
    } catch (RuntimeException ee) {
      throw logAndPrepareForRethrow(ee);
    } catch (Error ee) {
      throw logAndPrepareForRethrow(ee);
    } catch (Throwable t) {
      throw logAndPrepareForRethrow(t);
    }
  }

  @Override
  public final void synch() {
    try {
      checkOpenness();

      stateLock.acquireReadLock();
      try {
        final long timer = Orient.instance().getProfiler().startChrono();
        final long lockId = atomicOperationsManager.freezeAtomicOperations(null, null);
        try {
          checkOpenness();
          if (jvmError.get() == null) {
            for (OBaseIndexEngine indexEngine : indexEngines) {
              try {
                if (indexEngine != null) {
                  indexEngine.flush();
                }
              } catch (Throwable t) {
                OLogManager.instance().error(this, "Error while flushing index via index engine of class %s.", t,
                    indexEngine.getClass().getSimpleName());
              }
            }

            if (writeAheadLog != null) {
              makeFullCheckpoint();
              return;
            }

            writeCache.flush();

            clearStorageDirty();
          } else {
            OLogManager.instance().errorNoDb(this, "Sync can not be performed because of JVM error on storage", null);
          }

        } catch (IOException e) {
          throw OException.wrapException(new OStorageException("Error on synch storage '" + name + "'"), e);

        } finally {
          atomicOperationsManager.releaseAtomicOperations(lockId);
          //noinspection ResultOfMethodCallIgnored
          Orient.instance().getProfiler().stopChrono("db." + name + ".synch", "Synch a database", timer, "db.*.synch");
        }
      } finally {
        stateLock.releaseReadLock();
      }
    } catch (RuntimeException ee) {
      throw logAndPrepareForRethrow(ee);
    } catch (Error ee) {
      throw logAndPrepareForRethrow(ee);
    } catch (Throwable t) {
      throw logAndPrepareForRethrow(t);
    }
  }

  @Override
  public final String getPhysicalClusterNameById(final int iClusterId) {
    try {
      checkOpenness();

      stateLock.acquireReadLock();
      try {
        checkOpenness();

        if (iClusterId < 0 || iClusterId >= clusters.size()) {
          return null;
        }

        return clusters.get(iClusterId) != null ? clusters.get(iClusterId).getName() : null;
      } finally {
        stateLock.releaseReadLock();
      }
    } catch (RuntimeException ee) {
      throw logAndPrepareForRethrow(ee);
    } catch (Error ee) {
      throw logAndPrepareForRethrow(ee);
    } catch (Throwable t) {
      throw logAndPrepareForRethrow(t);
    }
  }

  @Override
  public final int getDefaultClusterId() {
    return defaultClusterId;
  }

  @Override
  public final void setDefaultClusterId(final int defaultClusterId) {
    this.defaultClusterId = defaultClusterId;
  }

  @Override
  public final OCluster getClusterById(int iClusterId) {
    try {
      checkOpenness();
      stateLock.acquireReadLock();
      try {
        checkOpenness();

        if (iClusterId == ORID.CLUSTER_ID_INVALID)
        // GET THE DEFAULT CLUSTER
        {
          iClusterId = defaultClusterId;
        }

        final OCluster cluster = doGetAndCheckCluster(iClusterId);

        return cluster;
      } finally {
        stateLock.releaseReadLock();
      }
    } catch (RuntimeException ee) {
      throw logAndPrepareForRethrow(ee);
    } catch (Error ee) {
      throw logAndPrepareForRethrow(ee);
    } catch (Throwable t) {
      throw logAndPrepareForRethrow(t);
    }
  }

  @Override
  public final OCluster getClusterByName(final String clusterName) {
    try {
      checkOpenness();

      stateLock.acquireReadLock();
      try {
        checkOpenness();
        final OCluster cluster = clusterMap.get(clusterName.toLowerCase(configuration.getLocaleInstance()));

        if (cluster == null) {
          throw new OStorageException("Cluster " + clusterName + " does not exist in database '" + name + "'");
        }
        return cluster;
      } finally {
        stateLock.releaseReadLock();
      }
    } catch (RuntimeException ee) {
      throw logAndPrepareForRethrow(ee);
    } catch (Error ee) {
      throw logAndPrepareForRethrow(ee);
    } catch (Throwable t) {
      throw logAndPrepareForRethrow(t);
    }
  }

  @Override
  public final long getSize() {
    try {
      try {
        long size = 0;

        stateLock.acquireReadLock();
        try {
          for (OCluster c : clusters) {
            if (c != null) {
              size += c.getRecordsSize();
            }
          }
        } finally {
          stateLock.releaseReadLock();
        }

        return size;
      } catch (IOException ioe) {
        throw OException.wrapException(new OStorageException("Cannot calculate records size"), ioe);
      }
    } catch (RuntimeException ee) {
      throw logAndPrepareForRethrow(ee);
    } catch (Error ee) {
      throw logAndPrepareForRethrow(ee);
    } catch (Throwable t) {
      throw logAndPrepareForRethrow(t);
    }
  }

  @Override
  public final int getClusters() {
    try {
      checkOpenness();
      stateLock.acquireReadLock();
      try {
        checkOpenness();
        return clusterMap.size();
      } finally {
        stateLock.releaseReadLock();
      }
    } catch (RuntimeException ee) {
      throw logAndPrepareForRethrow(ee);
    } catch (Error ee) {
      throw logAndPrepareForRethrow(ee);
    } catch (Throwable t) {
      throw logAndPrepareForRethrow(t);
    }
  }

  @Override
  public final Set<OCluster> getClusterInstances() {
    try {
      checkOpenness();
      stateLock.acquireReadLock();
      try {
        checkOpenness();
        final Set<OCluster> result = new HashSet<>();

        // ADD ALL THE CLUSTERS
        for (OCluster c : clusters) {
          if (c != null) {
            result.add(c);
          }
        }

        return result;

      } finally {
        stateLock.releaseReadLock();
      }
    } catch (RuntimeException ee) {
      throw logAndPrepareForRethrow(ee);
    } catch (Error ee) {
      throw logAndPrepareForRethrow(ee);
    } catch (Throwable t) {
      throw logAndPrepareForRethrow(t);
    }
  }

  /**
   * Method that completes the cluster rename operation. <strong>IT WILL NOT RENAME A CLUSTER, IT JUST CHANGES THE NAME IN THE
   * INTERNAL MAPPING</strong>
   */
  public void renameCluster(final String oldName, final String newName) {
    try {
      clusterMap.put(newName.toLowerCase(configuration.getLocaleInstance()),
          clusterMap.remove(oldName.toLowerCase(configuration.getLocaleInstance())));
    } catch (RuntimeException ee) {
      throw logAndPrepareForRethrow(ee);
    } catch (Error ee) {
      throw logAndPrepareForRethrow(ee);
    } catch (Throwable t) {
      throw logAndPrepareForRethrow(t);
    }
  }

  @Override
  public final boolean cleanOutRecord(final ORecordId recordId, final int recordVersion, final int iMode,
      final ORecordCallback<Boolean> callback) {
    return deleteRecord(recordId, recordVersion, iMode, callback).getResult();
  }

  @Override
  public final boolean isFrozen() {
    try {
      return atomicOperationsManager.isFrozen();
    } catch (RuntimeException ee) {
      throw logAndPrepareForRethrow(ee);
    } catch (Error ee) {
      throw logAndPrepareForRethrow(ee);
    } catch (Throwable t) {
      throw logAndPrepareForRethrow(t);
    }
  }

  @Override
  public final void freeze(final boolean throwException) {
    try {
      checkOpenness();
      stateLock.acquireReadLock();
      try {
        checkOpenness();

        if (throwException) {
          atomicOperationsManager
              .freezeAtomicOperations(OModificationOperationProhibitedException.class, "Modification requests are prohibited");
        } else {
          atomicOperationsManager.freezeAtomicOperations(null, null);
        }

        final List<OFreezableStorageComponent> frozenIndexes = new ArrayList<>(indexEngines.size());
        try {
          for (OBaseIndexEngine indexEngine : indexEngines) {
            if (indexEngine instanceof OFreezableStorageComponent) {
              ((OFreezableStorageComponent) indexEngine).freeze(false);
              frozenIndexes.add((OFreezableStorageComponent) indexEngine);
            }
          }
        } catch (Exception e) {
          // RELEASE ALL THE FROZEN INDEXES
          for (OFreezableStorageComponent indexEngine : frozenIndexes) {
            indexEngine.release();
          }

          throw OException.wrapException(new OStorageException("Error on freeze of storage '" + name + "'"), e);
        }

        synch();
      } finally {
        stateLock.releaseReadLock();
      }
    } catch (RuntimeException ee) {
      throw logAndPrepareForRethrow(ee);
    } catch (Error ee) {
      throw logAndPrepareForRethrow(ee);
    } catch (Throwable t) {
      throw logAndPrepareForRethrow(t);
    }
  }

  @Override
  public final void release() {
    try {
      for (OBaseIndexEngine indexEngine : indexEngines) {
        if (indexEngine instanceof OFreezableStorageComponent) {
          ((OFreezableStorageComponent) indexEngine).release();
        }
      }

      atomicOperationsManager.releaseAtomicOperations(-1);
    } catch (RuntimeException ee) {
      throw logAndPrepareForRethrow(ee);
    } catch (Error ee) {
      throw logAndPrepareForRethrow(ee);
    } catch (Throwable t) {
      throw logAndPrepareForRethrow(t);
    }
  }

  @Override
  public final boolean isRemote() {
    return false;
  }

  public boolean wereDataRestoredAfterOpen() {
    return wereDataRestoredAfterOpen;
  }

  public boolean wereNonTxOperationsPerformedInPreviousOpen() {
    return wereNonTxOperationsPerformedInPreviousOpen;
  }

  @Override
  public final void reload() {
    try {
      close();
      open(null, null, null);
    } catch (RuntimeException ee) {
      throw logAndPrepareForRethrow(ee);
    } catch (Error ee) {
      throw logAndPrepareForRethrow(ee);
    } catch (Throwable t) {
      throw logAndPrepareForRethrow(t);
    }
  }

  @SuppressWarnings("unused")
  public String getMode() {
    return mode;
  }

  @Override
  public final void lowDiskSpace(OLowDiskSpaceInformation information) {
    lowDiskSpace = information;
  }

  /**
   * @inheritDoc
   */
  @Override
  public final void pageIsBroken(String fileName, long pageIndex) {
    brokenPages.add(new OPair<>(fileName, pageIndex));
  }

  @Override
  public final void requestCheckpoint() {
    try {
      if (!walVacuumInProgress.get() && walVacuumInProgress.compareAndSet(false, true)) {
        fuzzyCheckpointExecutor.submit(new WALVacuum());
      }
    } catch (RuntimeException ee) {
      throw logAndPrepareForRethrow(ee);
    } catch (Error ee) {
      throw logAndPrepareForRethrow(ee);
    } catch (Throwable t) {
      throw logAndPrepareForRethrow(t);
    }
  }

  /**
   * Executes the command request and return the result back.
   */
  @Override
  public final Object command(final OCommandRequestText iCommand) {
    try {
      while (true) {
        try {
          final OCommandExecutor executor = OCommandManager.instance().getExecutor(iCommand);

          // COPY THE CONTEXT FROM THE REQUEST
          executor.setContext(iCommand.getContext());

          executor.setProgressListener(iCommand.getProgressListener());
          executor.parse(iCommand);

          return executeCommand(iCommand, executor);
        } catch (ORetryQueryException ignore) {

          if (iCommand instanceof OQueryAbstract) {
            final OQueryAbstract query = (OQueryAbstract) iCommand;
            query.reset();
          }

        }
      }
    } catch (RuntimeException ee) {
      throw logAndPrepareForRethrow(ee);
    } catch (Error ee) {
      throw logAndPrepareForRethrow(ee, false);
    } catch (Throwable t) {
      throw logAndPrepareForRethrow(t);
    }
  }

  @SuppressWarnings("WeakerAccess")
  public final Object executeCommand(final OCommandRequestText iCommand, final OCommandExecutor executor) {
    try {
      if (iCommand.isIdempotent() && !executor.isIdempotent()) {
        throw new OCommandExecutionException("Cannot execute non idempotent command");
      }

      long beginTime = Orient.instance().getProfiler().startChrono();

      try {

        ODatabaseDocumentInternal db = ODatabaseRecordThreadLocal.instance().get();

        // CALL BEFORE COMMAND
        Iterable<ODatabaseListener> listeners = db.getListeners();
        for (ODatabaseListener oDatabaseListener : listeners) {
          oDatabaseListener.onBeforeCommand(iCommand, executor);
        }

        boolean foundInCache = false;
        Object result = null;
        if (iCommand.isCacheableResult() && executor.isCacheable() && iCommand.getParameters() == null) {
          // TRY WITH COMMAND CACHE
          result = db.getMetadata().getCommandCache().get(db.getUser(), iCommand.getText(), iCommand.getLimit());

          if (result != null) {
            foundInCache = true;

            if (iCommand.getResultListener() != null) {
              // INVOKE THE LISTENER IF ANY
              if (result instanceof Collection) {
                for (Object o : (Collection) result) {
                  iCommand.getResultListener().result(o);
                }
              } else {
                iCommand.getResultListener().result(result);
              }

              // RESET THE RESULT TO AVOID TO SEND IT TWICE
              result = null;
            }
          }
        }

        if (!foundInCache) {
          // EXECUTE THE COMMAND
          Map<Object, Object> params = iCommand.getParameters();
          result = executor.execute(params);

          if (result != null && iCommand.isCacheableResult() && executor.isCacheable() && (iCommand.getParameters() == null
              || iCommand.getParameters().isEmpty()))
          // CACHE THE COMMAND RESULT
          {
            db.getMetadata().getCommandCache()
                .put(db.getUser(), iCommand.getText(), result, iCommand.getLimit(), executor.getInvolvedClusters(),
                    System.currentTimeMillis() - beginTime);
          }
        }

        // CALL AFTER COMMAND
        for (ODatabaseListener oDatabaseListener : listeners) {
          oDatabaseListener.onAfterCommand(iCommand, executor, result);
        }

        return result;

      } catch (OException e) {
        // PASS THROUGH
        throw e;
      } catch (Exception e) {
        throw OException.wrapException(new OCommandExecutionException("Error on execution of command: " + iCommand), e);

      } finally {
        if (Orient.instance().getProfiler().isRecording()) {
          final ODatabaseDocumentInternal db = ODatabaseRecordThreadLocal.instance().getIfDefined();
          if (db != null) {
            final OSecurityUser user = db.getUser();
            final String userString = user != null ? user.toString() : null;
            //noinspection ResultOfMethodCallIgnored
            Orient.instance().getProfiler()
                .stopChrono("db." + ODatabaseRecordThreadLocal.instance().get().getName() + ".command." + iCommand.toString(),
                    "Command executed against the database", beginTime, "db.*.command.*", null, userString);
          }
        }
      }
    } catch (RuntimeException ee) {
      throw logAndPrepareForRethrow(ee);
    } catch (Error ee) {
      throw logAndPrepareForRethrow(ee, false);
    } catch (Throwable t) {
      throw logAndPrepareForRethrow(t);
    }
  }

  @Override
  public final OPhysicalPosition[] higherPhysicalPositions(int currentClusterId, OPhysicalPosition physicalPosition) {
    try {
      if (currentClusterId == -1) {
        return new OPhysicalPosition[0];
      }

      checkOpenness();

      stateLock.acquireReadLock();
      try {
        checkOpenness();

        final OCluster cluster = getClusterById(currentClusterId);
        return cluster.higherPositions(physicalPosition);
      } catch (IOException ioe) {
        throw OException
            .wrapException(new OStorageException("Cluster Id " + currentClusterId + " is invalid in storage '" + name + '\''), ioe);
      } finally {
        stateLock.releaseReadLock();
      }
    } catch (RuntimeException ee) {
      throw logAndPrepareForRethrow(ee);
    } catch (Error ee) {
      throw logAndPrepareForRethrow(ee);
    } catch (Throwable t) {
      throw logAndPrepareForRethrow(t);
    }
  }

  @Override
  public final OPhysicalPosition[] ceilingPhysicalPositions(int clusterId, OPhysicalPosition physicalPosition) {
    try {
      if (clusterId == -1) {
        return new OPhysicalPosition[0];
      }

      checkOpenness();

      stateLock.acquireReadLock();
      try {
        checkOpenness();

        final OCluster cluster = getClusterById(clusterId);
        return cluster.ceilingPositions(physicalPosition);
      } catch (IOException ioe) {
        throw OException
            .wrapException(new OStorageException("Cluster Id " + clusterId + " is invalid in storage '" + name + '\''), ioe);
      } finally {
        stateLock.releaseReadLock();
      }
    } catch (RuntimeException ee) {
      throw logAndPrepareForRethrow(ee);
    } catch (Error ee) {
      throw logAndPrepareForRethrow(ee);
    } catch (Throwable t) {
      throw logAndPrepareForRethrow(t);
    }
  }

  @Override
  public final OPhysicalPosition[] lowerPhysicalPositions(int currentClusterId, OPhysicalPosition physicalPosition) {
    try {
      if (currentClusterId == -1) {
        return new OPhysicalPosition[0];
      }

      checkOpenness();

      stateLock.acquireReadLock();
      try {
        checkOpenness();

        final OCluster cluster = getClusterById(currentClusterId);

        return cluster.lowerPositions(physicalPosition);
      } catch (IOException ioe) {
        throw OException
            .wrapException(new OStorageException("Cluster Id " + currentClusterId + " is invalid in storage '" + name + '\''), ioe);
      } finally {
        stateLock.releaseReadLock();
      }
    } catch (RuntimeException ee) {
      throw logAndPrepareForRethrow(ee);
    } catch (Error ee) {
      throw logAndPrepareForRethrow(ee);
    } catch (Throwable t) {
      throw logAndPrepareForRethrow(t);
    }
  }

  @Override
  public final OPhysicalPosition[] floorPhysicalPositions(int clusterId, OPhysicalPosition physicalPosition) {
    try {
      if (clusterId == -1) {
        return new OPhysicalPosition[0];
      }

      checkOpenness();

      stateLock.acquireReadLock();
      try {
        checkOpenness();

        final OCluster cluster = getClusterById(clusterId);

        return cluster.floorPositions(physicalPosition);
      } catch (IOException ioe) {
        throw OException
            .wrapException(new OStorageException("Cluster Id " + clusterId + " is invalid in storage '" + name + '\''), ioe);
      } finally {
        stateLock.releaseReadLock();
      }
    } catch (RuntimeException ee) {
      throw logAndPrepareForRethrow(ee);
    } catch (Error ee) {
      throw logAndPrepareForRethrow(ee);
    } catch (Throwable t) {
      throw logAndPrepareForRethrow(t);
    }
  }

  public final void acquireWriteLock(final ORID rid) {
    try {
      lockManager.acquireLock(rid, OComparableLockManager.LOCK.EXCLUSIVE, RECORD_LOCK_TIMEOUT);
    } catch (RuntimeException ee) {
      throw logAndPrepareForRethrow(ee);
    } catch (Error ee) {
      throw logAndPrepareForRethrow(ee);
    } catch (Throwable t) {
      throw logAndPrepareForRethrow(t);
    }
  }

  public final void releaseWriteLock(final ORID rid) {
    try {
      lockManager.releaseLock(this, rid, OComparableLockManager.LOCK.EXCLUSIVE);
    } catch (RuntimeException ee) {
      throw logAndPrepareForRethrow(ee);
    } catch (Error ee) {
      throw logAndPrepareForRethrow(ee);
    } catch (Throwable t) {
      throw logAndPrepareForRethrow(t);
    }
  }

  public final void acquireReadLock(final ORID rid) {
    try {
      lockManager.acquireLock(rid, OComparableLockManager.LOCK.SHARED, RECORD_LOCK_TIMEOUT);
    } catch (RuntimeException ee) {
      throw logAndPrepareForRethrow(ee);
    } catch (Error ee) {
      throw logAndPrepareForRethrow(ee);
    } catch (Throwable t) {
      throw logAndPrepareForRethrow(t);
    }
  }

  public final void releaseReadLock(final ORID rid) {
    try {
      lockManager.releaseLock(this, rid, OComparableLockManager.LOCK.SHARED);
    } catch (RuntimeException ee) {
      throw logAndPrepareForRethrow(ee);
    } catch (Error ee) {
      throw logAndPrepareForRethrow(ee);
    } catch (Throwable t) {
      throw logAndPrepareForRethrow(t);
    }
  }

  @Override
  public final ORecordConflictStrategy getConflictStrategy() {
    return recordConflictStrategy;
  }

  @Override
  public final void setConflictStrategy(final ORecordConflictStrategy conflictResolver) {
    checkOpenness();
    stateLock.acquireWriteLock();
    try {
      checkOpenness();

      this.recordConflictStrategy = conflictResolver;
      ((OStorageConfigurationImpl) configuration).setConflictStrategy(conflictResolver.getName());
    } finally {
      stateLock.releaseWriteLock();
    }

  }

  @SuppressWarnings("unused")
  public AtomicLong getRecordScanned() {
    return recordScanned;
  }

  @SuppressWarnings("unused")
  protected abstract OLogSequenceNumber copyWALToIncrementalBackup(ZipOutputStream zipOutputStream, long startSegment)
      throws IOException;

  @SuppressWarnings("unused")
  protected abstract boolean isWriteAllowedDuringIncrementalBackup();

  @SuppressWarnings("unused")
  public OStorageRecoverListener getRecoverListener() {
    return recoverListener;
  }

  public void registerRecoverListener(final OStorageRecoverListener recoverListener) {
    this.recoverListener = recoverListener;
  }

  @SuppressWarnings("unused")
  public void unregisterRecoverListener(final OStorageRecoverListener recoverListener) {
    if (this.recoverListener == recoverListener) {
      this.recoverListener = null;
    }
  }

  @SuppressWarnings("unused")
  protected abstract File createWalTempDirectory();

  @SuppressWarnings("unused")
  protected abstract void addFileToDirectory(String name, InputStream stream, File directory) throws IOException;

  @SuppressWarnings("unused")
  protected abstract OWriteAheadLog createWalFromIBUFiles(File directory) throws IOException;

  /**
   * Checks if the storage is open. If it's closed an exception is raised.
   */
  @SuppressWarnings("WeakerAccess")
  protected final void checkOpenness() {
    if (status != STATUS.OPEN) {
      throw new OStorageException("Storage " + name + " is not opened.");
    }
  }

  protected void makeFuzzyCheckpoint() {
    if (writeAheadLog == null) {
      return;
    }

    //check every 1 ms.
    while (!stateLock.tryAcquireReadLock(1_000_000)) {
      if (status != STATUS.OPEN) {
        return;
      }
    }

    try {
      if (status != STATUS.OPEN || writeAheadLog == null) {
        return;
      }

      OLogSequenceNumber beginLSN = writeAheadLog.begin();
      OLogSequenceNumber endLSN = writeAheadLog.end();

      final Long minLSNSegment = writeCache.getMinimalNotFlushedSegment();

      final long fuzzySegment;

      if (minLSNSegment != null) {
        fuzzySegment = minLSNSegment;
      } else {
        if (endLSN == null) {
          return;
        }

        fuzzySegment = endLSN.getSegment();
      }

      OLogManager.instance().infoNoDb(this,
          "Before fuzzy checkpoint: min LSN segment is " + minLSNSegment + ", WAL begin is " + beginLSN + ", WAL end is " + endLSN
              + ", fuzzy segment is " + fuzzySegment);

      if (fuzzySegment > beginLSN.getSegment() && beginLSN.getSegment() < endLSN.getSegment()) {
        OLogManager.instance().infoNoDb(this, "Making fuzzy checkpoint");
        writeCache.makeFuzzyCheckpoint(fuzzySegment);

        beginLSN = writeAheadLog.begin();
        endLSN = writeAheadLog.end();

        OLogManager.instance().infoNoDb(this, "After fuzzy checkpoint: WAL begin is " + beginLSN + " WAL end is " + endLSN);
      } else {
        OLogManager.instance().infoNoDb(this, "No reason to make fuzzy checkpoint");
      }
    } catch (IOException ioe) {
      throw OException.wrapException(new OIOException("Error during fuzzy checkpoint"), ioe);
    } finally {
      stateLock.releaseReadLock();
    }
  }

  protected void makeFullCheckpoint() {
    final OSessionStoragePerformanceStatistic statistic = performanceStatisticManager.getSessionPerformanceStatistic();
    if (statistic != null) {
      statistic.startFullCheckpointTimer();
    }
    try {
      if (writeAheadLog == null) {
        return;
      }

      try {
        writeAheadLog.flush();

        //so we will be able to cut almost all the log
        writeAheadLog.appendNewSegment();

        final OLogSequenceNumber lastLSN = writeAheadLog.logFullCheckpointStart();
        writeCache.flush();
        writeAheadLog.logFullCheckpointEnd();
        writeAheadLog.flush();

        writeAheadLog.cutTill(lastLSN);

        if (jvmError.get() == null) {
          clearStorageDirty();
        }

      } catch (IOException ioe) {
        throw OException.wrapException(new OStorageException("Error during checkpoint creation for storage " + name), ioe);
      }

      fullCheckpointCount.increment();
    } finally {
      if (statistic != null) {
        statistic.stopFullCheckpointTimer();
      }
    }
  }

  public long getFullCheckpointCount() {
    return fullCheckpointCount.sum();
  }

  protected void preOpenSteps() throws IOException {
  }

  @SuppressWarnings({ "WeakerAccess", "EmptyMethod" })
  protected final void postCreateSteps() {
  }

  protected void preCreateSteps() throws IOException {
  }

  protected abstract void initWalAndDiskCache(OContextConfiguration contextConfiguration) throws IOException, InterruptedException;

  protected abstract void postCloseSteps(@SuppressWarnings("unused") boolean onDelete, boolean jvmError) throws IOException;

  protected void postCloseStepsAfterLock(Map<String, Object> params) {
  }

  @SuppressWarnings({ "EmptyMethod", "WeakerAccess" })
  protected Map<String, Object> preCloseSteps() {
    return new HashMap<>();
  }

  protected void postDeleteSteps() {
  }

  protected void makeStorageDirty() throws IOException {
  }

  protected void clearStorageDirty() throws IOException {
  }

  protected boolean isDirty() {
    return false;
  }

  private ORawBuffer readRecordIfNotLatest(final OCluster cluster, final ORecordId rid, final int recordVersion)
      throws ORecordNotFoundException {
    checkOpenness();

    if (!rid.isPersistent()) {
      throw new ORecordNotFoundException(rid,
          "Cannot read record " + rid + " since the position is invalid in database '" + name + '\'');
    }

    if (transaction.get() != null) {
      return doReadRecordIfNotLatest(cluster, rid, recordVersion);
    }

    stateLock.acquireReadLock();
    try {
      if (pessimisticLock) {
        acquireReadLock(rid);
      }

      ORawBuffer buff;
      checkOpenness();

      buff = doReadRecordIfNotLatest(cluster, rid, recordVersion);
      return buff;
    } finally {
      try {
        if (pessimisticLock) {
          releaseReadLock(rid);
        }
      } finally {
        stateLock.releaseReadLock();
      }
    }
  }

  private ORawBuffer readRecord(final OCluster clusterSegment, final ORecordId rid, boolean prefetchRecords) {
    checkOpenness();

    if (!rid.isPersistent()) {
      throw new ORecordNotFoundException(rid,
          "Cannot read record " + rid + " since the position is invalid in database '" + name + '\'');
    }

    if (transaction.get() != null) {
      // Disabled this assert have no meaning anymore
      // assert iLockingStrategy.equals(LOCKING_STRATEGY.DEFAULT);
      return doReadRecord(clusterSegment, rid, prefetchRecords);
    }

    stateLock.acquireReadLock();
    try {
      if (pessimisticLock) {
        acquireReadLock(rid);
      }
      checkOpenness();
      return doReadRecord(clusterSegment, rid, prefetchRecords);
    } finally {
      try {
        if (pessimisticLock) {
          releaseReadLock(rid);
        }
      } finally {
        stateLock.releaseReadLock();
      }
    }
  }

  private void endStorageTx(final OTransactionInternal txi, final Collection<ORecordOperation> recordOperations)
      throws IOException {
    atomicOperationsManager.endAtomicOperation(false);
    assert OAtomicOperationsManager.getCurrentOperation() == null;

    OTransactionAbstract.updateCacheFromEntries(txi.getDatabase(), recordOperations, true);
    txCommit.incrementAndGet();
  }

  private void startStorageTx(OTransactionInternal clientTx) throws IOException {
    final OStorageTransaction storageTx = transaction.get();
    assert storageTx == null || storageTx.getClientTx().getId() == clientTx.getId();
    assert OAtomicOperationsManager.getCurrentOperation() == null;

    transaction.set(new OStorageTransaction(clientTx));
    try {
      atomicOperationsManager.startAtomicOperation((String) null, true);
    } catch (RuntimeException e) {
      transaction.set(null);
      throw e;
    }
  }

  private void rollbackStorageTx() throws IOException {
    assert transaction.get() != null;
    atomicOperationsManager.endAtomicOperation(true);

    assert OAtomicOperationsManager.getCurrentOperation() == null;
  }

  private void recoverIfNeeded() throws Exception {
    if (isDirty()) {
      OLogManager.instance().warn(this, "Storage '" + name + "' was not closed properly. Will try to recover from write ahead log");
      try {
        wereDataRestoredAfterOpen = restoreFromWAL() != null;

        if (recoverListener != null) {
          recoverListener.onStorageRecover();
        }

        makeFullCheckpoint();
      } catch (Exception e) {
        OLogManager.instance().error(this, "Exception during storage data restore", e);
        throw e;
      }

      OLogManager.instance().info(this, "Storage data recover was completed");
    }
  }

  private OStorageOperationResult<OPhysicalPosition> doCreateRecord(final ORecordId rid, final byte[] content, int recordVersion,
      final byte recordType, final ORecordCallback<Long> callback, final OCluster cluster, final OPhysicalPosition allocated) {
    if (content == null) {
      throw new IllegalArgumentException("Record is null");
    }

    try {
      if (recordVersion > -1) {
        recordVersion++;
      } else {
        recordVersion = 0;
      }

      makeStorageDirty();

      boolean rollback = false;
      atomicOperationsManager.startAtomicOperation((String) null, true);
      OPhysicalPosition ppos;
      try {
        ppos = cluster.createRecord(content, recordVersion, recordType, allocated);
        rid.setClusterPosition(ppos.clusterPosition);

        final ORecordSerializationContext context = ORecordSerializationContext.getContext();
        if (context != null) {
          context.executeOperations(this);
        }
      } catch (Exception e) {
        rollback = true;
        OLogManager.instance().error(this, "Error on creating record in cluster: " + cluster, e);
        throw ODatabaseException.wrapException(new OStorageException("Error during creation of record"), e);
      } finally {
        atomicOperationsManager.endAtomicOperation(rollback);
      }

      if (callback != null) {
        callback.call(rid, ppos.clusterPosition);
      }

      if (OLogManager.instance().isDebugEnabled()) {
        OLogManager.instance().debug(this, "Created record %s v.%s size=%d bytes", rid, recordVersion, content.length);
      }

      recordCreated.incrementAndGet();

      return new OStorageOperationResult<>(ppos);
    } catch (IOException ioe) {
      throw OException.wrapException(
          new OStorageException("Error during record deletion in cluster " + (cluster != null ? cluster.getName() : "")), ioe);
    }
  }

  private OStorageOperationResult<Integer> doUpdateRecord(final ORecordId rid, final boolean updateContent, byte[] content,
      final int version, final byte recordType, final ORecordCallback<Integer> callback, final OCluster cluster) {

    Orient.instance().getProfiler().startChrono();
    try {

      final OPhysicalPosition ppos = cluster.getPhysicalPosition(new OPhysicalPosition(rid.getClusterPosition()));
      if (!checkForRecordValidity(ppos)) {
        final int recordVersion = -1;
        if (callback != null) {
          callback.call(rid, recordVersion);
        }

        return new OStorageOperationResult<>(recordVersion);
      }

      boolean contentModified = false;
      if (updateContent) {
        final AtomicInteger recVersion = new AtomicInteger(version);
        final AtomicInteger dbVersion = new AtomicInteger(ppos.recordVersion);

        final byte[] newContent = checkAndIncrementVersion(cluster, rid, recVersion, dbVersion, content, recordType);

        ppos.recordVersion = dbVersion.get();

        // REMOVED BECAUSE DISTRIBUTED COULD UNDO AN OPERATION RESTORING A LOWER VERSION
        // assert ppos.recordVersion >= oldVersion;

        if (newContent != null) {
          contentModified = true;
          content = newContent;
        }
      }

      makeStorageDirty();
      boolean rollback = false;
      atomicOperationsManager.startAtomicOperation((String) null, true);
      try {
        if (updateContent) {
          cluster.updateRecord(rid.getClusterPosition(), content, ppos.recordVersion, recordType);
        }

        final ORecordSerializationContext context = ORecordSerializationContext.getContext();
        if (context != null) {
          context.executeOperations(this);
        }
      } catch (Exception e) {
        rollback = true;
        OLogManager.instance().error(this, "Error on updating record " + rid + " (cluster: " + cluster + ")", e);
        throw OException
            .wrapException(new OStorageException("Error on updating record " + rid + " (cluster: " + cluster.getName() + ")"), e);
      } finally {
        atomicOperationsManager.endAtomicOperation(rollback);
      }

      //if we do not update content of the record we should keep version of the record the same
      //otherwise we would have issues when two records may have the same version but different content
      int newRecordVersion;
      if (updateContent) {
        newRecordVersion = ppos.recordVersion;
      } else {
        newRecordVersion = version;
      }

      if (callback != null) {
        callback.call(rid, newRecordVersion);
      }

      if (OLogManager.instance().isDebugEnabled()) {
        OLogManager.instance().debug(this, "Updated record %s v.%s size=%d", rid, newRecordVersion, content.length);
      }

      recordUpdated.incrementAndGet();

      if (contentModified) {
        return new OStorageOperationResult<>(newRecordVersion, content, false);
      } else {
        return new OStorageOperationResult<>(newRecordVersion);
      }
    } catch (OConcurrentModificationException e) {
      recordConflict.incrementAndGet();
      throw e;
    } catch (IOException ioe) {
      throw OException
          .wrapException(new OStorageException("Error on updating record " + rid + " (cluster: " + cluster.getName() + ")"), ioe);
    }

  }

  private OStorageOperationResult<Integer> doRecycleRecord(final ORecordId rid, byte[] content, final int version,
      final OCluster cluster, final byte recordType) {

    try {
      makeStorageDirty();
      boolean rollback = false;
      atomicOperationsManager.startAtomicOperation((String) null, true);
      try {
        cluster.recycleRecord(rid.getClusterPosition(), content, version, recordType);

        final ORecordSerializationContext context = ORecordSerializationContext.getContext();
        if (context != null) {
          context.executeOperations(this);
        }

      } catch (Exception e) {
        rollback = true;
        throw e;
      } finally {
        atomicOperationsManager.endAtomicOperation(rollback);
      }

      if (OLogManager.instance().isDebugEnabled()) {
        OLogManager.instance().debug(this, "Recycled record %s v.%s size=%d", rid, version, content.length);
      }

      return new OStorageOperationResult<>(version, content, false);

    } catch (IOException ioe) {
      OLogManager.instance().error(this, "Error on recycling record " + rid + " (cluster: " + cluster + ")", ioe);

      throw OException
          .wrapException(new OStorageException("Error on recycling record " + rid + " (cluster: " + cluster + ")"), ioe);
    }
  }

  private OStorageOperationResult<Boolean> doDeleteRecord(ORecordId rid, final int version, OCluster cluster) {
    Orient.instance().getProfiler().startChrono();
    try {

      final OPhysicalPosition ppos = cluster.getPhysicalPosition(new OPhysicalPosition(rid.getClusterPosition()));

      if (ppos == null) {
        // ALREADY DELETED
        return new OStorageOperationResult<>(false);
      }

      // MVCC TRANSACTION: CHECK IF VERSION IS THE SAME
      if (version > -1 && ppos.recordVersion != version) {
        recordConflict.incrementAndGet();

        if (OFastConcurrentModificationException.enabled()) {
          throw OFastConcurrentModificationException.instance();
        } else {
          throw new OConcurrentModificationException(rid, ppos.recordVersion, version, ORecordOperation.DELETED);
        }
      }

      makeStorageDirty();
      boolean rollback = false;
      atomicOperationsManager.startAtomicOperation((String) null, true);
      try {
        cluster.deleteRecord(ppos.clusterPosition);

        final ORecordSerializationContext context = ORecordSerializationContext.getContext();
        if (context != null) {
          context.executeOperations(this);
        }
      } catch (Exception e) {
        rollback = true;
        throw e;
      } finally {
        atomicOperationsManager.endAtomicOperation(rollback);
      }

      if (OLogManager.instance().isDebugEnabled()) {
        OLogManager.instance().debug(this, "Deleted record %s v.%s", rid, version);
      }

      recordDeleted.incrementAndGet();

      return new OStorageOperationResult<>(true);
    } catch (IOException ioe) {
      throw OException
          .wrapException(new OStorageException("Error on deleting record " + rid + "( cluster: " + cluster.getName() + ")"), ioe);
    }
  }

  private OStorageOperationResult<Boolean> doHideMethod(ORecordId rid, OCluster cluster) {
    try {
      final OPhysicalPosition ppos = cluster.getPhysicalPosition(new OPhysicalPosition(rid.getClusterPosition()));

      if (ppos == null) {
        // ALREADY HIDDEN
        return new OStorageOperationResult<>(false);
      }

      makeStorageDirty();
      boolean rollback = false;
      atomicOperationsManager.startAtomicOperation((String) null, true);
      try {
        cluster.hideRecord(ppos.clusterPosition);

        final ORecordSerializationContext context = ORecordSerializationContext.getContext();
        if (context != null) {
          context.executeOperations(this);
        }
      } catch (Exception e) {
        rollback = true;
        throw e;
      } finally {
        atomicOperationsManager.endAtomicOperation(rollback);
      }

      return new OStorageOperationResult<>(true);
    } catch (IOException ioe) {
      OLogManager.instance().error(this, "Error on deleting record " + rid + "( cluster: " + cluster + ")", ioe);
      throw OException.wrapException(new OStorageException("Error on deleting record " + rid + "( cluster: " + cluster + ")"), ioe);
    }
  }

  private ORawBuffer doReadRecord(final OCluster clusterSegment, final ORecordId rid, boolean prefetchRecords) {
    try {

      final ORawBuffer buff = clusterSegment.readRecord(rid.getClusterPosition(), prefetchRecords);

      if (buff != null && OLogManager.instance().isDebugEnabled()) {
        OLogManager.instance()
            .debug(this, "Read record %s v.%s size=%d bytes", rid, buff.version, buff.buffer != null ? buff.buffer.length : 0);
      }

      recordRead.incrementAndGet();

      return buff;
    } catch (IOException e) {
      throw OException.wrapException(new OStorageException("Error during read of record with rid = " + rid), e);
    }
  }

  private void addDefaultClusters() throws IOException {
    final String storageCompression = getConfiguration().getContextConfiguration()
        .getValueAsString(OGlobalConfiguration.STORAGE_COMPRESSION_METHOD);

    final String storageEncryption = getConfiguration().getContextConfiguration()
        .getValueAsString(OGlobalConfiguration.STORAGE_ENCRYPTION_METHOD);

    final String encryptionKey = getConfiguration().getContextConfiguration()
        .getValueAsString(OGlobalConfiguration.STORAGE_ENCRYPTION_KEY);

    final String stgConflictStrategy = getConflictStrategy().getName();

    createClusterFromConfig(
        new OStoragePaginatedClusterConfiguration(getConfiguration(), clusters.size(), OMetadataDefault.CLUSTER_INTERNAL_NAME, null,
            true, 20, 4, storageCompression, storageEncryption, encryptionKey, stgConflictStrategy,
            OStorageClusterConfiguration.STATUS.ONLINE));

    createClusterFromConfig(
        new OStoragePaginatedClusterConfiguration(getConfiguration(), clusters.size(), OMetadataDefault.CLUSTER_INDEX_NAME, null,
            false, OStoragePaginatedClusterConfiguration.DEFAULT_GROW_FACTOR,
            OStoragePaginatedClusterConfiguration.DEFAULT_GROW_FACTOR, storageCompression, storageEncryption, encryptionKey,
            stgConflictStrategy, OStorageClusterConfiguration.STATUS.ONLINE));

    createClusterFromConfig(
        new OStoragePaginatedClusterConfiguration(getConfiguration(), clusters.size(), OMetadataDefault.CLUSTER_MANUAL_INDEX_NAME,
            null, false, 1, 1, storageCompression, storageEncryption, encryptionKey, stgConflictStrategy,
            OStorageClusterConfiguration.STATUS.ONLINE));

    defaultClusterId = createClusterFromConfig(
        new OStoragePaginatedClusterConfiguration(getConfiguration(), clusters.size(), CLUSTER_DEFAULT_NAME, null, true,
            OStoragePaginatedClusterConfiguration.DEFAULT_GROW_FACTOR, OStoragePaginatedClusterConfiguration.DEFAULT_GROW_FACTOR,
            storageCompression, storageEncryption, encryptionKey, stgConflictStrategy, OStorageClusterConfiguration.STATUS.ONLINE));
  }

  private int createClusterFromConfig(final OStorageClusterConfiguration config) throws IOException {
    OCluster cluster = clusterMap.get(config.getName().toLowerCase(configuration.getLocaleInstance()));

    if (cluster != null) {
      cluster.configure(this, config);
      return -1;
    }

    if (config.getStatus() == OStorageClusterConfiguration.STATUS.ONLINE) {
      cluster = OPaginatedClusterFactory.INSTANCE.createCluster(config.getName(), configuration.getVersion(), this);
    } else {
      cluster = new OOfflineCluster(this, config.getId(), config.getName());
    }
    cluster.configure(this, config);

    return registerCluster(cluster);
  }

  private void setCluster(int id, OCluster cluster) {
    if (clusters.size() <= id) {
      while (clusters.size() < id) {
        clusters.add(null);
      }

      clusters.add(cluster);
    } else {
      clusters.set(id, cluster);
    }
  }

  /**
   * Register the cluster internally.
   *
   * @param cluster OCluster implementation
   *
   * @return The id (physical position into the array) of the new cluster just created. First is 0.
   */
  private int registerCluster(final OCluster cluster) {
    final int id;

    if (cluster != null) {
      // CHECK FOR DUPLICATION OF NAMES
      if (clusterMap.containsKey(cluster.getName().toLowerCase(configuration.getLocaleInstance()))) {
        throw new OConfigurationException(
            "Cannot add cluster '" + cluster.getName() + "' because it is already registered in database '" + name + "'");
      }
      // CREATE AND ADD THE NEW REF SEGMENT
      clusterMap.put(cluster.getName().toLowerCase(configuration.getLocaleInstance()), cluster);
      id = cluster.getId();
    } else {
      id = clusters.size();
    }

    setCluster(id, cluster);

    return id;
  }

  private int doAddCluster(String clusterName, Object[] parameters) throws IOException {
    // FIND THE FIRST AVAILABLE CLUSTER ID
    int clusterPos = clusters.size();
    for (int i = 0; i < clusters.size(); ++i) {
      if (clusters.get(i) == null) {
        clusterPos = i;
        break;
      }
    }

    return addClusterInternal(clusterName, clusterPos, parameters);
  }

  private int addClusterInternal(String clusterName, int clusterPos, Object... parameters) throws IOException {

    final OCluster cluster;
    if (clusterName != null) {
      clusterName = clusterName.toLowerCase(configuration.getLocaleInstance());

      cluster = OPaginatedClusterFactory.INSTANCE.createCluster(clusterName, configuration.getVersion(), this);
      cluster.configure(this, clusterPos, clusterName, parameters);
    } else {
      cluster = null;
    }

    int createdClusterId = -1;

    if (cluster != null) {
      cluster.create(-1);

      if (writeAheadLog != null) {
        writeAheadLog.flush();
      }

      createdClusterId = registerCluster(cluster);

      ((OPaginatedCluster) cluster).registerInStorageConfig((OStorageConfigurationImpl) configuration);
      ((OStorageConfigurationImpl) configuration).update();
    }

    if (OLogManager.instance().isDebugEnabled()) {
      OLogManager.instance()
          .debug(this, "Created cluster '%s' in database '%s' with id %d. Clusters: %s", clusterName, url, createdClusterId,
              clusters);
    }

    return createdClusterId;
  }

  private void doClose(boolean force, boolean onDelete) {
    if (!force && !onDelete) {
      return;
    }

    if (status == STATUS.CLOSED) {
      return;
    }

    final long timer = Orient.instance().getProfiler().startChrono();
    Map<String, Object> params = new HashMap<>();

    stateLock.acquireWriteLock();
    try {
      if (status == STATUS.CLOSED) {
        return;
      }

      status = STATUS.CLOSING;

      if (jvmError.get() == null) {
        readCache.storeCacheState(writeCache);

        if (!onDelete && jvmError.get() == null) {
          makeFullCheckpoint();
        }

        params = preCloseSteps();

        sbTreeCollectionManager.close();

        // we close all files inside cache system so we only clear cluster metadata
        clusters.clear();
        clusterMap.clear();

        // we close all files inside cache system so we only clear index metadata and close non core indexes
        for (OBaseIndexEngine engine : indexEngines) {
          if (engine != null && !(engine instanceof OSBTreeIndexEngine || engine instanceof OHashTableIndexEngine)) {
            if (onDelete) {
              engine.delete();
            } else {
              engine.close();
            }
          }
        }

        indexEngines.clear();
        indexEngineNameMap.clear();

        if (getConfiguration() != null) {
          if (onDelete) {
            ((OStorageConfigurationImpl) configuration).delete();
          } else {
            ((OStorageConfigurationImpl) configuration).close();
          }
        }

        super.close(force, onDelete);

        if (writeCache != null) {
          writeCache.removeLowDiskSpaceListener(this);
          writeCache.removeBackgroundExceptionListener(this);
          writeCache.removePageIsBrokenListener(this);
        }

        if (writeAheadLog != null) {
          writeAheadLog.removeFullCheckpointListener(this);
          writeAheadLog.removeLowDiskSpaceListener(this);
        }

        if (readCache != null) {
          if (!onDelete) {
            readCache.closeStorage(writeCache);
          } else {
            readCache.deleteStorage(writeCache);
          }
        }

        if (writeAheadLog != null) {
          if (onDelete) {
            writeAheadLog.delete();
          } else {
            writeAheadLog.close();
          }
        }

        try {
          performanceStatisticManager.unregisterMBean(name, id);
        } catch (Exception e) {
          OLogManager.instance().error(this, "MBean for write cache cannot be unregistered", e);
        }

        postCloseSteps(onDelete, jvmError.get() != null);
        transaction = null;
      } else {
        OLogManager.instance()
            .errorNoDb(this, "Because of JVM error happened inside of storage it can not be properly closed", null);
      }

      status = STATUS.CLOSED;
    } catch (IOException e) {
      final String message = "Error on closing of storage '" + name;
      OLogManager.instance().error(this, message, e);

      throw OException.wrapException(new OStorageException(message), e);

    } finally {
      //noinspection ResultOfMethodCallIgnored
      Orient.instance().getProfiler().stopChrono("db." + name + ".close", "Close a database", timer, "db.*.close");
      stateLock.releaseWriteLock();
    }

    postCloseStepsAfterLock(params);
  }

  @SuppressWarnings("unused")
  protected void closeClusters(boolean onDelete) throws IOException {
    for (OCluster cluster : clusters) {
      if (cluster != null) {
        cluster.close(!onDelete);
      }
    }

    clusters.clear();
    clusterMap.clear();
  }

  @SuppressWarnings("unused")
  protected void closeIndexes(boolean onDelete) {
    for (OBaseIndexEngine engine : indexEngines) {
      if (engine != null) {
        if (onDelete) {
          try {
            engine.delete();
          } catch (IOException e) {
            OLogManager.instance().error(this, "Can not delete index engine " + engine.getName(), e);
          }
        } else {
          engine.close();
        }
      }
    }

    indexEngines.clear();
    indexEngineNameMap.clear();
  }

  @SuppressFBWarnings(value = "PZLA_PREFER_ZERO_LENGTH_ARRAYS")
  private byte[] checkAndIncrementVersion(final OCluster iCluster, final ORecordId rid, final AtomicInteger version,
      final AtomicInteger iDatabaseVersion, final byte[] iRecordContent, final byte iRecordType) {

    final int v = version.get();

    switch (v) {
    // DOCUMENT UPDATE, NO VERSION CONTROL
    case -1:
      iDatabaseVersion.incrementAndGet();
      break;

    // DOCUMENT UPDATE, NO VERSION CONTROL, NO VERSION UPDATE
    case -2:
      break;

    default:
      // MVCC CONTROL AND RECORD UPDATE OR WRONG VERSION VALUE
      // MVCC TRANSACTION: CHECK IF VERSION IS THE SAME
      if (v < -2) {
        // OVERWRITE VERSION: THIS IS USED IN CASE OF FIX OF RECORDS IN DISTRIBUTED MODE
        version.set(ORecordVersionHelper.clearRollbackMode(v));
        iDatabaseVersion.set(version.get());

      } else if (v != iDatabaseVersion.get()) {
        final ORecordConflictStrategy strategy =
            iCluster.getRecordConflictStrategy() != null ? iCluster.getRecordConflictStrategy() : recordConflictStrategy;
        return strategy.onUpdate(this, iRecordType, rid, v, iRecordContent, iDatabaseVersion);
      } else
      // OK, INCREMENT DB VERSION
      {
        iDatabaseVersion.incrementAndGet();
      }
    }

    return null;
  }

  private void commitEntry(final ORecordOperation txEntry, final OPhysicalPosition allocated, ORecordSerializer serializer) {

    final ORecord rec = txEntry.getRecord();
    if (txEntry.type != ORecordOperation.DELETED && !rec.isDirty())
    // NO OPERATION
    {
      return;
    }

    ORecordId rid = (ORecordId) rec.getIdentity();

    if (txEntry.type == ORecordOperation.UPDATED && rid.isNew())
    // OVERWRITE OPERATION AS CREATE
    {
      txEntry.type = ORecordOperation.CREATED;
    }

    ORecordSerializationContext.pushContext();
    try {
      final OCluster cluster = getClusterById(rid.getClusterId());

      if (cluster.getName().equals(OMetadataDefault.CLUSTER_INDEX_NAME) || cluster.getName()
          .equals(OMetadataDefault.CLUSTER_MANUAL_INDEX_NAME))
      // AVOID TO COMMIT INDEX STUFF
      {
        return;
      }

      switch (txEntry.type) {
      case ORecordOperation.LOADED:
        break;

      case ORecordOperation.CREATED: {

        final byte[] stream = serializer.toStream(rec, false);
        if (allocated != null) {
          final OPhysicalPosition ppos;
          final byte recordType = ORecordInternal.getRecordType(rec);
          ppos = doCreateRecord(rid, stream, rec.getVersion(), recordType, null, cluster, allocated).getResult();

          ORecordInternal.setVersion(rec, ppos.recordVersion);
        } else {
          // USE -2 AS VERSION TO AVOID INCREMENTING THE VERSION
          final OStorageOperationResult<Integer> updateRes = updateRecord(rid, ORecordInternal.isContentChanged(rec), stream, -2,
              ORecordInternal.getRecordType(rec), -1, null);
          ORecordInternal.setVersion(rec, updateRes.getResult());
          if (updateRes.getModifiedRecordContent() != null) {
            ORecordInternal.fill(rec, rid, updateRes.getResult(), updateRes.getModifiedRecordContent(), false);
          }
        }

        break;
      }

      case ORecordOperation.UPDATED: {
        final byte[] stream = serializer.toStream(rec, false);

        final OStorageOperationResult<Integer> updateRes = doUpdateRecord(rid, ORecordInternal.isContentChanged(rec), stream,
            rec.getVersion(), ORecordInternal.getRecordType(rec), null, cluster);
        ORecordInternal.setVersion(rec, updateRes.getResult());
        if (updateRes.getModifiedRecordContent() != null) {
          ORecordInternal.fill(rec, rid, updateRes.getResult(), updateRes.getModifiedRecordContent(), false);
        }

        break;
      }

      case ORecordOperation.DELETED: {
        if (rec instanceof ODocument) {
          ORidBagDeleter.deleteAllRidBags((ODocument) rec);
        }
        deleteRecord(rid, rec.getVersion(), -1, null);
        break;
      }

      default:
        throw new OStorageException("Unknown record operation " + txEntry.type);
      }
    } finally {
      ORecordSerializationContext.pullContext();
    }

    // RESET TRACKING
    if (rec instanceof ODocument && ((ODocument) rec).isTrackingChanges()) {
      ODocumentInternal.clearTrackData(((ODocument) rec));
    }

    ORecordInternal.unsetDirty(rec);
  }

  private void checkClusterSegmentIndexRange(final int iClusterId) {
    if (iClusterId < 0 || iClusterId > clusters.size() - 1) {
      throw new IllegalArgumentException("Cluster segment #" + iClusterId + " does not exist in database '" + name + "'");
    }
  }

  private OLogSequenceNumber restoreFromWAL() throws IOException {
    if (writeAheadLog == null) {
      OLogManager.instance().error(this, "Restore is not possible because write ahead logging is switched off.", null);
      return null;
    }

    if (writeAheadLog.begin() == null) {
      OLogManager.instance().error(this, "Restore is not possible because write ahead log is empty.", null);
      return null;
    }

    OLogManager.instance().info(this, "Looking for last checkpoint...");

    final OLogSequenceNumber end = writeAheadLog.end();
    if (end == null) {
      OLogManager.instance().errorNoDb(this, "WAL is empty, there is nothing not restore", null);
      return null;
    }

    writeAheadLog.addCutTillLimit(end);
    try {
      OLogSequenceNumber lastCheckPoint;
      try {
        lastCheckPoint = writeAheadLog.getLastCheckpoint();
      } catch (OWALPageBrokenException ignore) {
        lastCheckPoint = null;
      }

      if (lastCheckPoint == null) {
        OLogManager.instance().info(this, "Checkpoints are absent, the restore will start from the beginning.");
        return restoreFromBeginning();
      }

      List<OWriteableWALRecord> checkPointRecord;
      try {
        checkPointRecord = writeAheadLog.read(lastCheckPoint, 1);
      } catch (OWALPageBrokenException ignore) {
        checkPointRecord = Collections.emptyList();
      }

      if (checkPointRecord.isEmpty()) {
        OLogManager.instance().info(this, "Checkpoints are absent, the restore will start from the beginning.");
        return restoreFromBeginning();
      }

      if (checkPointRecord.get(0) instanceof OFuzzyCheckpointStartRecord) {
        OLogManager.instance().info(this, "Found FUZZY checkpoint.");

        boolean fuzzyCheckPointIsComplete = checkFuzzyCheckPointIsComplete(lastCheckPoint);
        if (!fuzzyCheckPointIsComplete) {
          OLogManager.instance().warn(this, "FUZZY checkpoint is not complete.");

          OLogSequenceNumber previousCheckpoint = ((OFuzzyCheckpointStartRecord) checkPointRecord.get(0)).getPreviousCheckpoint();
          checkPointRecord = Collections.emptyList();

          if (previousCheckpoint != null) {
            checkPointRecord = writeAheadLog.read(previousCheckpoint, 1);
          }

          if (!checkPointRecord.isEmpty()) {
            OLogManager.instance().warn(this, "Restore will start from the previous checkpoint.");
            return restoreFromCheckPoint((OAbstractCheckPointStartRecord) checkPointRecord.get(0));
          } else {
            OLogManager.instance().warn(this, "Restore will start from the beginning.");
            return restoreFromBeginning();
          }
        } else {
          return restoreFromCheckPoint((OAbstractCheckPointStartRecord) checkPointRecord.get(0));
        }
      }

      if (checkPointRecord.get(0) instanceof OFullCheckpointStartRecord) {
        OLogManager.instance().info(this, "FULL checkpoint found.");
        boolean fullCheckPointIsComplete = checkFullCheckPointIsComplete(lastCheckPoint);

        if (!fullCheckPointIsComplete) {
          OLogManager.instance().warn(this, "FULL checkpoint has not completed.");

          OLogSequenceNumber previousCheckpoint = ((OFullCheckpointStartRecord) checkPointRecord.get(0)).getPreviousCheckpoint();
          checkPointRecord = Collections.emptyList();
          if (previousCheckpoint != null) {
            checkPointRecord = writeAheadLog.read(previousCheckpoint, 1);
          }

          if (!checkPointRecord.isEmpty()) {
            OLogManager.instance().warn(this, "Restore will start from the previous checkpoint.");
            return restoreFromCheckPoint((OAbstractCheckPointStartRecord) checkPointRecord.get(0));
          } else {
            OLogManager.instance().warn(this, "Restore will start from the beginning.");
            return restoreFromBeginning();
          }
        } else {
          return restoreFromCheckPoint((OAbstractCheckPointStartRecord) checkPointRecord.get(0));
        }
      }

      throw new OStorageException("Unknown checkpoint record type " + checkPointRecord.get(0).getClass().getName());
    } finally {
      writeAheadLog.removeCutTillLimit(end);
    }
  }

  private boolean checkFullCheckPointIsComplete(OLogSequenceNumber lastCheckPoint) throws IOException {
    try {
      List<OWriteableWALRecord> walRecords = writeAheadLog.next(lastCheckPoint, 10);

      while (!walRecords.isEmpty()) {
        for (OWriteableWALRecord walRecord : walRecords) {
          if (walRecord instanceof OCheckpointEndRecord) {
            return true;
          }
        }

        walRecords = writeAheadLog.next(walRecords.get(walRecords.size() - 1).getLsn(), 10);
      }
    } catch (OWALPageBrokenException ignore) {
      return false;
    }

    return false;
  }

  @Override
<<<<<<< HEAD
  public final String incrementalBackup(String backupDirectory) throws UnsupportedOperationException {
=======
  public String incrementalBackup(String backupDirectory, OCallable<Void, Void> started) throws UnsupportedOperationException {
>>>>>>> 46745474
    throw new UnsupportedOperationException("Incremental backup is supported only in enterprise version");
  }

  @Override
  public final void restoreFromIncrementalBackup(String filePath) {
    throw new UnsupportedOperationException("Incremental backup is supported only in enterprise version");
  }

  private boolean checkFuzzyCheckPointIsComplete(OLogSequenceNumber lastCheckPoint) throws IOException {
    try {
      List<OWriteableWALRecord> walRecords = writeAheadLog.next(lastCheckPoint, 10);

      while (!walRecords.isEmpty()) {
        for (OWriteableWALRecord walRecord : walRecords) {
          if (walRecord instanceof OFuzzyCheckpointEndRecord) {
            return true;
          }
        }

        walRecords = writeAheadLog.next(walRecords.get(walRecords.size() - 1).getLsn(), 10);
      }
    } catch (OWALPageBrokenException ignore) {
      return false;
    }

    return false;
  }

  private OLogSequenceNumber restoreFromCheckPoint(OAbstractCheckPointStartRecord checkPointRecord) throws IOException {
    if (checkPointRecord instanceof OFuzzyCheckpointStartRecord) {
      return restoreFromFuzzyCheckPoint((OFuzzyCheckpointStartRecord) checkPointRecord);
    }

    if (checkPointRecord instanceof OFullCheckpointStartRecord) {
      return restoreFromFullCheckPoint((OFullCheckpointStartRecord) checkPointRecord);
    }

    throw new OStorageException("Unknown checkpoint record type " + checkPointRecord.getClass().getName());
  }

  private OLogSequenceNumber restoreFromFullCheckPoint(OFullCheckpointStartRecord checkPointRecord) throws IOException {
    OLogManager.instance().info(this, "Data restore procedure from full checkpoint is started. Restore is performed from LSN %s",
        checkPointRecord.getLsn());

    final OLogSequenceNumber lsn = writeAheadLog.next(checkPointRecord.getLsn(), 1).get(0).getLsn();
    return restoreFrom(lsn, writeAheadLog);
  }

  private OLogSequenceNumber restoreFromFuzzyCheckPoint(OFuzzyCheckpointStartRecord checkPointRecord) throws IOException {
    OLogManager.instance().infoNoDb(this, "Data restore procedure from FUZZY checkpoint is started.");
    OLogSequenceNumber flushedLsn = checkPointRecord.getFlushedLsn();

    if (flushedLsn.compareTo(writeAheadLog.begin()) < 0) {
      OLogManager.instance().errorNoDb(this,
          "Fuzzy checkpoint points to removed part of the log, " + "will try to restore data from the rest of the WAL", null);
      flushedLsn = writeAheadLog.begin();
    }

    return restoreFrom(flushedLsn, writeAheadLog);
  }

  private OLogSequenceNumber restoreFromBeginning() throws IOException {
    OLogManager.instance().info(this, "Data restore procedure is started.");
    OLogSequenceNumber lsn = writeAheadLog.begin();

    return restoreFrom(lsn, writeAheadLog);
  }

  @SuppressWarnings("WeakerAccess")
  protected final OLogSequenceNumber restoreFrom(OLogSequenceNumber lsn, OWriteAheadLog writeAheadLog) throws IOException {
    OLogSequenceNumber logSequenceNumber = null;
    OModifiableBoolean atLeastOnePageUpdate = new OModifiableBoolean();

    long recordsProcessed = 0;

    final int reportBatchSize = OGlobalConfiguration.WAL_REPORT_AFTER_OPERATIONS_DURING_RESTORE.getValueAsInteger();
    final Map<OOperationUnitId, List<OWALRecord>> operationUnits = new HashMap<>();

    long lastReportTime = 0;

    try {
      List<OWriteableWALRecord> records = writeAheadLog.read(lsn, 1_000);
      while (!records.isEmpty()) {
        for (OWriteableWALRecord walRecord : records) {
          logSequenceNumber = walRecord.getLsn();

          if (walRecord instanceof OAtomicUnitEndRecord) {
            OAtomicUnitEndRecord atomicUnitEndRecord = (OAtomicUnitEndRecord) walRecord;
            List<OWALRecord> atomicUnit = operationUnits.remove(atomicUnitEndRecord.getOperationUnitId());

            // in case of data restore from fuzzy checkpoint part of operations may be already flushed to the disk
            if (atomicUnit != null) {
              atomicUnit.add(walRecord);
              restoreAtomicUnit(atomicUnit, atLeastOnePageUpdate);
            }

          } else if (walRecord instanceof OAtomicUnitStartRecord) {
            List<OWALRecord> operationList = new ArrayList<>();

            assert !operationUnits.containsKey(((OAtomicUnitStartRecord) walRecord).getOperationUnitId());

            operationUnits.put(((OAtomicUnitStartRecord) walRecord).getOperationUnitId(), operationList);
            operationList.add(walRecord);
          } else if (walRecord instanceof OOperationUnitRecord) {
            OOperationUnitRecord operationUnitRecord = (OOperationUnitRecord) walRecord;

            List<OWALRecord> operationList = operationUnits.get(operationUnitRecord.getOperationUnitId());

            if (operationList == null || operationList.isEmpty()) {
              OLogManager.instance().errorNoDb(this, "'Start transaction' record is absent for atomic operation", null);

              if (operationList == null) {
                operationList = new ArrayList<>();
                operationUnits.put(operationUnitRecord.getOperationUnitId(), operationList);
              }
            }

            operationList.add(operationUnitRecord);
          } else if (walRecord instanceof ONonTxOperationPerformedWALRecord) {
            if (!wereNonTxOperationsPerformedInPreviousOpen) {
              OLogManager.instance()
                  .warnNoDb(this, "Non tx operation was used during data modification we will need index rebuild.");
              wereNonTxOperationsPerformedInPreviousOpen = true;
            }
          } else {
            OLogManager.instance().warnNoDb(this, "Record %s will be skipped during data restore", walRecord);
          }

          recordsProcessed++;

          final long currentTime = System.currentTimeMillis();
          if (reportBatchSize > 0 && recordsProcessed % reportBatchSize == 0
              || currentTime - lastReportTime > WAL_RESTORE_REPORT_INTERVAL) {
            OLogManager.instance()
                .infoNoDb(this, "%d operations were processed, current LSN is %s last LSN is %s", recordsProcessed, lsn,
                    writeAheadLog.end());
            lastReportTime = currentTime;
          }
        }

        records = writeAheadLog.next(records.get(records.size() - 1).getLsn(), 1_000);
      }
    } catch (OWALPageBrokenException e) {
      OLogManager.instance()
          .errorNoDb(this, "Data restore was paused because broken WAL page was found. The rest of changes will be rolled back.",
              e);
    } catch (RuntimeException e) {
      OLogManager.instance().errorNoDb(this,
          "Data restore was paused because of exception. The rest of changes will be rolled back and WAL files will be backed up."
              + " Please report issue about this exception to bug tracker and provide WAL files which are backed up in 'wal_backup' directory.",
          e);
      backUpWAL(e);
    }

    if (atLeastOnePageUpdate.getValue()) {
      return logSequenceNumber;
    }

    return null;
  }

  private void backUpWAL(Exception e) {
    try {
      final File rootDir = new File(getConfiguration().getDirectory());
      final File backUpDir = new File(rootDir, "wal_backup");
      if (!backUpDir.exists()) {
        final boolean created = backUpDir.mkdir();
        if (!created) {
          OLogManager.instance().error(this, "Cannot create directory for backup files " + backUpDir.getAbsolutePath(), null);
          return;
        }
      }

      final Date date = new Date();
      final SimpleDateFormat dateFormat = new SimpleDateFormat("dd_MM_yy_HH_mm_ss");
      final String strDate = dateFormat.format(date);
      final String archiveName = "wal_backup_" + strDate + ".zip";
      final String metadataName = "wal_metadata_" + strDate + ".txt";

      final File archiveFile = new File(backUpDir, archiveName);
      if (!archiveFile.createNewFile()) {
        OLogManager.instance().error(this, "Cannot create backup file " + archiveFile.getAbsolutePath(), null);
        return;
      }

      try (final FileOutputStream archiveOutputStream = new FileOutputStream(archiveFile)) {
        try (final ZipOutputStream archiveZipOutputStream = new ZipOutputStream(new BufferedOutputStream(archiveOutputStream))) {

          final ZipEntry metadataEntry = new ZipEntry(metadataName);

          archiveZipOutputStream.putNextEntry(metadataEntry);

          final PrintWriter metadataFileWriter = new PrintWriter(
              new OutputStreamWriter(archiveZipOutputStream, StandardCharsets.UTF_8));
          metadataFileWriter.append("Storage name : ").append(getName()).append("\r\n");
          metadataFileWriter.append("Date : ").append(strDate).append("\r\n");
          metadataFileWriter.append("Stacktrace : \r\n");
          e.printStackTrace(metadataFileWriter);
          metadataFileWriter.flush();
          archiveZipOutputStream.closeEntry();

          final List<String> walPaths = ((OCASDiskWriteAheadLog) writeAheadLog).getWalFiles();
          for (String walSegment : walPaths) {
            archiveEntry(archiveZipOutputStream, walSegment);
          }

          archiveEntry(archiveZipOutputStream, ((OCASDiskWriteAheadLog) writeAheadLog).getWMRFile().toString());
        }
      }
    } catch (IOException ioe) {
      OLogManager.instance().error(this, "Error during WAL backup", ioe);
    }
  }

  @SuppressWarnings("WeakerAccess")
  protected final void restoreAtomicUnit(List<OWALRecord> atomicUnit, OModifiableBoolean atLeastOnePageUpdate) throws IOException {
    assert atomicUnit.get(atomicUnit.size() - 1) instanceof OAtomicUnitEndRecord;

    for (OWALRecord walRecord : atomicUnit) {
      if (walRecord instanceof OFileDeletedWALRecord) {
        OFileDeletedWALRecord fileDeletedWALRecord = (OFileDeletedWALRecord) walRecord;
        if (writeCache.exists(fileDeletedWALRecord.getFileId())) {
          readCache.deleteFile(fileDeletedWALRecord.getFileId(), writeCache);
        }
      } else if (walRecord instanceof OFileCreatedWALRecord) {
        OFileCreatedWALRecord fileCreatedCreatedWALRecord = (OFileCreatedWALRecord) walRecord;

        if (!writeCache.exists(fileCreatedCreatedWALRecord.getFileName())) {
          readCache.addFile(fileCreatedCreatedWALRecord.getFileName(), fileCreatedCreatedWALRecord.getFileId(), writeCache);
        }
      } else if (walRecord instanceof OUpdatePageRecord) {
        final OUpdatePageRecord updatePageRecord = (OUpdatePageRecord) walRecord;

        long fileId = updatePageRecord.getFileId();
        if (!writeCache.exists(fileId)) {
          String fileName = writeCache.restoreFileById(fileId);

          if (fileName == null) {
            throw new OStorageException(
                "File with id " + fileId + " was deleted from storage, the rest of operations can not be restored");
          } else {
            OLogManager.instance().warn(this, "Previously deleted file with name " + fileName
                + " was deleted but new empty file was added to continue restore process");
          }
        }

        final long pageIndex = updatePageRecord.getPageIndex();
        fileId = writeCache.externalFileId(writeCache.internalFileId(fileId));

        OCacheEntry cacheEntry = readCache.loadForWrite(fileId, pageIndex, true, writeCache, 1, false, null);
        if (cacheEntry == null) {
          do {
            if (cacheEntry != null) {
              readCache.releaseFromWrite(cacheEntry, writeCache);
            }

            cacheEntry = readCache.allocateNewPage(fileId, writeCache, false, null);
          } while (cacheEntry.getPageIndex() != pageIndex);
        }

        try {
          ODurablePage durablePage = new ODurablePage(cacheEntry);
          durablePage.restoreChanges(updatePageRecord.getChanges());
          durablePage.setLsn(updatePageRecord.getLsn());
        } finally {
          readCache.releaseFromWrite(cacheEntry, writeCache);
        }

        atLeastOnePageUpdate.setValue(true);
      } else if (walRecord instanceof OAtomicUnitStartRecord) {
        //noinspection UnnecessaryContinue
        continue;
      } else if (walRecord instanceof OAtomicUnitEndRecord) {
        //noinspection UnnecessaryContinue
        continue;
      } else {
        OLogManager.instance()
            .error(this, "Invalid WAL record type was passed %s. Given record will be skipped.", null, walRecord.getClass());

        assert false : "Invalid WAL record type was passed " + walRecord.getClass().getName();
      }
    }
  }

  /**
   * Method which is called before any data modification operation to check alarm conditions such as: <ol> <li>Low disk space</li>
   * <li>Exception during data flush in background threads</li> <li>Broken files</li> </ol>
   * If one of those conditions are satisfied data modification operation is aborted and storage is switched in "read only" mode.
   */
  private void checkLowDiskSpaceRequestsAndReadOnlyConditions() {
    if (transaction.get() != null) {
      return;
    }

    if (lowDiskSpace != null) {
      if (checkpointInProgress.compareAndSet(false, true)) {
        try {
          if (writeCache.checkLowDiskSpace()) {

            OLogManager.instance().error(this, "Not enough disk space, force sync will be called", null);
            synch();

            if (writeCache.checkLowDiskSpace()) {
              throw new OLowDiskSpaceException("Error occurred while executing a write operation to database '" + name
                  + "' due to limited free space on the disk (" + (lowDiskSpace.freeSpace / (1024 * 1024))
                  + " MB). The database is now working in read-only mode."
                  + " Please close the database (or stop OrientDB), make room on your hard drive and then reopen the database. "
                  + "The minimal required space is " + (lowDiskSpace.requiredSpace / (1024 * 1024)) + " MB. "
                  + "Required space is now set to " + getConfiguration().getContextConfiguration()
                  .getValueAsInteger(OGlobalConfiguration.DISK_CACHE_FREE_SPACE_LIMIT)
                  + "MB (you can change it by setting parameter " + OGlobalConfiguration.DISK_CACHE_FREE_SPACE_LIMIT.getKey()
                  + ") .");
            } else {
              lowDiskSpace = null;
            }
          } else {
            lowDiskSpace = null;
          }
        } catch (IOException e) {
          throw OException.wrapException(new OStorageException("Error during low disk space handling"), e);
        } finally {
          checkpointInProgress.set(false);
        }
      }
    }

    checkReadOnlyConditions();
  }

  public final void checkReadOnlyConditions() {
    if (dataFlushException != null) {
      throw OException.wrapException(new OStorageException(
              "Error in data flush background thread, please restart database and send full stack trace inside of bug report"),
          dataFlushException);
    }

    if (!brokenPages.isEmpty()) {
      //order pages by file and index
      final Map<String, SortedSet<Long>> pagesByFile = new HashMap<>();

      for (OPair<String, Long> brokenPage : brokenPages) {
        final SortedSet<Long> sortedPages = pagesByFile.computeIfAbsent(brokenPage.key, (fileName) -> new TreeSet<>());
        sortedPages.add(brokenPage.value);
      }

      final StringBuilder brokenPagesList = new StringBuilder();
      brokenPagesList.append("[");

      for (String fileName : pagesByFile.keySet()) {
        brokenPagesList.append('\'').append(fileName).append("' :");

        final SortedSet<Long> pageIndexes = pagesByFile.get(fileName);
        final long lastPage = pageIndexes.last();

        for (Long pageIndex : pagesByFile.get(fileName)) {
          brokenPagesList.append(pageIndex);
          if (pageIndex != lastPage) {
            brokenPagesList.append(", ");
          }
        }

        brokenPagesList.append(";");
      }
      brokenPagesList.append("]");

      throw new OPageIsBrokenException("Following files and pages are detected to be broken " + brokenPagesList + ", storage is "
          + "switched to 'read only' mode. Any modification operations are prohibited. "
          + "To restore database and make it fully operational you may export and import database " + "to and from JSON.");

    }

    if (jvmError.get() != null) {
      throw new OJVMErrorException("JVM error '" + jvmError.get().getClass().getSimpleName() + " : " + jvmError.get().getMessage()
          + "' occurred during data processing, storage is switched to 'read-only' mode. "
          + "To prevent this exception please restart the JVM and check data consistency by calling of 'check database' "
          + "command from database console.");
    }

  }

  @SuppressWarnings("unused")
  public void setStorageConfigurationUpdateListener(OStorageConfigurationUpdateListener storageConfigurationUpdateListener) {
    stateLock.acquireWriteLock();
    try {
      checkOpenness();
      ((OStorageConfigurationImpl) configuration).setConfigurationUpdateListener(storageConfigurationUpdateListener);
    } finally {
      stateLock.releaseWriteLock();
    }
  }

  private void lockRidBags(final TreeMap<Integer, OCluster> clusters, final TreeMap<String, OTransactionIndexChanges> indexes,
      OIndexManager manager) {
    final OAtomicOperation atomicOperation = OAtomicOperationsManager.getCurrentOperation();

    for (Integer clusterId : clusters.keySet()) {
      atomicOperationsManager
          .acquireExclusiveLockTillOperationComplete(atomicOperation, OSBTreeCollectionManagerAbstract.generateLockName(clusterId));
    }

    for (Map.Entry<String, OTransactionIndexChanges> entry : indexes.entrySet()) {
      final String indexName = entry.getKey();
      final OIndexInternal<?> index = entry.getValue().resolveAssociatedIndex(indexName, manager);

      if (!index.isUnique()) {
        atomicOperationsManager
            .acquireExclusiveLockTillOperationComplete(atomicOperation, OIndexRIDContainerSBTree.generateLockName(indexName));
      }
    }
  }

  private void registerProfilerHooks() {
    Orient.instance().getProfiler()
        .registerHookValue("db." + this.name + ".createRecord", "Number of created records", OProfiler.METRIC_TYPE.COUNTER,
            new AtomicLongOProfilerHookValue(recordCreated), "db.*.createRecord");

    Orient.instance().getProfiler()
        .registerHookValue("db." + this.name + ".readRecord", "Number of read records", OProfiler.METRIC_TYPE.COUNTER,
            new AtomicLongOProfilerHookValue(recordRead), "db.*.readRecord");

    Orient.instance().getProfiler()
        .registerHookValue("db." + this.name + ".updateRecord", "Number of updated records", OProfiler.METRIC_TYPE.COUNTER,
            new AtomicLongOProfilerHookValue(recordUpdated), "db.*.updateRecord");

    Orient.instance().getProfiler()
        .registerHookValue("db." + this.name + ".deleteRecord", "Number of deleted records", OProfiler.METRIC_TYPE.COUNTER,
            new AtomicLongOProfilerHookValue(recordDeleted), "db.*.deleteRecord");

    Orient.instance().getProfiler()
        .registerHookValue("db." + this.name + ".scanRecord", "Number of read scanned", OProfiler.METRIC_TYPE.COUNTER,
            new AtomicLongOProfilerHookValue(recordScanned), "db.*.scanRecord");

    Orient.instance().getProfiler()
        .registerHookValue("db." + this.name + ".recyclePosition", "Number of recycled records", OProfiler.METRIC_TYPE.COUNTER,
            new AtomicLongOProfilerHookValue(recordRecycled), "db.*.recyclePosition");

    Orient.instance().getProfiler()
        .registerHookValue("db." + this.name + ".conflictRecord", "Number of conflicts during updating and deleting records",
            OProfiler.METRIC_TYPE.COUNTER, new AtomicLongOProfilerHookValue(recordConflict), "db.*.conflictRecord");

    Orient.instance().getProfiler()
        .registerHookValue("db." + this.name + ".txBegun", "Number of transactions begun", OProfiler.METRIC_TYPE.COUNTER,
            new AtomicLongOProfilerHookValue(txBegun), "db.*.txBegun");

    Orient.instance().getProfiler()
        .registerHookValue("db." + this.name + ".txCommit", "Number of committed transactions", OProfiler.METRIC_TYPE.COUNTER,
            new AtomicLongOProfilerHookValue(txCommit), "db.*.txCommit");

    Orient.instance().getProfiler()
        .registerHookValue("db." + this.name + ".txRollback", "Number of rolled back transactions", OProfiler.METRIC_TYPE.COUNTER,
            new AtomicLongOProfilerHookValue(txRollback), "db.*.txRollback");
  }

  protected final RuntimeException logAndPrepareForRethrow(RuntimeException runtimeException) {
    if (!(runtimeException instanceof OHighLevelException || runtimeException instanceof ONeedRetryException)) {
      OLogManager.instance()
          .errorStorage(this, "Exception `%08X` in storage `%s`: %s", runtimeException, System.identityHashCode(runtimeException),
              getURL(), OConstants.getVersion());
    }
    return runtimeException;
  }

  protected final Error logAndPrepareForRethrow(Error error) {
    return logAndPrepareForRethrow(error, true);
  }

  private Error logAndPrepareForRethrow(Error error, boolean putInReadOnlyMode) {
    if (!(error instanceof OHighLevelException)) {
      OLogManager.instance()
          .errorStorage(this, "Exception `%08X` in storage `%s`: %s", error, System.identityHashCode(error), getURL(),
              OConstants.getVersion());
    }

    if (putInReadOnlyMode) {
      handleJVMError(error);
    }

    return error;
  }

  protected final RuntimeException logAndPrepareForRethrow(Throwable throwable) {
    if (!(throwable instanceof OHighLevelException || throwable instanceof ONeedRetryException)) {
      OLogManager.instance()
          .errorStorage(this, "Exception `%08X` in storage `%s`: %s", throwable, System.identityHashCode(throwable), getURL(),
              OConstants.getVersion());
    }
    return new RuntimeException(throwable);
  }

  private OInvalidIndexEngineIdException logAndPrepareForRethrow(OInvalidIndexEngineIdException exception) {
    OLogManager.instance()
        .errorStorage(this, "Exception `%08X` in storage `%s` : %s", exception, System.identityHashCode(exception), getURL(),
            OConstants.getVersion());
    return exception;
  }

  @Override
  public final OStorageConfiguration getConfiguration() {
    return configuration;
  }

  @Override
  public final void setSchemaRecordId(String schemaRecordId) {
    checkOpenness();
    stateLock.acquireWriteLock();
    try {
      checkOpenness();

      final OStorageConfigurationImpl storageConfiguration = (OStorageConfigurationImpl) configuration;
      storageConfiguration.setSchemaRecordId(schemaRecordId);
      storageConfiguration.update();
    } catch (RuntimeException ee) {
      throw logAndPrepareForRethrow(ee);
    } catch (Error ee) {
      throw logAndPrepareForRethrow(ee);
    } catch (Throwable t) {
      throw logAndPrepareForRethrow(t);
    } finally {
      stateLock.releaseWriteLock();
    }
  }

  @Override
  public final void setDateFormat(String dateFormat) {
    checkOpenness();
    stateLock.acquireWriteLock();
    try {
      checkOpenness();

      final OStorageConfigurationImpl storageConfiguration = (OStorageConfigurationImpl) configuration;
      storageConfiguration.setDateFormat(dateFormat);
      storageConfiguration.update();
    } catch (RuntimeException ee) {
      throw logAndPrepareForRethrow(ee);
    } catch (Error ee) {
      throw logAndPrepareForRethrow(ee);
    } catch (Throwable t) {
      throw logAndPrepareForRethrow(t);
    } finally {
      stateLock.releaseWriteLock();
    }

  }

  @Override
  public final void setTimeZone(TimeZone timeZoneValue) {
    checkOpenness();
    stateLock.acquireWriteLock();
    try {
      checkOpenness();

      final OStorageConfigurationImpl storageConfiguration = (OStorageConfigurationImpl) configuration;
      storageConfiguration.setTimeZone(timeZoneValue);
      storageConfiguration.update();
    } catch (RuntimeException ee) {
      throw logAndPrepareForRethrow(ee);
    } catch (Error ee) {
      throw logAndPrepareForRethrow(ee);
    } catch (Throwable t) {
      throw logAndPrepareForRethrow(t);
    } finally {
      stateLock.releaseWriteLock();
    }

  }

  @Override
  public final void setLocaleLanguage(String locale) {
    checkOpenness();
    stateLock.acquireWriteLock();
    try {
      checkOpenness();

      final OStorageConfigurationImpl storageConfiguration = (OStorageConfigurationImpl) configuration;
      storageConfiguration.setLocaleLanguage(locale);
      storageConfiguration.update();
    } catch (RuntimeException ee) {
      throw logAndPrepareForRethrow(ee);
    } catch (Error ee) {
      throw logAndPrepareForRethrow(ee);
    } catch (Throwable t) {
      throw logAndPrepareForRethrow(t);
    } finally {
      stateLock.releaseWriteLock();
    }

  }

  @Override
  public final void setCharset(String charset) {
    checkOpenness();
    stateLock.acquireWriteLock();
    try {
      checkOpenness();

      final OStorageConfigurationImpl storageConfiguration = (OStorageConfigurationImpl) configuration;
      storageConfiguration.setCharset(charset);
      storageConfiguration.update();
    } catch (RuntimeException ee) {
      throw logAndPrepareForRethrow(ee);
    } catch (Error ee) {
      throw logAndPrepareForRethrow(ee);
    } catch (Throwable t) {
      throw logAndPrepareForRethrow(t);
    } finally {
      stateLock.releaseWriteLock();
    }
  }

  @Override
  public final void setIndexMgrRecordId(String indexMgrRecordId) {
    checkOpenness();
    stateLock.acquireWriteLock();
    try {
      checkOpenness();

      final OStorageConfigurationImpl storageConfiguration = (OStorageConfigurationImpl) configuration;
      storageConfiguration.setIndexMgrRecordId(indexMgrRecordId);
      storageConfiguration.update();
    } catch (RuntimeException ee) {
      throw logAndPrepareForRethrow(ee);
    } catch (Error ee) {
      throw logAndPrepareForRethrow(ee);
    } catch (Throwable t) {
      throw logAndPrepareForRethrow(t);
    } finally {
      stateLock.releaseWriteLock();
    }
  }

  @Override
  public final void setDateTimeFormat(String dateTimeFormat) {
    checkOpenness();
    stateLock.acquireWriteLock();
    try {
      checkOpenness();

      final OStorageConfigurationImpl storageConfiguration = (OStorageConfigurationImpl) configuration;
      storageConfiguration.setDateTimeFormat(dateTimeFormat);
      storageConfiguration.update();
    } catch (RuntimeException ee) {
      throw logAndPrepareForRethrow(ee);
    } catch (Error ee) {
      throw logAndPrepareForRethrow(ee);
    } catch (Throwable t) {
      throw logAndPrepareForRethrow(t);
    } finally {
      stateLock.releaseWriteLock();
    }
  }

  @Override
  public final void setLocaleCountry(String localeCountry) {
    checkOpenness();
    stateLock.acquireWriteLock();
    try {
      checkOpenness();

      final OStorageConfigurationImpl storageConfiguration = (OStorageConfigurationImpl) configuration;
      storageConfiguration.setLocaleCountry(localeCountry);
      storageConfiguration.update();
    } catch (RuntimeException ee) {
      throw logAndPrepareForRethrow(ee);
    } catch (Error ee) {
      throw logAndPrepareForRethrow(ee);
    } catch (Throwable t) {
      throw logAndPrepareForRethrow(t);
    } finally {
      stateLock.releaseWriteLock();
    }
  }

  @Override
  public final void setClusterSelection(String clusterSelection) {
    checkOpenness();
    stateLock.acquireWriteLock();
    try {
      checkOpenness();

      final OStorageConfigurationImpl storageConfiguration = (OStorageConfigurationImpl) configuration;
      storageConfiguration.setClusterSelection(clusterSelection);
      storageConfiguration.update();
    } catch (RuntimeException ee) {
      throw logAndPrepareForRethrow(ee);
    } catch (Error ee) {
      throw logAndPrepareForRethrow(ee);
    } catch (Throwable t) {
      throw logAndPrepareForRethrow(t);
    } finally {
      stateLock.releaseWriteLock();
    }
  }

  @Override
  public final void setMinimumClusters(int minimumClusters) {
    checkOpenness();
    stateLock.acquireWriteLock();
    try {
      checkOpenness();

      final OStorageConfigurationImpl storageConfiguration = (OStorageConfigurationImpl) configuration;
      storageConfiguration.setMinimumClusters(minimumClusters);
      storageConfiguration.update();
    } catch (RuntimeException ee) {
      throw logAndPrepareForRethrow(ee);
    } catch (Error ee) {
      throw logAndPrepareForRethrow(ee);
    } catch (Throwable t) {
      throw logAndPrepareForRethrow(t);
    } finally {
      stateLock.releaseWriteLock();
    }
  }

  @Override
  public final void setValidation(boolean validation) {
    checkOpenness();
    stateLock.acquireWriteLock();
    try {
      checkOpenness();

      final OStorageConfigurationImpl storageConfiguration = (OStorageConfigurationImpl) configuration;
      storageConfiguration.setValidation(validation);
      storageConfiguration.update();
    } catch (RuntimeException ee) {
      throw logAndPrepareForRethrow(ee);
    } catch (Error ee) {
      throw logAndPrepareForRethrow(ee);
    } catch (Throwable t) {
      throw logAndPrepareForRethrow(t);
    } finally {
      stateLock.releaseWriteLock();
    }

  }

  @Override
  public final void removeProperty(String property) {
    checkOpenness();
    stateLock.acquireWriteLock();
    try {
      checkOpenness();

      final OStorageConfigurationImpl storageConfiguration = (OStorageConfigurationImpl) configuration;
      storageConfiguration.removeProperty(property);
      storageConfiguration.update();
    } catch (RuntimeException ee) {
      throw logAndPrepareForRethrow(ee);
    } catch (Error ee) {
      throw logAndPrepareForRethrow(ee);
    } catch (Throwable t) {
      throw logAndPrepareForRethrow(t);
    } finally {
      stateLock.releaseWriteLock();
    }

  }

  @Override
  public final void setProperty(String property, String value) {
    checkOpenness();

    stateLock.acquireWriteLock();
    try {
      checkOpenness();

      final OStorageConfigurationImpl storageConfiguration = (OStorageConfigurationImpl) configuration;
      storageConfiguration.setProperty(property, value);
      storageConfiguration.update();
    } catch (RuntimeException ee) {
      throw logAndPrepareForRethrow(ee);
    } catch (Error ee) {
      throw logAndPrepareForRethrow(ee);
    } catch (Throwable t) {
      throw logAndPrepareForRethrow(t);
    } finally {
      stateLock.releaseWriteLock();
    }
  }

  @Override
  public final void setRecordSerializer(String recordSerializer, int version) {
    checkOpenness();

    stateLock.acquireWriteLock();
    try {
      checkOpenness();

      final OStorageConfigurationImpl storageConfiguration = (OStorageConfigurationImpl) configuration;
      storageConfiguration.setRecordSerializer(recordSerializer);
      storageConfiguration.setRecordSerializerVersion(version);

      storageConfiguration.update();
    } catch (RuntimeException ee) {
      throw logAndPrepareForRethrow(ee);
    } catch (Error ee) {
      throw logAndPrepareForRethrow(ee);
    } catch (Throwable t) {
      throw logAndPrepareForRethrow(t);
    } finally {
      stateLock.releaseWriteLock();
    }

  }

  @Override
  public final void clearProperties() {
    checkOpenness();

    stateLock.acquireWriteLock();
    try {
      checkOpenness();

      final OStorageConfigurationImpl storageConfiguration = (OStorageConfigurationImpl) configuration;
      storageConfiguration.clearProperties();
      storageConfiguration.update();
    } catch (RuntimeException ee) {
      throw logAndPrepareForRethrow(ee);
    } catch (Error ee) {
      throw logAndPrepareForRethrow(ee);
    } catch (Throwable t) {
      throw logAndPrepareForRethrow(t);
    } finally {
      stateLock.releaseWriteLock();
    }
  }

  private static final class ORIDOLockManager extends OComparableLockManager<ORID> {
    ORIDOLockManager() {
      super(true, -1);
    }

    @Override
    protected final ORID getImmutableResourceId(ORID iResourceId) {
      return new ORecordId(iResourceId);
    }
  }

  private static final class FuzzyCheckpointThreadFactory implements ThreadFactory {
    @Override
    public final Thread newThread(Runnable r) {
      Thread thread = new Thread(storageThreadGroup, r);
      thread.setDaemon(true);
      thread.setUncaughtExceptionHandler(new OUncaughtExceptionHandler());
      return thread;
    }
  }

  private final class WALVacuum implements Runnable {

    WALVacuum() {
    }

    @Override
    public void run() {
      stateLock.acquireReadLock();
      try {
        if (status == STATUS.CLOSED) {
          return;
        }

        final long[] nonActiveSegments = writeAheadLog.nonActiveSegments();
        if (nonActiveSegments.length == 0) {
          return;
        }

        long flushTillSegmentId;
        if (nonActiveSegments.length == 1) {
          flushTillSegmentId = writeAheadLog.activeSegment();
        } else {
          flushTillSegmentId = (nonActiveSegments[0] + nonActiveSegments[nonActiveSegments.length - 1]) / 2;
        }

        long minDirtySegment;
        do {
          writeCache.flushTillSegment(flushTillSegmentId);

          //we should take min lsn BEFORE min write cache LSN call
          //to avoid case when new data are changed before call
          OLogSequenceNumber endLSN = writeAheadLog.end();
          Long minLSNSegment = writeCache.getMinimalNotFlushedSegment();

          if (minLSNSegment == null) {
            minDirtySegment = endLSN.getSegment();
          } else {
            minDirtySegment = minLSNSegment;
          }
        } while (minDirtySegment < flushTillSegmentId);

        writeCache.makeFuzzyCheckpoint(minDirtySegment);

      } catch (Exception e) {
        dataFlushException = e;
        OLogManager.instance().error(this, "Error during flushing of data for fuzzy checkpoint", e);
      } finally {
        stateLock.releaseReadLock();
        walVacuumInProgress.set(false);
      }
    }
  }
}<|MERGE_RESOLUTION|>--- conflicted
+++ resolved
@@ -5381,11 +5381,7 @@
   }
 
   @Override
-<<<<<<< HEAD
-  public final String incrementalBackup(String backupDirectory) throws UnsupportedOperationException {
-=======
   public String incrementalBackup(String backupDirectory, OCallable<Void, Void> started) throws UnsupportedOperationException {
->>>>>>> 46745474
     throw new UnsupportedOperationException("Incremental backup is supported only in enterprise version");
   }
 
