/*
 *
 *  *  Copyright 2010-2016 OrientDB LTD (http://orientdb.com)
 *  *
 *  *  Licensed under the Apache License, Version 2.0 (the "License");
 *  *  you may not use this file except in compliance with the License.
 *  *  You may obtain a copy of the License at
 *  *
 *  *       http://www.apache.org/licenses/LICENSE-2.0
 *  *
 *  *  Unless required by applicable law or agreed to in writing, software
 *  *  distributed under the License is distributed on an "AS IS" BASIS,
 *  *  WITHOUT WARRANTIES OR CONDITIONS OF ANY KIND, either express or implied.
 *  *  See the License for the specific language governing permissions and
 *  *  limitations under the License.
 *  *
 *  * For more information: http://orientdb.com
 *
 */

package com.orientechnologies.orient.core.storage.impl.local;

import com.orientechnologies.common.concur.ONeedRetryException;
import com.orientechnologies.common.concur.lock.OComparableLockManager;
import com.orientechnologies.common.concur.lock.OLockManager;
import com.orientechnologies.common.concur.lock.OModificationOperationProhibitedException;
import com.orientechnologies.common.concur.lock.OPartitionedLockManager;
import com.orientechnologies.common.exception.OException;
import com.orientechnologies.common.exception.OHighLevelException;
import com.orientechnologies.common.io.OIOException;
import com.orientechnologies.common.log.OLogManager;
import com.orientechnologies.common.profiler.AtomicLongOProfilerHookValue;
import com.orientechnologies.common.profiler.OProfiler;
import com.orientechnologies.common.serialization.types.OBinarySerializer;
import com.orientechnologies.common.serialization.types.OIntegerSerializer;
import com.orientechnologies.common.serialization.types.OUTF8Serializer;
import com.orientechnologies.common.thread.OScheduledThreadPoolExecutorWithLogging;
import com.orientechnologies.common.types.OModifiableBoolean;
import com.orientechnologies.common.util.OCommonConst;
import com.orientechnologies.common.util.OPair;
import com.orientechnologies.common.util.OUncaughtExceptionHandler;
import com.orientechnologies.orient.core.OConstants;
import com.orientechnologies.orient.core.Orient;
import com.orientechnologies.orient.core.command.OCommandExecutor;
import com.orientechnologies.orient.core.command.OCommandManager;
import com.orientechnologies.orient.core.command.OCommandOutputListener;
import com.orientechnologies.orient.core.command.OCommandRequestText;
import com.orientechnologies.orient.core.config.OContextConfiguration;
import com.orientechnologies.orient.core.config.OGlobalConfiguration;
import com.orientechnologies.orient.core.config.OStorageClusterConfiguration;
import com.orientechnologies.orient.core.config.OStorageConfiguration;
import com.orientechnologies.orient.core.config.OStorageConfigurationImpl;
import com.orientechnologies.orient.core.config.OStorageConfigurationUpdateListener;
import com.orientechnologies.orient.core.config.OStoragePaginatedClusterConfiguration;
import com.orientechnologies.orient.core.conflict.ORecordConflictStrategy;
import com.orientechnologies.orient.core.db.ODatabaseDocumentInternal;
import com.orientechnologies.orient.core.db.ODatabaseListener;
import com.orientechnologies.orient.core.db.ODatabaseRecordThreadLocal;
import com.orientechnologies.orient.core.db.record.OCurrentStorageComponentsFactory;
import com.orientechnologies.orient.core.db.record.ORecordOperation;
import com.orientechnologies.orient.core.db.record.ridbag.ORidBagDeleter;
import com.orientechnologies.orient.core.encryption.OEncryption;
import com.orientechnologies.orient.core.encryption.OEncryptionFactory;
import com.orientechnologies.orient.core.encryption.impl.ONothingEncryption;
import com.orientechnologies.orient.core.exception.OCommandExecutionException;
import com.orientechnologies.orient.core.exception.OConcurrentCreateException;
import com.orientechnologies.orient.core.exception.OConcurrentModificationException;
import com.orientechnologies.orient.core.exception.OConfigurationException;
import com.orientechnologies.orient.core.exception.ODatabaseException;
import com.orientechnologies.orient.core.exception.OFastConcurrentModificationException;
import com.orientechnologies.orient.core.exception.OInvalidIndexEngineIdException;
import com.orientechnologies.orient.core.exception.OJVMErrorException;
import com.orientechnologies.orient.core.exception.OLowDiskSpaceException;
import com.orientechnologies.orient.core.exception.OPageIsBrokenException;
import com.orientechnologies.orient.core.exception.ORecordNotFoundException;
import com.orientechnologies.orient.core.exception.ORetryQueryException;
import com.orientechnologies.orient.core.exception.OStorageException;
import com.orientechnologies.orient.core.exception.OStorageExistsException;
import com.orientechnologies.orient.core.id.ORID;
import com.orientechnologies.orient.core.id.ORecordId;
import com.orientechnologies.orient.core.index.OIndex;
import com.orientechnologies.orient.core.index.OIndexAbstract;
import com.orientechnologies.orient.core.index.OIndexCursor;
import com.orientechnologies.orient.core.index.OIndexDefinition;
import com.orientechnologies.orient.core.index.OIndexException;
import com.orientechnologies.orient.core.index.OIndexInternal;
import com.orientechnologies.orient.core.index.OIndexKeyCursor;
import com.orientechnologies.orient.core.index.OIndexKeyUpdater;
import com.orientechnologies.orient.core.index.OIndexManager;
import com.orientechnologies.orient.core.index.OIndexes;
import com.orientechnologies.orient.core.index.ORuntimeKeyIndexDefinition;
import com.orientechnologies.orient.core.index.engine.OBaseIndexEngine;
import com.orientechnologies.orient.core.index.engine.OIndexEngine;
import com.orientechnologies.orient.core.index.engine.OMultiValueIndexEngine;
import com.orientechnologies.orient.core.index.engine.OSingleValueIndexEngine;
import com.orientechnologies.orient.core.index.engine.OV1IndexEngine;
import com.orientechnologies.orient.core.metadata.OMetadataDefault;
import com.orientechnologies.orient.core.metadata.schema.OImmutableClass;
import com.orientechnologies.orient.core.metadata.schema.OType;
import com.orientechnologies.orient.core.metadata.security.OSecurityUser;
import com.orientechnologies.orient.core.metadata.security.OToken;
import com.orientechnologies.orient.core.query.OQueryAbstract;
import com.orientechnologies.orient.core.record.ORecord;
import com.orientechnologies.orient.core.record.ORecordInternal;
import com.orientechnologies.orient.core.record.ORecordVersionHelper;
import com.orientechnologies.orient.core.record.impl.ODocument;
import com.orientechnologies.orient.core.record.impl.ODocumentInternal;
import com.orientechnologies.orient.core.serialization.serializer.binary.impl.index.OCompositeKeySerializer;
import com.orientechnologies.orient.core.serialization.serializer.binary.impl.index.OSimpleKeySerializer;
import com.orientechnologies.orient.core.serialization.serializer.record.ORecordSerializer;
import com.orientechnologies.orient.core.storage.OCluster;
import com.orientechnologies.orient.core.storage.OIdentifiableStorage;
import com.orientechnologies.orient.core.storage.OPhysicalPosition;
import com.orientechnologies.orient.core.storage.ORawBuffer;
import com.orientechnologies.orient.core.storage.ORecordCallback;
import com.orientechnologies.orient.core.storage.ORecordMetadata;
import com.orientechnologies.orient.core.storage.OStorageAbstract;
import com.orientechnologies.orient.core.storage.OStorageOperationResult;
import com.orientechnologies.orient.core.storage.cache.OCacheEntry;
import com.orientechnologies.orient.core.storage.cache.OPageDataVerificationError;
import com.orientechnologies.orient.core.storage.cache.OReadCache;
import com.orientechnologies.orient.core.storage.cache.OWriteCache;
import com.orientechnologies.orient.core.storage.cache.local.OBackgroundExceptionListener;
import com.orientechnologies.orient.core.storage.impl.local.paginated.OOfflineCluster;
import com.orientechnologies.orient.core.storage.impl.local.paginated.OPaginatedCluster;
import com.orientechnologies.orient.core.storage.impl.local.paginated.ORecordOperationMetadata;
import com.orientechnologies.orient.core.storage.impl.local.paginated.ORecordSerializationContext;
import com.orientechnologies.orient.core.storage.impl.local.paginated.OStorageTransaction;
import com.orientechnologies.orient.core.storage.impl.local.paginated.atomicoperations.OAtomicOperation;
import com.orientechnologies.orient.core.storage.impl.local.paginated.atomicoperations.OAtomicOperationsManager;
import com.orientechnologies.orient.core.storage.impl.local.paginated.base.ODurablePage;
import com.orientechnologies.orient.core.storage.impl.local.paginated.wal.OAbstractCheckPointStartRecord;
import com.orientechnologies.orient.core.storage.impl.local.paginated.wal.OAtomicUnitEndRecord;
import com.orientechnologies.orient.core.storage.impl.local.paginated.wal.OAtomicUnitStartRecord;
import com.orientechnologies.orient.core.storage.impl.local.paginated.wal.OCheckpointEndRecord;
import com.orientechnologies.orient.core.storage.impl.local.paginated.wal.OFileCreatedWALRecord;
import com.orientechnologies.orient.core.storage.impl.local.paginated.wal.OFileDeletedWALRecord;
import com.orientechnologies.orient.core.storage.impl.local.paginated.wal.OFullCheckpointStartRecord;
import com.orientechnologies.orient.core.storage.impl.local.paginated.wal.OFuzzyCheckpointEndRecord;
import com.orientechnologies.orient.core.storage.impl.local.paginated.wal.OFuzzyCheckpointStartRecord;
import com.orientechnologies.orient.core.storage.impl.local.paginated.wal.OLogSequenceNumber;
import com.orientechnologies.orient.core.storage.impl.local.paginated.wal.ONonTxOperationPerformedWALRecord;
import com.orientechnologies.orient.core.storage.impl.local.paginated.wal.OOperationUnitId;
import com.orientechnologies.orient.core.storage.impl.local.paginated.wal.OOperationUnitRecord;
import com.orientechnologies.orient.core.storage.impl.local.paginated.wal.OPaginatedClusterFactory;
import com.orientechnologies.orient.core.storage.impl.local.paginated.wal.OUpdatePageRecord;
import com.orientechnologies.orient.core.storage.impl.local.paginated.wal.OWALPageBrokenException;
import com.orientechnologies.orient.core.storage.impl.local.paginated.wal.OWALRecord;
import com.orientechnologies.orient.core.storage.impl.local.paginated.wal.OWriteAheadLog;
import com.orientechnologies.orient.core.storage.impl.local.paginated.wal.cas.OCASDiskWriteAheadLog;
import com.orientechnologies.orient.core.storage.impl.local.paginated.wal.cas.OWriteableWALRecord;
import com.orientechnologies.orient.core.storage.impl.local.statistic.OPerformanceStatisticManager;
import com.orientechnologies.orient.core.storage.impl.local.statistic.OSessionStoragePerformanceStatistic;
import com.orientechnologies.orient.core.storage.index.engine.OHashTableIndexEngine;
import com.orientechnologies.orient.core.storage.index.engine.OPrefixBTreeIndexEngine;
import com.orientechnologies.orient.core.storage.index.engine.OSBTreeIndexEngine;
import com.orientechnologies.orient.core.storage.ridbag.sbtree.OIndexRIDContainerSBTree;
import com.orientechnologies.orient.core.storage.ridbag.sbtree.OSBTreeCollectionManager;
import com.orientechnologies.orient.core.storage.ridbag.sbtree.OSBTreeCollectionManagerAbstract;
import com.orientechnologies.orient.core.storage.ridbag.sbtree.OSBTreeCollectionManagerShared;
import com.orientechnologies.orient.core.tx.OTransactionAbstract;
import com.orientechnologies.orient.core.tx.OTransactionIndexChanges;
import com.orientechnologies.orient.core.tx.OTransactionInternal;
import edu.umd.cs.findbugs.annotations.SuppressFBWarnings;

import java.io.BufferedInputStream;
import java.io.BufferedOutputStream;
import java.io.DataOutputStream;
import java.io.File;
import java.io.FileInputStream;
import java.io.FileNotFoundException;
import java.io.FileOutputStream;
import java.io.IOException;
import java.io.InputStream;
import java.io.OutputStream;
import java.io.OutputStreamWriter;
import java.io.PrintWriter;
import java.net.InetAddress;
import java.net.ServerSocket;
import java.net.Socket;
import java.nio.charset.StandardCharsets;
import java.text.SimpleDateFormat;
import java.util.ArrayList;
import java.util.Collection;
import java.util.Collections;
import java.util.Comparator;
import java.util.Date;
import java.util.HashMap;
import java.util.HashSet;
import java.util.IdentityHashMap;
import java.util.Iterator;
import java.util.List;
import java.util.Map;
import java.util.NoSuchElementException;
import java.util.Set;
import java.util.SortedSet;
import java.util.TimeZone;
import java.util.TreeMap;
import java.util.TreeSet;
import java.util.concurrent.Callable;
import java.util.concurrent.ConcurrentHashMap;
import java.util.concurrent.ThreadFactory;
import java.util.concurrent.atomic.AtomicBoolean;
import java.util.concurrent.atomic.AtomicInteger;
import java.util.concurrent.atomic.AtomicLong;
import java.util.concurrent.atomic.AtomicReference;
import java.util.concurrent.atomic.LongAdder;
import java.util.concurrent.locks.Lock;
import java.util.zip.ZipEntry;
import java.util.zip.ZipOutputStream;

/**
 * @author Andrey Lomakin (a.lomakin-at-orientdb.com)
 * @since 28.03.13
 */
public abstract class OAbstractPaginatedStorage extends OStorageAbstract
    implements OLowDiskSpaceListener, OCheckpointRequestListener, OIdentifiableStorage, OBackgroundExceptionListener,
    OFreezableStorageComponent, OPageIsBrokenListener {
  protected static final  OScheduledThreadPoolExecutorWithLogging fuzzyCheckpointExecutor;
  private static final    int                                     RECORD_LOCK_TIMEOUT                = OGlobalConfiguration.STORAGE_RECORD_LOCK_TIMEOUT
      .getValueAsInteger();
  private static final    int                                     WAL_RESTORE_REPORT_INTERVAL        = 30 * 1000; // milliseconds
  private static final    Comparator<ORecordOperation>            COMMIT_RECORD_OPERATION_COMPARATOR = Comparator
      .comparing(o -> o.getRecord().getIdentity());
  @SuppressWarnings("CanBeFinal")
  private static volatile DataOutputStream                        journaledStream                    = null;

  static {
    // initialize journaled tx streaming if enabled by configuration

    final Integer journaledPort = OGlobalConfiguration.STORAGE_INTERNAL_JOURNALED_TX_STREAMING_PORT.getValue();
    if (journaledPort != null) {
      ServerSocket serverSocket;
      try {
        //noinspection resource,IOResourceOpenedButNotSafelyClosed
        serverSocket = new ServerSocket(journaledPort, 0, InetAddress.getLocalHost());
        serverSocket.setReuseAddress(true);
      } catch (IOException e) {
        serverSocket = null;
        OLogManager.instance().error(OAbstractPaginatedStorage.class, "unable to create journaled tx server socket", e);
      }

      if (serverSocket != null) {
        final ServerSocket finalServerSocket = serverSocket;
        final Thread serverThread = new Thread(() -> {
          OLogManager.instance()
              .info(OAbstractPaginatedStorage.class, "journaled tx streaming server is listening on localhost:" + journaledPort);
          try {
            @SuppressWarnings("resource")
            final Socket clientSocket = finalServerSocket.accept(); // accept single connection only and only once
            clientSocket.setSendBufferSize(4 * 1024 * 1024 /* 4MB */);
            journaledStream = new DataOutputStream(clientSocket.getOutputStream());
          } catch (IOException e) {
            journaledStream = null;
            OLogManager.instance().error(OAbstractPaginatedStorage.class, "unable to accept journaled tx client connection", e);
          }
        });
        serverThread.setDaemon(true);
        serverThread.setUncaughtExceptionHandler(new OUncaughtExceptionHandler());
        serverThread.start();
      }
    }
  }

  static {
    fuzzyCheckpointExecutor = new OScheduledThreadPoolExecutorWithLogging(1, new FuzzyCheckpointThreadFactory());
    fuzzyCheckpointExecutor.setMaximumPoolSize(1);
  }

  @SuppressWarnings("WeakerAccess")
  protected final OSBTreeCollectionManagerShared sbTreeCollectionManager;
  private final   OComparableLockManager<ORID>   lockManager;
  /**
   * Lock is used to atomically update record versions.
   */
  private final   OLockManager<ORID>             recordVersionManager;
  private final   Map<String, OCluster>          clusterMap           = new HashMap<>();
  private final   List<OCluster>                 clusters             = new ArrayList<>();
  private final   AtomicBoolean                  checkpointInProgress = new AtomicBoolean();
  private final   AtomicBoolean                  walVacuumInProgress  = new AtomicBoolean();

  /**
   * Error which happened inside of storage or during data processing related to this storage.
   */
  private final      AtomicReference<Error>           jvmError                                   = new AtomicReference<>();
  private final      OPerformanceStatisticManager     performanceStatisticManager                = new OPerformanceStatisticManager(
      this, OGlobalConfiguration.STORAGE_PROFILER_SNAPSHOT_INTERVAL.getValueAsInteger() * 1000000L,
      OGlobalConfiguration.STORAGE_PROFILER_CLEANUP_INTERVAL.getValueAsInteger() * 1000000L);
  /**
   * Set of pages which were detected as broken and need to be repaired.
   */
  private final      Set<OPair<String, Long>>         brokenPages                                = Collections
      .newSetFromMap(new ConcurrentHashMap<>());
  private final      int                              id;
  private final      Map<String, OBaseIndexEngine>    indexEngineNameMap                         = new HashMap<>();
  private final      List<OBaseIndexEngine>           indexEngines                               = new ArrayList<>();
  private final      LongAdder                        fullCheckpointCount                        = new LongAdder();
  private final      AtomicLong                       recordCreated                              = new AtomicLong(0);
  private final      AtomicLong                       recordUpdated                              = new AtomicLong(0);
  private final      AtomicLong                       recordRead                                 = new AtomicLong(0);
  private final      AtomicLong                       recordDeleted                              = new AtomicLong(0);
  private final      AtomicLong                       recordScanned                              = new AtomicLong(0);
  private final      AtomicLong                       recordRecycled                             = new AtomicLong(0);
  private final      AtomicLong                       recordConflict                             = new AtomicLong(0);
  private final      AtomicLong                       txBegun                                    = new AtomicLong(0);
  private final      AtomicLong                       txCommit                                   = new AtomicLong(0);
  private final      AtomicLong                       txRollback                                 = new AtomicLong(0);
  protected volatile OWriteAheadLog                   writeAheadLog;
  protected volatile OReadCache                       readCache;
  protected volatile OWriteCache                      writeCache;
  @SuppressWarnings("WeakerAccess")
  protected volatile OAtomicOperationsManager         atomicOperationsManager;
  private volatile   ThreadLocal<OStorageTransaction> transaction;
  private            OStorageRecoverListener          recoverListener;
  private volatile   ORecordConflictStrategy          recordConflictStrategy                     = Orient.instance()
      .getRecordConflictStrategy().getDefaultImplementation();
  private volatile   int                              defaultClusterId                           = -1;
  private volatile   boolean                          wereNonTxOperationsPerformedInPreviousOpen = false;
  private volatile   OLowDiskSpaceInformation         lowDiskSpace                               = null;
  private volatile   boolean                          pessimisticLock                            = false;
  private volatile   Throwable                        dataFlushException                         = null;
  private            boolean                          wereDataRestoredAfterOpen                  = false;

  public OAbstractPaginatedStorage(String name, String filePath, String mode, int id) {
    super(name, filePath, mode);

    this.id = id;
    lockManager = new ORIDOLockManager();
    recordVersionManager = new OPartitionedLockManager<>();

    registerProfilerHooks();
    sbTreeCollectionManager = new OSBTreeCollectionManagerShared(this);
  }

  private static void checkPageSizeAndRelatedParametersInGlobalConfiguration() {
    final int pageSize = OGlobalConfiguration.DISK_CACHE_PAGE_SIZE.getValueAsInteger() * 1024;
    final int freeListBoundary = OGlobalConfiguration.PAGINATED_STORAGE_LOWEST_FREELIST_BOUNDARY.getValueAsInteger() * 1024;
    final int maxKeySize = OGlobalConfiguration.SBTREE_MAX_KEY_SIZE.getValueAsInteger();

    if (freeListBoundary > pageSize / 2) {
      throw new OStorageException("Value of parameter " + OGlobalConfiguration.DISK_CACHE_PAGE_SIZE.getKey()
          + " should be at least 2 times bigger than value of parameter "
          + OGlobalConfiguration.PAGINATED_STORAGE_LOWEST_FREELIST_BOUNDARY.getKey() + " but real values are :"
          + OGlobalConfiguration.DISK_CACHE_PAGE_SIZE.getKey() + " = " + pageSize + " , "
          + OGlobalConfiguration.PAGINATED_STORAGE_LOWEST_FREELIST_BOUNDARY.getKey() + " = " + freeListBoundary);
    }

    if (maxKeySize > pageSize / 4) {
      throw new OStorageException("Value of parameter " + OGlobalConfiguration.DISK_CACHE_PAGE_SIZE.getKey()
          + " should be at least 4 times bigger than value of parameter " + OGlobalConfiguration.SBTREE_MAX_KEY_SIZE.getKey()
          + " but real values are :" + OGlobalConfiguration.DISK_CACHE_PAGE_SIZE.getKey() + " = " + pageSize + " , "
          + OGlobalConfiguration.SBTREE_MAX_KEY_SIZE.getKey() + " = " + maxKeySize);
    }
  }

  private static void commitIndexes(final Map<String, OTransactionIndexChanges> indexesToCommit) {
    final Map<OIndex, OIndexAbstract.IndexTxSnapshot> snapshots = new IdentityHashMap<>();

    for (OTransactionIndexChanges changes : indexesToCommit.values()) {
      final OIndexInternal<?> index = changes.getAssociatedIndex();
      final OIndexAbstract.IndexTxSnapshot snapshot = new OIndexAbstract.IndexTxSnapshot();
      snapshots.put(index, snapshot);

      index.preCommit(snapshot);
    }

    for (OTransactionIndexChanges changes : indexesToCommit.values()) {
      final OIndexInternal<?> index = changes.getAssociatedIndex();
      final OIndexAbstract.IndexTxSnapshot snapshot = snapshots.get(index);

      index.addTxOperation(snapshot, changes);
    }

    try {
      for (OTransactionIndexChanges changes : indexesToCommit.values()) {
        final OIndexInternal<?> index = changes.getAssociatedIndex();
        final OIndexAbstract.IndexTxSnapshot snapshot = snapshots.get(index);

        index.commit(snapshot);
      }
    } finally {
      for (OTransactionIndexChanges changes : indexesToCommit.values()) {
        final OIndexInternal<?> index = changes.getAssociatedIndex();
        final OIndexAbstract.IndexTxSnapshot snapshot = snapshots.get(index);

        index.postCommit(snapshot);
      }
    }
  }

  private static TreeMap<String, OTransactionIndexChanges> getSortedIndexOperations(OTransactionInternal clientTx) {
    return new TreeMap<>(clientTx.getIndexOperations());
  }

  private static int determineKeySize(OIndexDefinition indexDefinition) {
    if (indexDefinition == null || indexDefinition instanceof ORuntimeKeyIndexDefinition) {
      return 1;
    } else {
      return indexDefinition.getTypes().length;
    }
  }

  private static ORawBuffer doReadRecordIfNotLatest(final OCluster cluster, final ORecordId rid, final int recordVersion)
      throws ORecordNotFoundException {
    try {
      return cluster.readRecordIfVersionIsNotLatest(rid.getClusterPosition(), recordVersion);
    } catch (IOException e) {
      throw OException.wrapException(new OStorageException("Error during read of record with rid = " + rid), e);
    }
  }

  private static void archiveEntry(ZipOutputStream archiveZipOutputStream, String walSegment) throws IOException {
    final File walFile = new File(walSegment);
    final ZipEntry walZipEntry = new ZipEntry(walFile.getName());
    archiveZipOutputStream.putNextEntry(walZipEntry);
    try {
      try (FileInputStream walInputStream = new FileInputStream(walFile)) {
        try (BufferedInputStream walBufferedInputStream = new BufferedInputStream(walInputStream)) {
          final byte[] buffer = new byte[1024];
          int readBytes;

          while ((readBytes = walBufferedInputStream.read(buffer)) > -1) {
            archiveZipOutputStream.write(buffer, 0, readBytes);
          }
        }
      }
    } finally {
      archiveZipOutputStream.closeEntry();
    }
  }

  @SuppressWarnings("unused")
  protected static Map<Integer, List<ORecordId>> getRidsGroupedByCluster(final Collection<ORecordId> iRids) {
    final Map<Integer, List<ORecordId>> ridsPerCluster = new HashMap<>();
    for (ORecordId rid : iRids) {
      List<ORecordId> rids = ridsPerCluster.computeIfAbsent(rid.getClusterId(), k -> new ArrayList<>(iRids.size()));
      rids.add(rid);
    }
    return ridsPerCluster;
  }

  private static void lockIndexes(final TreeMap<String, OTransactionIndexChanges> indexes) {
    for (OTransactionIndexChanges changes : indexes.values()) {
      assert changes.changesPerKey instanceof TreeMap;

      final OIndexInternal<?> index = changes.getAssociatedIndex();

      final List<Object> orderedIndexNames = new ArrayList<>(changes.changesPerKey.keySet());
      if (orderedIndexNames.size() > 1) {
        orderedIndexNames.sort((o1, o2) -> {
          String i1 = index.getIndexNameByKey(o1);
          String i2 = index.getIndexNameByKey(o2);
          return i1.compareTo(i2);
        });
      }

      boolean fullyLocked = false;
      for (Object key : orderedIndexNames) {
        if (index.acquireAtomicExclusiveLock(key)) {
          fullyLocked = true;
          break;
        }
      }
      if (!fullyLocked && !changes.nullKeyChanges.entries.isEmpty()) {
        index.acquireAtomicExclusiveLock(null);
      }
    }
  }

  private static void lockClusters(final TreeMap<Integer, OCluster> clustersToLock) {
    for (OCluster cluster : clustersToLock.values()) {
      cluster.acquireAtomicExclusiveLock();
    }
  }

  @Override
  public final void open(final String iUserName, final String iUserPassword, final OContextConfiguration contextConfiguration) {
    open(contextConfiguration);
  }

  public final void open(final OContextConfiguration contextConfiguration) {
    try {
      stateLock.acquireReadLock();
      try {
        if (status == STATUS.OPEN)
        // ALREADY OPENED: THIS IS THE CASE WHEN A STORAGE INSTANCE IS
        // REUSED
        {
          return;
        }
      } finally {
        stateLock.releaseReadLock();
      }

      stateLock.acquireWriteLock();
      try {

        if (status == STATUS.OPEN)
        // ALREADY OPENED: THIS IS THE CASE WHEN A STORAGE INSTANCE IS
        // REUSED
        {
          return;
        }

        if (!exists()) {
          throw new OStorageException("Cannot open the storage '" + name + "' because it does not exist in path: " + url);
        }

        pessimisticLock = contextConfiguration.getValueAsBoolean(OGlobalConfiguration.STORAGE_PESSIMISTIC_LOCKING);

        transaction = new ThreadLocal<>();
        ((OStorageConfigurationImpl) configuration).load(contextConfiguration);
        checkPageSizeAndRelatedParameters();

        componentsFactory = new OCurrentStorageComponentsFactory(getConfiguration());

        preOpenSteps();

        initWalAndDiskCache(contextConfiguration);

        atomicOperationsManager = new OAtomicOperationsManager(this);
        recoverIfNeeded();

        openClusters();
        openIndexes();

        status = STATUS.OPEN;

        final String cs = configuration.getConflictStrategy();
        if (cs != null) {
          // SET THE CONFLICT STORAGE STRATEGY FROM THE LOADED CONFIGURATION
          setConflictStrategy(Orient.instance().getRecordConflictStrategy().getStrategy(cs));
        }

        readCache.loadCacheState(writeCache);

      } catch (OStorageException e) {
        throw e;
      } catch (Exception e) {
        for (OCluster c : clusters) {
          try {
            if (c != null) {
              c.close(false);
            }
          } catch (IOException e1) {
            OLogManager.instance().error(this, "Cannot close cluster after exception on open", e1);
          }
        }

        try {
          status = STATUS.OPEN;
          close(true, false);
        } catch (RuntimeException re) {
          OLogManager.instance().error(this, "Error during storage close", re);
        }

        status = STATUS.CLOSED;

        throw OException.wrapException(new OStorageException("Cannot open local storage '" + url + "' with mode=" + mode), e);
      } finally {
        stateLock.releaseWriteLock();
      }
    } catch (RuntimeException ee) {
      throw logAndPrepareForRethrow(ee);
    } catch (Error ee) {
      throw logAndPrepareForRethrow(ee);
    } catch (Throwable t) {
      throw logAndPrepareForRethrow(t);
    }

    OLogManager.instance()
        .infoNoDb(this, "Storage '%s' is opened under OrientDB distribution : %s", getURL(), OConstants.getVersion());
  }

  /**
   * That is internal method which is called once we encounter any error inside of JVM. In such case we need to restart JVM to avoid
   * any data corruption. Till JVM is not restarted storage will be put in read-only state.
   */
  public final void handleJVMError(Error e) {
    jvmError.compareAndSet(null, e);
  }

  /**
   * This method is called by distributed storage during initialization to indicate that database is used in distributed cluster
   * configuration
   */
  public void underDistributedStorage() {
    sbTreeCollectionManager.prohibitAccess();
  }

  /**
   * @inheritDoc
   */
  @Override
  public final String getCreatedAtVersion() {
    return getConfiguration().getCreatedAtVersion();
  }

  @SuppressWarnings("WeakerAccess")
  protected final void openIndexes() {
    OCurrentStorageComponentsFactory cf = componentsFactory;
    if (cf == null) {
      throw new OStorageException("Storage '" + name + "' is not properly initialized");
    }

    final Set<String> indexNames = getConfiguration().indexEngines();
    for (String indexName : indexNames) {
      final OStorageConfigurationImpl.IndexEngineData engineData = getConfiguration().getIndexEngine(indexName);
      final OBaseIndexEngine engine = OIndexes
          .createIndexEngine(engineData.getName(), engineData.getAlgorithm(), engineData.getIndexType(),
              engineData.getDurableInNonTxMode(), this, engineData.getVersion(), engineData.getApiVersion(),
              engineData.isMultivalue(), engineData.getEngineProperties(), null);

      try {
        OEncryption encryption;
        if (engineData.getEncryption() == null || engineData.getEncryption().toLowerCase(configuration.getLocaleInstance())
            .equals(ONothingEncryption.NAME)) {
          encryption = null;
        } else {
          encryption = OEncryptionFactory.INSTANCE.getEncryption(engineData.getEncryption(), engineData.getEncryptionOptions());
        }

        engine.load(engineData.getName(), cf.binarySerializerFactory.getObjectSerializer(engineData.getValueSerializerId()),
            engineData.isAutomatic(), cf.binarySerializerFactory.getObjectSerializer(engineData.getKeySerializedId()),
            engineData.getKeyTypes(), engineData.isNullValuesSupport(), engineData.getKeySize(), engineData.getEngineProperties(),
            encryption);

        indexEngineNameMap.put(engineData.getName(), engine);
        indexEngines.add(engine);
      } catch (RuntimeException e) {
        OLogManager.instance()
            .error(this, "Index '" + engineData.getName() + "' cannot be created and will be removed from configuration", e);

        try {
          engine.deleteWithoutLoad(engineData.getName());
        } catch (IOException ioe) {
          OLogManager.instance().error(this, "Can not delete index " + engineData.getName(), ioe);
        }
      }
    }
  }

  @SuppressWarnings("WeakerAccess")
  protected final void openClusters() throws IOException {
    // OPEN BASIC SEGMENTS
    int pos;
    addDefaultClusters();

    // REGISTER CLUSTER
    final List<OStorageClusterConfiguration> configurationClusters = configuration.getClusters();
    for (int i = 0; i < configurationClusters.size(); ++i) {
      final OStorageClusterConfiguration clusterConfig = configurationClusters.get(i);

      if (clusterConfig != null) {
        pos = createClusterFromConfig(clusterConfig);

        try {
          if (pos == -1) {
            clusters.get(i).open();
          } else {
            if (clusterConfig.getName().equals(CLUSTER_DEFAULT_NAME)) {
              defaultClusterId = pos;
            }

            clusters.get(pos).open();
          }
        } catch (FileNotFoundException e) {
          OLogManager.instance().warn(this, "Error on loading cluster '" + configurationClusters.get(i).getName() + "' (" + i
              + "): file not found. It will be excluded from current database '" + getName() + "'.", e);

          clusterMap.remove(configurationClusters.get(i).getName().toLowerCase(configuration.getLocaleInstance()));

          setCluster(i, null);
        }
      } else {
        setCluster(i, null);
      }
    }
  }

  @SuppressWarnings("unused")
  public void open(final OToken iToken, final OContextConfiguration configuration) {
    open(iToken.getUserName(), "", configuration);
  }

  @Override
  public void create(OContextConfiguration contextConfiguration) throws IOException {
    checkPageSizeAndRelatedParametersInGlobalConfiguration();

    try {
      stateLock.acquireWriteLock();
      try {

        if (status != STATUS.CLOSED) {
          throw new OStorageExistsException("Cannot create new storage '" + getURL() + "' because it is not closed");
        }

        if (exists()) {
          throw new OStorageExistsException("Cannot create new storage '" + getURL() + "' because it already exists");
        }

        pessimisticLock = contextConfiguration.getValueAsBoolean(OGlobalConfiguration.STORAGE_PESSIMISTIC_LOCKING);

        ((OStorageConfigurationImpl) configuration).initConfiguration(contextConfiguration);
        componentsFactory = new OCurrentStorageComponentsFactory(getConfiguration());
        transaction = new ThreadLocal<>();
        initWalAndDiskCache(contextConfiguration);

        atomicOperationsManager = new OAtomicOperationsManager(this);

        preCreateSteps();

        status = STATUS.OPEN;

        // ADD THE METADATA CLUSTER TO STORE INTERNAL STUFF
        doAddCluster(OMetadataDefault.CLUSTER_INTERNAL_NAME, null);

        ((OStorageConfigurationImpl) configuration).create();

        ((OStorageConfigurationImpl) configuration).setCreationVersion(OConstants.getVersion());
        ((OStorageConfigurationImpl) configuration)
            .setPageSize(OGlobalConfiguration.DISK_CACHE_PAGE_SIZE.getValueAsInteger() * 1024);
        ((OStorageConfigurationImpl) configuration)
            .setFreeListBoundary(OGlobalConfiguration.PAGINATED_STORAGE_LOWEST_FREELIST_BOUNDARY.getValueAsInteger() * 1024);
        ((OStorageConfigurationImpl) configuration).setMaxKeySize(OGlobalConfiguration.SBTREE_MAX_KEY_SIZE.getValueAsInteger());

        // ADD THE INDEX CLUSTER TO STORE, BY DEFAULT, ALL THE RECORDS OF
        // INDEXING
        doAddCluster(OMetadataDefault.CLUSTER_INDEX_NAME, null);

        // ADD THE INDEX CLUSTER TO STORE, BY DEFAULT, ALL THE RECORDS OF
        // INDEXING
        doAddCluster(OMetadataDefault.CLUSTER_MANUAL_INDEX_NAME, null);

        // ADD THE DEFAULT CLUSTER
        defaultClusterId = doAddCluster(CLUSTER_DEFAULT_NAME, null);

        if (jvmError.get() == null) {
          clearStorageDirty();
        }

        if (contextConfiguration.getValueAsBoolean(OGlobalConfiguration.STORAGE_MAKE_FULL_CHECKPOINT_AFTER_CREATE)) {
          makeFullCheckpoint();
        }

        postCreateSteps();

      } catch (InterruptedException e) {
        throw OException.wrapException(new OStorageException("Storage creation was interrupted"), e);
      } catch (OStorageException e) {
        close();
        throw e;
      } catch (IOException e) {
        close();
        throw OException.wrapException(new OStorageException("Error on creation of storage '" + name + "'"), e);
      } finally {
        stateLock.releaseWriteLock();
      }
    } catch (RuntimeException ee) {
      throw logAndPrepareForRethrow(ee);
    } catch (Error ee) {
      throw logAndPrepareForRethrow(ee);
    } catch (Throwable t) {
      throw logAndPrepareForRethrow(t);
    }

    OLogManager.instance()
        .infoNoDb(this, "Storage '%s' is created under OrientDB distribution : %s", getURL(), OConstants.getVersion());

  }

  private void checkPageSizeAndRelatedParameters() {
    final int pageSize = OGlobalConfiguration.DISK_CACHE_PAGE_SIZE.getValueAsInteger() * 1024;
    final int freeListBoundary = OGlobalConfiguration.PAGINATED_STORAGE_LOWEST_FREELIST_BOUNDARY.getValueAsInteger() * 1024;
    final int maxKeySize = OGlobalConfiguration.SBTREE_MAX_KEY_SIZE.getValueAsInteger();

    if (configuration.getPageSize() != -1 && configuration.getPageSize() != pageSize) {
      throw new OStorageException(
          "Storage is created with value of " + OGlobalConfiguration.DISK_CACHE_PAGE_SIZE.getKey() + " parameter equal to "
              + configuration.getPageSize() + " but current value is " + pageSize);
    }

    if (configuration.getFreeListBoundary() != -1 && configuration.getFreeListBoundary() != freeListBoundary) {
      throw new OStorageException(
          "Storage is created with value of " + OGlobalConfiguration.PAGINATED_STORAGE_LOWEST_FREELIST_BOUNDARY.getKey()
              + " parameter equal to " + configuration.getFreeListBoundary() + " but current value is " + freeListBoundary);
    }

    if (configuration.getMaxKeySize() != -1 && configuration.getMaxKeySize() != maxKeySize) {
      throw new OStorageException(
          "Storage is created with value of " + OGlobalConfiguration.SBTREE_MAX_KEY_SIZE.getKey() + " parameter equal to "
              + configuration.getMaxKeySize() + " but current value is " + maxKeySize);
    }

  }

  @Override
  public final boolean isClosed() {
    try {
      stateLock.acquireReadLock();
      try {
        return super.isClosed();
      } finally {
        stateLock.releaseReadLock();
      }
    } catch (RuntimeException ee) {
      throw logAndPrepareForRethrow(ee);
    } catch (Error ee) {
      throw logAndPrepareForRethrow(ee);
    } catch (Throwable t) {
      throw logAndPrepareForRethrow(t);
    }
  }

  @Override
  public final void close(final boolean force, boolean onDelete) {
    try {
      doClose(force, onDelete);
    } catch (RuntimeException ee) {
      throw logAndPrepareForRethrow(ee);
    } catch (Error ee) {
      throw logAndPrepareForRethrow(ee);
    } catch (Throwable t) {
      throw logAndPrepareForRethrow(t);
    }
  }

  @Override
  public final void delete() {
    try {
      final long timer = Orient.instance().getProfiler().startChrono();

      stateLock.acquireWriteLock();
      try {
        try {
          // CLOSE THE DATABASE BY REMOVING THE CURRENT USER
          close(true, true);

          if (writeCache != null) {
            if (readCache != null) {
              readCache.deleteStorage(writeCache);
            } else {
              writeCache.delete();
            }
          }

          postDeleteSteps();

        } catch (IOException e) {
          throw OException.wrapException(new OStorageException("Cannot delete database '" + name + "'"), e);
        }
      } finally {
        stateLock.releaseWriteLock();
        //noinspection ResultOfMethodCallIgnored
        Orient.instance().getProfiler().stopChrono("db." + name + ".drop", "Drop a database", timer, "db.*.drop");
      }
    } catch (RuntimeException ee) {
      throw logAndPrepareForRethrow(ee);
    } catch (Error ee) {
      throw logAndPrepareForRethrow(ee);
    } catch (Throwable t) {
      throw logAndPrepareForRethrow(t);
    }
  }

  public boolean check(final boolean verbose, final OCommandOutputListener listener) {
    try {
      listener.onMessage("Check of storage is started...");

      checkOpenness();
      stateLock.acquireReadLock();
      try {
        final long lockId = atomicOperationsManager.freezeAtomicOperations(null, null);
        try {
          checkOpenness();
          final long start = System.currentTimeMillis();

          OPageDataVerificationError[] pageErrors = writeCache.checkStoredPages(verbose ? listener : null);

          listener.onMessage(
              "Check of storage completed in " + (System.currentTimeMillis() - start) + "ms. " + (pageErrors.length > 0 ?
                  pageErrors.length + " with errors." :
                  " without errors."));

          return pageErrors.length == 0;
        } finally {
          atomicOperationsManager.releaseAtomicOperations(lockId);
        }
      } finally {
        stateLock.releaseReadLock();
      }
    } catch (RuntimeException ee) {
      throw logAndPrepareForRethrow(ee);
    } catch (Error ee) {
      throw logAndPrepareForRethrow(ee);
    } catch (Throwable t) {
      throw logAndPrepareForRethrow(t);
    }
  }

  @Override
  public final int addCluster(String clusterName, final Object... parameters) {
    try {
      checkOpenness();
      checkLowDiskSpaceRequestsAndReadOnlyConditions();

      stateLock.acquireWriteLock();
      try {
        checkOpenness();

        makeStorageDirty();
        return doAddCluster(clusterName, parameters);

      } catch (IOException e) {
        throw OException.wrapException(new OStorageException("Error in creation of new cluster '" + clusterName), e);
      } finally {
        stateLock.releaseWriteLock();
      }
    } catch (RuntimeException ee) {
      throw logAndPrepareForRethrow(ee);
    } catch (Error ee) {
      throw logAndPrepareForRethrow(ee);
    } catch (Throwable t) {
      throw logAndPrepareForRethrow(t);
    }
  }

  @Override
  public final int addCluster(String clusterName, int requestedId, Object... parameters) {
    try {
      checkOpenness();
      checkLowDiskSpaceRequestsAndReadOnlyConditions();
      stateLock.acquireWriteLock();
      try {
        checkOpenness();

        if (requestedId < 0) {
          throw new OConfigurationException("Cluster id must be positive!");
        }
        if (requestedId < clusters.size() && clusters.get(requestedId) != null) {
          throw new OConfigurationException(
              "Requested cluster ID [" + requestedId + "] is occupied by cluster with name [" + clusters.get(requestedId).getName()
                  + "]");
        }

        makeStorageDirty();
        return addClusterInternal(clusterName, requestedId, parameters);

      } catch (IOException e) {
        throw OException.wrapException(new OStorageException("Error in creation of new cluster '" + clusterName + "'"), e);
      } finally {
        stateLock.releaseWriteLock();
      }
    } catch (RuntimeException ee) {
      throw logAndPrepareForRethrow(ee);
    } catch (Error ee) {
      throw logAndPrepareForRethrow(ee);
    } catch (Throwable t) {
      throw logAndPrepareForRethrow(t);
    }
  }

  @Override
  public final boolean dropCluster(final int clusterId, final boolean iTruncate) {
    try {
      checkOpenness();
      checkLowDiskSpaceRequestsAndReadOnlyConditions();

      stateLock.acquireWriteLock();
      try {

        checkOpenness();
        if (clusterId < 0 || clusterId >= clusters.size()) {
          throw new IllegalArgumentException(
              "Cluster id '" + clusterId + "' is outside the of range of configured clusters (0-" + (clusters.size() - 1)
                  + ") in database '" + name + "'");
        }

        final OCluster cluster = clusters.get(clusterId);
        if (cluster == null) {
          return false;
        }

        if (iTruncate) {
          cluster.truncate();
        }
        cluster.delete();

        makeStorageDirty();
        clusterMap.remove(cluster.getName().toLowerCase(configuration.getLocaleInstance()));
        clusters.set(clusterId, null);

        // UPDATE CONFIGURATION
        getConfiguration().dropCluster(clusterId);

        return true;
      } catch (Exception e) {
        throw OException.wrapException(new OStorageException("Error while removing cluster '" + clusterId + "'"), e);

      } finally {
        stateLock.releaseWriteLock();
      }
    } catch (RuntimeException ee) {
      throw logAndPrepareForRethrow(ee);
    } catch (Error ee) {
      throw logAndPrepareForRethrow(ee);
    } catch (Throwable t) {
      throw logAndPrepareForRethrow(t);
    }
  }

  @Override
  public final int getId() {
    return id;
  }

  public boolean setClusterStatus(final int clusterId, final OStorageClusterConfiguration.STATUS iStatus) {
    try {
      checkOpenness();
      stateLock.acquireWriteLock();
      try {
        checkOpenness();
        if (clusterId < 0 || clusterId >= clusters.size()) {
          throw new IllegalArgumentException(
              "Cluster id '" + clusterId + "' is outside the of range of configured clusters (0-" + (clusters.size() - 1)
                  + ") in database '" + name + "'");
        }

        final OCluster cluster = clusters.get(clusterId);
        if (cluster == null) {
          return false;
        }

        if (iStatus == OStorageClusterConfiguration.STATUS.OFFLINE && cluster instanceof OOfflineCluster
            || iStatus == OStorageClusterConfiguration.STATUS.ONLINE && !(cluster instanceof OOfflineCluster)) {
          return false;
        }

        final OCluster newCluster;
        if (iStatus == OStorageClusterConfiguration.STATUS.OFFLINE) {
          cluster.close(true);
          newCluster = new OOfflineCluster(this, clusterId, cluster.getName());
        } else {

          newCluster = OPaginatedClusterFactory.INSTANCE.createCluster(cluster.getName(), configuration.getVersion(), this);
          newCluster.configure(this, clusterId, cluster.getName());
          newCluster.open();
        }

        clusterMap.put(cluster.getName().toLowerCase(configuration.getLocaleInstance()), newCluster);
        clusters.set(clusterId, newCluster);

        // UPDATE CONFIGURATION
        makeStorageDirty();
        ((OStorageConfigurationImpl) configuration).setClusterStatus(clusterId, iStatus);

        makeFullCheckpoint();
        return true;
      } catch (Exception e) {
        throw OException.wrapException(new OStorageException("Error while removing cluster '" + clusterId + "'"), e);
      } finally {
        stateLock.releaseWriteLock();
      }
    } catch (RuntimeException ee) {
      throw logAndPrepareForRethrow(ee);
    } catch (Error ee) {
      throw logAndPrepareForRethrow(ee);
    } catch (Throwable t) {
      throw logAndPrepareForRethrow(t);
    }
  }

  @Override
  public final OSBTreeCollectionManager getSBtreeCollectionManager() {
    return sbTreeCollectionManager;
  }

  public OReadCache getReadCache() {
    return readCache;
  }

  public OWriteCache getWriteCache() {
    return writeCache;
  }

  @Override
  public final long count(final int iClusterId) {
    return count(iClusterId, false);
  }

  @Override
  public final long count(int clusterId, boolean countTombstones) {
    try {
      if (clusterId == -1) {
        throw new OStorageException("Cluster Id " + clusterId + " is invalid in database '" + name + "'");
      }

      // COUNT PHYSICAL CLUSTER IF ANY
      checkOpenness();
      stateLock.acquireReadLock();
      try {
        checkOpenness();

        final OCluster cluster = clusters.get(clusterId);
        if (cluster == null) {
          return 0;
        }

        if (countTombstones) {
          return cluster.getEntries();
        }

        return cluster.getEntries() - cluster.getTombstonesCount();
      } finally {
        stateLock.releaseReadLock();
      }
    } catch (RuntimeException ee) {
      throw logAndPrepareForRethrow(ee);
    } catch (Error ee) {
      throw logAndPrepareForRethrow(ee);
    } catch (Throwable t) {
      throw logAndPrepareForRethrow(t);
    }
  }

  @Override
  public final long[] getClusterDataRange(final int iClusterId) {
    try {
      if (iClusterId == -1) {
        return new long[] { ORID.CLUSTER_POS_INVALID, ORID.CLUSTER_POS_INVALID };
      }

      checkOpenness();
      stateLock.acquireReadLock();
      try {
        checkOpenness();

        return clusters.get(iClusterId) != null ?
            new long[] { clusters.get(iClusterId).getFirstPosition(), clusters.get(iClusterId).getLastPosition() } :
            OCommonConst.EMPTY_LONG_ARRAY;

      } catch (IOException ioe) {
        throw OException.wrapException(new OStorageException("Cannot retrieve information about data range"), ioe);
      } finally {
        stateLock.releaseReadLock();
      }
    } catch (RuntimeException ee) {
      throw logAndPrepareForRethrow(ee);
    } catch (Error ee) {
      throw logAndPrepareForRethrow(ee);
    } catch (Throwable t) {
      throw logAndPrepareForRethrow(t);
    }
  }

  public OLogSequenceNumber getLSN() {
    try {
      if (writeAheadLog == null) {
        return null;
      }

      return writeAheadLog.end();
    } catch (RuntimeException ee) {
      throw logAndPrepareForRethrow(ee);
    } catch (Error ee) {
      throw logAndPrepareForRethrow(ee);
    } catch (Throwable t) {
      throw logAndPrepareForRethrow(t);
    }
  }

  @Override
  public final long count(final int[] iClusterIds) {
    return count(iClusterIds, false);
  }

  @Override
  public final void onException(Throwable e) {
    dataFlushException = e;
  }

  /**
   * This method finds all the records which were updated starting from (but not including) current LSN and write result in provided
   * output stream. In output stream will be included all thw records which were updated/deleted/created since passed in LSN till
   * the current moment.
   * Deleted records are written in output stream first, then created/updated records. All records are sorted by record id.
   * Data format: <ol> <li>Amount of records (single entry) - 8 bytes</li> <li>Record's cluster id - 4 bytes</li> <li>Record's
   * cluster position - 8 bytes</li> <li>Delete flag, 1 if record is deleted - 1 byte</li> <li>Record version , only if record is
   * not deleted - 4 bytes</li> <li>Record type, only if record is not deleted - 1 byte</li> <li>Length of binary presentation of
   * record, only if record is not deleted - 4 bytes</li> <li>Binary presentation of the record, only if record is not deleted -
   * length of content is provided in above entity</li> </ol>
   *
   * @param lsn    LSN from which we should find changed records
   * @param stream Stream which will contain found records
   *
   * @return Last LSN processed during examination of changed records, or <code>null</code> if it was impossible to find changed
   * records: write ahead log is absent, record with start LSN was not found in WAL, etc.
   *
   * @see OGlobalConfiguration#STORAGE_TRACK_CHANGED_RECORDS_IN_WAL
   */
  public OLogSequenceNumber recordsChangedAfterLSN(final OLogSequenceNumber lsn, final OutputStream stream,
      final OCommandOutputListener outputListener) {
    try {
      if (!getConfiguration().getContextConfiguration()
          .getValueAsBoolean(OGlobalConfiguration.STORAGE_TRACK_CHANGED_RECORDS_IN_WAL)) {
        throw new IllegalStateException(
            "Cannot find records which were changed starting from provided LSN because tracking of rids of changed records in WAL is switched off, "
                + "to switch it on please set property " + OGlobalConfiguration.STORAGE_TRACK_CHANGED_RECORDS_IN_WAL.getKey()
                + " to the true value, please note that only records"
                + " which are stored after this property was set will be retrieved");
      }

      stateLock.acquireReadLock();
      try {
        if (writeAheadLog == null) {
          return null;
        }

        // we iterate till the last record is contained in wal at the moment when we call this method
        final OLogSequenceNumber endLsn = writeAheadLog.end();

        if (endLsn == null || lsn.compareTo(endLsn) > 0) {
          OLogManager.instance()
              .warn(this, "Cannot find requested LSN=%s for database sync operation. Last available LSN is %s", lsn, endLsn);
          return null;
        }

        if (lsn.equals(endLsn)) {
          // nothing has changed
          return endLsn;
        }

        // container of rids of changed records
        final SortedSet<ORID> sortedRids = new TreeSet<>();

        List<OWriteableWALRecord> records = writeAheadLog.next(lsn, 1);
        if (records.isEmpty()) {
          OLogManager.instance()
              .info(this, "Cannot find requested LSN=%s for database sync operation (last available LSN is %s)", lsn, endLsn);
          return null;
        }

        final OLogSequenceNumber freezeLsn = records.get(0).getLsn();

        writeAheadLog.addCutTillLimit(freezeLsn);
        try {
          records = writeAheadLog.next(lsn, 1_000);
          if (records.isEmpty()) {
            OLogManager.instance()
                .info(this, "Cannot find requested LSN=%s for database sync operation (last available LSN is %s)", lsn, endLsn);
            return null;
          }

          // all information about changed records is contained in atomic operation metadata
          long read = 0;

          readLoop:
          while (!records.isEmpty()) {
            for (OWALRecord record : records) {
              final OLogSequenceNumber recordLSN = record.getLsn();

              if (endLsn.compareTo(recordLSN) >= 0) {
                if (record instanceof OFileCreatedWALRecord) {
                  throw new ODatabaseException(
                      "Cannot execute delta-sync because a new file has been added. Filename: '" + ((OFileCreatedWALRecord) record)
                          .getFileName() + "' (id=" + ((OFileCreatedWALRecord) record).getFileId() + ")");
                }

                if (record instanceof OFileDeletedWALRecord) {
                  throw new ODatabaseException(
                      "Cannot execute delta-sync because a file has been deleted. File id: " + ((OFileDeletedWALRecord) record)
                          .getFileId());
                }

                if (record instanceof OAtomicUnitEndRecord) {
                  final OAtomicUnitEndRecord atomicUnitEndRecord = (OAtomicUnitEndRecord) record;
                  if (atomicUnitEndRecord.getAtomicOperationMetadata().containsKey(ORecordOperationMetadata.RID_METADATA_KEY)) {
                    final ORecordOperationMetadata recordOperationMetadata = (ORecordOperationMetadata) atomicUnitEndRecord
                        .getAtomicOperationMetadata().get(ORecordOperationMetadata.RID_METADATA_KEY);
                    final Set<ORID> rids = recordOperationMetadata.getValue();
                    sortedRids.addAll(rids);
                  }
                }

                read++;

                if (outputListener != null) {
                  outputListener.onMessage("read " + read + " records from WAL and collected " + sortedRids.size() + " records");
                }
              } else {
                break readLoop;
              }
            }

            records = writeAheadLog.next(records.get(records.size() - 1).getLsn(), 1_000);
          }
        } finally {
          writeAheadLog.removeCutTillLimit(freezeLsn);
        }

        final int totalRecords = sortedRids.size();
        OLogManager.instance().info(this, "Exporting records after LSN=%s. Found %d records", lsn, totalRecords);

        // records may be deleted after we flag them as existing and as result rule of sorting of records
        // (deleted records go first will be broken), so we prohibit any modifications till we do not complete method execution
        final long lockId = atomicOperationsManager.freezeAtomicOperations(null, null);
        try {
          try (DataOutputStream dataOutputStream = new DataOutputStream(stream)) {

            dataOutputStream.writeLong(sortedRids.size());

            long exportedRecord = 1;
            Iterator<ORID> ridIterator = sortedRids.iterator();
            while (ridIterator.hasNext()) {
              final ORID rid = ridIterator.next();
              final OCluster cluster = clusters.get(rid.getClusterId());

              // we do not need to load record only check it's presence
              if (cluster.getPhysicalPosition(new OPhysicalPosition(rid.getClusterPosition())) == null) {
                dataOutputStream.writeInt(rid.getClusterId());
                dataOutputStream.writeLong(rid.getClusterPosition());
                dataOutputStream.write(1);

                OLogManager.instance().debug(this, "Exporting deleted record %s", rid);

                if (outputListener != null) {
                  outputListener.onMessage("exporting record " + exportedRecord + "/" + totalRecords);
                }

                // delete to avoid duplication
                ridIterator.remove();
                exportedRecord++;
              }
            }

            ridIterator = sortedRids.iterator();
            while (ridIterator.hasNext()) {
              final ORID rid = ridIterator.next();
              final OCluster cluster = clusters.get(rid.getClusterId());

              dataOutputStream.writeInt(rid.getClusterId());
              dataOutputStream.writeLong(rid.getClusterPosition());

              if (cluster.getPhysicalPosition(new OPhysicalPosition(rid.getClusterPosition())) == null) {
                dataOutputStream.writeBoolean(true);
                OLogManager.instance().debug(this, "Exporting deleted record %s", rid);
              } else {
                final ORawBuffer rawBuffer = cluster.readRecord(rid.getClusterPosition(), false);
                assert rawBuffer != null;

                dataOutputStream.writeBoolean(false);
                dataOutputStream.writeInt(rawBuffer.version);
                dataOutputStream.write(rawBuffer.recordType);
                dataOutputStream.writeInt(rawBuffer.buffer.length);
                dataOutputStream.write(rawBuffer.buffer);

                OLogManager.instance().debug(this, "Exporting modified record rid=%s type=%d size=%d v=%d - buffer size=%d", rid,
                    rawBuffer.recordType, rawBuffer.buffer.length, rawBuffer.version, dataOutputStream.size());
              }

              if (outputListener != null) {
                outputListener.onMessage("exporting record " + exportedRecord + "/" + totalRecords);
              }

              exportedRecord++;
            }
          }
        } finally {
          atomicOperationsManager.releaseAtomicOperations(lockId);
        }

        return endLsn;
      } catch (IOException e) {
        throw OException.wrapException(new OStorageException("Error of reading of records changed after LSN " + lsn), e);
      } finally {
        stateLock.releaseReadLock();
      }
    } catch (RuntimeException e) {
      throw logAndPrepareForRethrow(e);
    } catch (Error e) {
      throw logAndPrepareForRethrow(e);
    } catch (Throwable t) {
      throw logAndPrepareForRethrow(t);
    }
  }

  /**
   * This method finds all the records changed in the last X transactions.
   *
   * @param maxEntries Maximum number of entries to check back from last log.
   *
   * @return A set of record ids of the changed records
   *
   * @see OGlobalConfiguration#STORAGE_TRACK_CHANGED_RECORDS_IN_WAL
   */
  public Set<ORecordId> recordsChangedRecently(final int maxEntries) {
    final SortedSet<ORecordId> result = new TreeSet<>();

    try {
      if (!OGlobalConfiguration.STORAGE_TRACK_CHANGED_RECORDS_IN_WAL.getValueAsBoolean()) {
        throw new IllegalStateException(
            "Cannot find records which were changed starting from provided LSN because tracking of rids of changed records in WAL is switched off, "
                + "to switch it on please set property " + OGlobalConfiguration.STORAGE_TRACK_CHANGED_RECORDS_IN_WAL.getKey()
                + " to the true value, please note that only records"
                + " which are stored after this property was set will be retrieved");
      }

      stateLock.acquireReadLock();
      try {
        if (writeAheadLog == null) {
          OLogManager.instance().warn(this, "No WAL found for database '%s'", name);
          return null;
        }

        OLogSequenceNumber startLsn = writeAheadLog.begin();
        if (startLsn == null) {
          OLogManager.instance().warn(this, "The WAL is empty for database '%s'", name);
          return result;
        }

        final OLogSequenceNumber freezeLSN = startLsn;
        writeAheadLog.addCutTillLimit(freezeLSN);
        try {
          //reread because log may be already truncated
          startLsn = writeAheadLog.begin();
          if (startLsn == null) {
            OLogManager.instance().warn(this, "The WAL is empty for database '%s'", name);
            return result;
          }

          final OLogSequenceNumber endLsn = writeAheadLog.end();
          if (endLsn == null) {
            OLogManager.instance().warn(this, "The WAL is empty for database '%s'", name);
            return result;
          }

          List<OWriteableWALRecord> walRecords = writeAheadLog.read(startLsn, 1_000);
          if (walRecords.isEmpty()) {
            OLogManager.instance()
                .info(this, "Cannot find requested LSN=%s for database sync operation (record in WAL is absent)", startLsn);
            return null;
          }

          // KEEP LAST MAX-ENTRIES TRANSACTIONS' LSN
          final List<OAtomicUnitEndRecord> lastTx = new ArrayList<>();
          readLoop:
          while (!walRecords.isEmpty()) {
            for (OWriteableWALRecord walRecord : walRecords) {
              final OLogSequenceNumber recordLSN = walRecord.getLsn();
              if (endLsn.compareTo(recordLSN) >= 0) {
                if (walRecord instanceof OAtomicUnitEndRecord) {
                  if (lastTx.size() >= maxEntries) {
                    lastTx.remove(0);
                  }

                  lastTx.add((OAtomicUnitEndRecord) walRecord);
                }
              } else {
                break readLoop;
              }
            }

            walRecords = writeAheadLog.next(walRecords.get(walRecords.size() - 1).getLsn(), 1_000);
          }

          // COLLECT ALL THE MODIFIED RECORDS
          for (OAtomicUnitEndRecord atomicUnitEndRecord : lastTx) {
            if (atomicUnitEndRecord.getAtomicOperationMetadata().containsKey(ORecordOperationMetadata.RID_METADATA_KEY)) {
              final ORecordOperationMetadata recordOperationMetadata = (ORecordOperationMetadata) atomicUnitEndRecord
                  .getAtomicOperationMetadata().get(ORecordOperationMetadata.RID_METADATA_KEY);

              final Set<ORID> rids = recordOperationMetadata.getValue();
              for (ORID rid : rids) {
                result.add((ORecordId) rid);
              }
            }
          }

          OLogManager.instance().info(this, "Found %d records changed in last %d operations", result.size(), lastTx.size());

          return result;
        } finally {
          writeAheadLog.removeCutTillLimit(freezeLSN);
        }

      } catch (IOException e) {
        throw OException.wrapException(new OStorageException("Error on reading last changed records"), e);
      } finally {
        stateLock.releaseReadLock();
      }
    } catch (RuntimeException e) {
      throw logAndPrepareForRethrow(e);
    } catch (Error e) {
      throw logAndPrepareForRethrow(e);
    } catch (Throwable t) {
      throw logAndPrepareForRethrow(t);
    }
  }

  @Override
  public final long count(int[] iClusterIds, boolean countTombstones) {
    try {
      checkOpenness();

      long tot = 0;

      stateLock.acquireReadLock();
      try {
        checkOpenness();

        for (int iClusterId : iClusterIds) {
          if (iClusterId >= clusters.size()) {
            throw new OConfigurationException("Cluster id " + iClusterId + " was not found in database '" + name + "'");
          }

          if (iClusterId > -1) {
            final OCluster c = clusters.get(iClusterId);
            if (c != null) {
              tot += c.getEntries() - (countTombstones ? 0L : c.getTombstonesCount());
            }
          }
        }

        return tot;
      } finally {
        stateLock.releaseReadLock();
      }
    } catch (RuntimeException ee) {
      throw logAndPrepareForRethrow(ee);
    } catch (Error ee) {
      throw logAndPrepareForRethrow(ee);
    } catch (Throwable t) {
      throw logAndPrepareForRethrow(t);
    }
  }

  @Override
  public final OStorageOperationResult<OPhysicalPosition> createRecord(final ORecordId rid, final byte[] content,
      final int recordVersion, final byte recordType, final int mode, final ORecordCallback<Long> callback) {
    try {
      checkOpenness();
      checkLowDiskSpaceRequestsAndReadOnlyConditions();

      final OPhysicalPosition ppos = new OPhysicalPosition(recordType);
      final OCluster cluster = getClusterById(rid.getClusterId());

      if (transaction.get() != null) {
        return doCreateRecord(rid, content, recordVersion, recordType, callback, cluster, ppos, null);
      }

      stateLock.acquireReadLock();
      try {
        checkOpenness();
        return doCreateRecord(rid, content, recordVersion, recordType, callback, cluster, ppos, null);
      } finally {
        stateLock.releaseReadLock();
      }
    } catch (RuntimeException ee) {
      throw logAndPrepareForRethrow(ee);
    } catch (Error ee) {
      throw logAndPrepareForRethrow(ee);
    } catch (Throwable t) {
      throw logAndPrepareForRethrow(t);
    }
  }

  @Override
  public final ORecordMetadata getRecordMetadata(ORID rid) {
    try {
      if (rid.isNew()) {
        throw new OStorageException("Passed record with id " + rid + " is new and cannot be stored.");
      }

      checkOpenness();

      stateLock.acquireReadLock();
      try {
        final OCluster cluster = getClusterById(rid.getClusterId());
        checkOpenness();

        final OPhysicalPosition ppos = cluster.getPhysicalPosition(new OPhysicalPosition(rid.getClusterPosition()));
        if (ppos == null) {
          return null;
        }

        return new ORecordMetadata(rid, ppos.recordVersion);
      } catch (IOException ioe) {
        OLogManager.instance().error(this, "Retrieval of record  '" + rid + "' cause: " + ioe.getMessage(), ioe);
      } finally {
        stateLock.releaseReadLock();
      }

      return null;
    } catch (RuntimeException ee) {
      throw logAndPrepareForRethrow(ee);
    } catch (Error ee) {
      throw logAndPrepareForRethrow(ee);
    } catch (Throwable t) {
      throw logAndPrepareForRethrow(t);
    }
  }

  public boolean isDeleted(ORID rid) {
    try {
      if (rid.isNew()) {
        throw new OStorageException("Passed record with id " + rid + " is new and cannot be stored.");
      }

      checkOpenness();

      stateLock.acquireReadLock();
      try {
        final OCluster cluster = getClusterById(rid.getClusterId());
        checkOpenness();

        return cluster.isDeleted(new OPhysicalPosition(rid.getClusterPosition()));

      } catch (IOException ioe) {
        OLogManager.instance().error(this, "Retrieval of record  '" + rid + "' cause: " + ioe.getMessage(), ioe);
      } finally {
        stateLock.releaseReadLock();
      }

      return false;
    } catch (RuntimeException ee) {
      throw logAndPrepareForRethrow(ee);
    } catch (Error ee) {
      throw logAndPrepareForRethrow(ee);
    } catch (Throwable t) {
      throw logAndPrepareForRethrow(t);
    }
  }

  public Iterator<OClusterBrowsePage> browseCluster(int clusterId) {
    try {
      checkOpenness();
      stateLock.acquireReadLock();
      try {
        checkOpenness();

        final int finalClusterId;
        if (clusterId == ORID.CLUSTER_ID_INVALID)
        // GET THE DEFAULT CLUSTER
        {
          finalClusterId = defaultClusterId;
        } else {
          finalClusterId = clusterId;
        }
        return new Iterator<OClusterBrowsePage>() {
          private OClusterBrowsePage page = null;
          private long lastPos = -1;

          @Override
          public boolean hasNext() {
            if (page == null) {
              page = nextPage(finalClusterId, lastPos);
              if (page != null) {
                lastPos = page.getLastPosition();
              }
            }
            return page != null;
          }

          @Override
          public OClusterBrowsePage next() {
            if (!hasNext()) {
              throw new NoSuchElementException();
            }
            OClusterBrowsePage curPage = page;
            page = null;
            return curPage;
          }
        };
      } finally {
        stateLock.releaseReadLock();
      }
    } catch (RuntimeException ee) {
      throw logAndPrepareForRethrow(ee);
    } catch (Error ee) {
      throw logAndPrepareForRethrow(ee);
    } catch (Throwable t) {
      throw logAndPrepareForRethrow(t);
    }
  }

  private OClusterBrowsePage nextPage(int clusterId, long lastPosition) {
    try {
      checkOpenness();
      stateLock.acquireReadLock();
      try {
        checkOpenness();

        final OCluster cluster = doGetAndCheckCluster(clusterId);
        return cluster.nextPage(lastPosition);
      } finally {
        stateLock.releaseReadLock();
      }
    } catch (RuntimeException ee) {
      throw logAndPrepareForRethrow(ee);
    } catch (Error ee) {
      throw logAndPrepareForRethrow(ee);
    } catch (Throwable t) {
      throw logAndPrepareForRethrow(t);
    }
  }

  private OCluster doGetAndCheckCluster(int clusterId) {
    checkClusterSegmentIndexRange(clusterId);

    final OCluster cluster = clusters.get(clusterId);
    if (cluster == null) {
      throw new IllegalArgumentException("Cluster " + clusterId + " is null");
    }
    return cluster;
  }

  @Override
  public final OStorageOperationResult<ORawBuffer> readRecord(final ORecordId iRid, final String iFetchPlan, boolean iIgnoreCache,
      boolean prefetchRecords, ORecordCallback<ORawBuffer> iCallback) {
    try {
      checkOpenness();
      final OCluster cluster;
      try {
        cluster = getClusterById(iRid.getClusterId());
      } catch (IllegalArgumentException e) {
        throw OException.wrapException(new ORecordNotFoundException(iRid), e);
      }

      return new OStorageOperationResult<>(readRecord(cluster, iRid, prefetchRecords));
    } catch (RuntimeException ee) {
      throw logAndPrepareForRethrow(ee);
    } catch (Error ee) {
      throw logAndPrepareForRethrow(ee);
    } catch (Throwable t) {
      throw logAndPrepareForRethrow(t);
    }
  }

  @Override
  public final OStorageOperationResult<ORawBuffer> readRecordIfVersionIsNotLatest(final ORecordId rid, final String fetchPlan,
      final boolean ignoreCache, final int recordVersion) throws ORecordNotFoundException {
    try {
      checkOpenness();
      return new OStorageOperationResult<>(readRecordIfNotLatest(getClusterById(rid.getClusterId()), rid, recordVersion));
    } catch (RuntimeException ee) {
      throw logAndPrepareForRethrow(ee);
    } catch (Error ee) {
      throw logAndPrepareForRethrow(ee);
    } catch (Throwable t) {
      throw logAndPrepareForRethrow(t);
    }
  }

  public final OStorageOperationResult<Integer> updateRecord(final ORecordId rid, final boolean updateContent, final byte[] content,
      final int version, final byte recordType, @SuppressWarnings("unused") final int mode,
      final ORecordCallback<Integer> callback) {
    try {
      checkOpenness();
      checkLowDiskSpaceRequestsAndReadOnlyConditions();

      final OCluster cluster = getClusterById(rid.getClusterId());

      if (transaction.get() != null) {
        return doUpdateRecord(rid, updateContent, content, version, recordType, callback, cluster);
      }

      stateLock.acquireReadLock();
      try {
        // GET THE SHARED LOCK AND GET AN EXCLUSIVE LOCK AGAINST THE RECORD
        final Lock lock = recordVersionManager.acquireExclusiveLock(rid);
        try {
          checkOpenness();

          // UPDATE IT
          return doUpdateRecord(rid, updateContent, content, version, recordType, callback, cluster);
        } finally {
          lock.unlock();
        }
      } finally {
        stateLock.releaseReadLock();
      }
    } catch (RuntimeException ee) {
      throw logAndPrepareForRethrow(ee);
    } catch (Error ee) {
      throw logAndPrepareForRethrow(ee);
    } catch (Throwable t) {
      throw logAndPrepareForRethrow(t);
    }
  }

  @Override
  public final OStorageOperationResult<Integer> recyclePosition(final ORecordId rid, final byte[] content, final int version,
      final byte recordType) {
    try {
      checkOpenness();
      checkLowDiskSpaceRequestsAndReadOnlyConditions();

      final OCluster cluster = getClusterById(rid.getClusterId());
      if (transaction.get() != null) {
        return doRecycleRecord(rid, content, version, cluster, recordType);
      }

      stateLock.acquireReadLock();
      try {
        // GET THE SHARED LOCK AND GET AN EXCLUSIVE LOCK AGAINST THE RECORD
        final Lock lock = recordVersionManager.acquireExclusiveLock(rid);
        try {
          checkOpenness();

          // RECYCLING IT
          return doRecycleRecord(rid, content, version, cluster, recordType);

        } finally {
          lock.unlock();
        }
      } finally {
        stateLock.releaseReadLock();
      }
    } catch (RuntimeException ee) {
      throw logAndPrepareForRethrow(ee);
    } catch (Error ee) {
      throw logAndPrepareForRethrow(ee);
    } catch (Throwable t) {
      throw logAndPrepareForRethrow(t);
    }
  }

  public OStorageTransaction getStorageTransaction() {
    return transaction.get();
  }

  public OAtomicOperationsManager getAtomicOperationsManager() {
    return atomicOperationsManager;
  }

  public OWriteAheadLog getWALInstance() {
    return writeAheadLog;
  }

  @Override
  public final OStorageOperationResult<Boolean> deleteRecord(final ORecordId rid, final int version, final int mode,
      ORecordCallback<Boolean> callback) {
    try {
      checkOpenness();
      checkLowDiskSpaceRequestsAndReadOnlyConditions();

      final OCluster cluster = getClusterById(rid.getClusterId());

      if (transaction.get() != null) {
        return doDeleteRecord(rid, version, cluster);
      }

      stateLock.acquireReadLock();
      try {
        checkOpenness();
        return doDeleteRecord(rid, version, cluster);
      } finally {
        stateLock.releaseReadLock();
      }
    } catch (RuntimeException ee) {
      throw logAndPrepareForRethrow(ee);
    } catch (Error ee) {
      throw logAndPrepareForRethrow(ee);
    } catch (Throwable t) {
      throw logAndPrepareForRethrow(t);
    }
  }

  @Override
  public final OStorageOperationResult<Boolean> hideRecord(final ORecordId rid, final int mode, ORecordCallback<Boolean> callback) {
    try {
      checkOpenness();
      checkLowDiskSpaceRequestsAndReadOnlyConditions();

      final OCluster cluster = getClusterById(rid.getClusterId());

      if (transaction.get() != null) {
        return doHideMethod(rid, cluster);
      }

      stateLock.acquireReadLock();
      try {
        final Lock lock = recordVersionManager.acquireExclusiveLock(rid);
        try {
          checkOpenness();

          return doHideMethod(rid, cluster);
        } finally {
          lock.unlock();
        }
      } finally {
        stateLock.releaseReadLock();
      }
    } catch (RuntimeException ee) {
      throw logAndPrepareForRethrow(ee);
    } catch (Error ee) {
      throw logAndPrepareForRethrow(ee);
    } catch (Throwable t) {
      throw logAndPrepareForRethrow(t);
    }
  }

  public OPerformanceStatisticManager getPerformanceStatisticManager() {
    return performanceStatisticManager;
  }

  /**
   * Starts to gather information about storage performance for current thread. Details which performance characteristics are
   * gathered can be found at {@link OSessionStoragePerformanceStatistic}.
   *
   * @see #completeGatheringPerformanceStatisticForCurrentThread()
   */
  public void startGatheringPerformanceStatisticForCurrentThread() {
    try {
      performanceStatisticManager.startThreadMonitoring();
    } catch (RuntimeException ee) {
      throw logAndPrepareForRethrow(ee);
    } catch (Error ee) {
      throw logAndPrepareForRethrow(ee);
    } catch (Throwable t) {
      throw logAndPrepareForRethrow(t);
    }
  }

  /**
   * Completes gathering performance characteristics for current thread initiated by call of {@link
   * #startGatheringPerformanceStatisticForCurrentThread()}
   *
   * @return Performance statistic gathered after call of {@link #startGatheringPerformanceStatisticForCurrentThread()} or
   * <code>null</code> if profiling of storage was not started.
   */
  public OSessionStoragePerformanceStatistic completeGatheringPerformanceStatisticForCurrentThread() {
    try {
      return performanceStatisticManager.stopThreadMonitoring();
    } catch (RuntimeException ee) {
      throw logAndPrepareForRethrow(ee);
    } catch (Error ee) {
      throw logAndPrepareForRethrow(ee);
    } catch (Throwable t) {
      throw logAndPrepareForRethrow(t);
    }
  }

  @Override
  public final <V> V callInLock(Callable<V> iCallable, boolean iExclusiveLock) {
    try {
      stateLock.acquireReadLock();
      try {
        if (iExclusiveLock) {
          return super.callInLock(iCallable, true);
        } else {
          return super.callInLock(iCallable, false);
        }
      } finally {
        stateLock.releaseReadLock();
      }
    } catch (RuntimeException ee) {
      throw logAndPrepareForRethrow(ee);
    } catch (Error ee) {
      throw logAndPrepareForRethrow(ee);
    } catch (Throwable t) {
      throw logAndPrepareForRethrow(t);
    }
  }

  @Override
  public final Set<String> getClusterNames() {
    try {
      checkOpenness();
      stateLock.acquireReadLock();
      try {
        checkOpenness();

        return new HashSet<>(clusterMap.keySet());
      } finally {
        stateLock.releaseReadLock();
      }
    } catch (RuntimeException ee) {
      throw logAndPrepareForRethrow(ee);
    } catch (Error ee) {
      throw logAndPrepareForRethrow(ee);
    } catch (Throwable t) {
      throw logAndPrepareForRethrow(t);
    }
  }

  @Override
  public final int getClusterIdByName(final String clusterName) {
    try {
      checkOpenness();

      if (clusterName == null) {
        throw new IllegalArgumentException("Cluster name is null");
      }

      if (clusterName.length() == 0) {
        throw new IllegalArgumentException("Cluster name is empty");
      }

      // if (Character.isDigit(clusterName.charAt(0)))
      // return Integer.parseInt(clusterName);

      stateLock.acquireReadLock();
      try {
        checkOpenness();

        // SEARCH IT BETWEEN PHYSICAL CLUSTERS

        final OCluster segment = clusterMap.get(clusterName.toLowerCase(configuration.getLocaleInstance()));
        if (segment != null) {
          return segment.getId();
        }

        return -1;
      } finally {
        stateLock.releaseReadLock();
      }
    } catch (RuntimeException ee) {
      throw logAndPrepareForRethrow(ee);
    } catch (Error ee) {
      throw logAndPrepareForRethrow(ee);
    } catch (Throwable t) {
      throw logAndPrepareForRethrow(t);
    }
  }

  /**
   * Scan the given transaction for new record and allocate a record id for them, the relative record id is inserted inside the
   * transaction for future use.
   *
   * @param clientTx the transaction of witch allocate rids
   */
  public void preallocateRids(final OTransactionInternal clientTx) {
    try {
      checkOpenness();
      checkLowDiskSpaceRequestsAndReadOnlyConditions();

      @SuppressWarnings("unchecked")
      final Iterable<ORecordOperation> entries = clientTx.getRecordOperations();
      final TreeMap<Integer, OCluster> clustersToLock = new TreeMap<>();

      final Set<ORecordOperation> newRecords = new TreeSet<>(COMMIT_RECORD_OPERATION_COMPARATOR);

      for (ORecordOperation txEntry : entries) {

        if (txEntry.type == ORecordOperation.CREATED) {
          newRecords.add(txEntry);
          int clusterId = txEntry.getRID().getClusterId();
          clustersToLock.put(clusterId, getClusterById(clusterId));
        }
      }
      stateLock.acquireReadLock();
      try {

        checkOpenness();

        makeStorageDirty();
        boolean rollback = false;
        atomicOperationsManager.startAtomicOperation((String) null, true);
        try {
          lockClusters(clustersToLock);

          for (ORecordOperation txEntry : newRecords) {
            ORecord rec = txEntry.getRecord();
            if (!rec.getIdentity().isPersistent()) {
              if (rec.isDirty()) {
                //This allocate a position for a new record
                ORecordId rid = (ORecordId) rec.getIdentity().copy();
                ORecordId oldRID = rid.copy();
                final OCluster cluster = getClusterById(rid.getClusterId());
                OPhysicalPosition ppos = cluster.allocatePosition(ORecordInternal.getRecordType(rec));
                rid.setClusterPosition(ppos.clusterPosition);
                clientTx.updateIdentityAfterCommit(oldRID, rid);
              }
            } else {
              //This allocate position starting from a valid rid, used in distributed for allocate the same position on other nodes
              ORecordId rid = (ORecordId) rec.getIdentity();
              final OCluster cluster = getClusterById(rid.getClusterId());
              OPhysicalPosition ppos = cluster.allocatePosition(ORecordInternal.getRecordType(rec));
              if (ppos.clusterPosition != rid.getClusterPosition()) {
                throw new OConcurrentCreateException(rid, new ORecordId(rid.getClusterId(), ppos.clusterPosition));
              }
            }
          }
        } catch (Exception e) {
          rollback = true;
          throw e;
        } finally {
          atomicOperationsManager.endAtomicOperation(rollback);
        }

      } catch (IOException | RuntimeException ioe) {
        throw OException.wrapException(new OStorageException("Could not preallocate RIDs"), ioe);
      } finally {
        stateLock.releaseReadLock();
      }

    } catch (RuntimeException ee) {
      throw logAndPrepareForRethrow(ee);
    } catch (Error ee) {
      throw logAndPrepareForRethrow(ee);
    } catch (Throwable t) {
      throw logAndPrepareForRethrow(t);
    }
  }

  /**
   * Traditional commit that support already temporary rid and already assigned rids
   *
   * @param clientTx the transaction to commit
   *
   * @return The list of operations applied by the transaction
   */
  @Override
  public final List<ORecordOperation> commit(final OTransactionInternal clientTx) {
    return commit(clientTx, false);
  }

  /**
   * Commit a transaction where the rid where pre-allocated in a previous phase
   *
   * @param clientTx the pre-allocated transaction to commit
   *
   * @return The list of operations applied by the transaction
   */
  @SuppressWarnings("UnusedReturnValue")
  public List<ORecordOperation> commitPreAllocated(final OTransactionInternal clientTx) {
    return commit(clientTx, true);
  }

  /**
   * The commit operation can be run in 3 different conditions, embedded commit, pre-allocated commit, other node commit.
   * <bold>Embedded commit</bold> is the basic commit where the operation is run in embedded or server side, the transaction arrive
   * with invalid rids that get allocated and committed.
   * <bold>pre-allocated commit</bold> is the commit that happen after an preAllocateRids call is done, this is usually run by the
   * coordinator of a tx in distributed.
   * <bold>other node commit</bold> is the commit that happen when a node execute a transaction of another node where all the rids
   * are already allocated in the other node.
   *
   * @param transaction the transaction to commit
   * @param allocated   true if the operation is pre-allocated commit
   *
   * @return The list of operations applied by the transaction
   */
  private List<ORecordOperation> commit(final OTransactionInternal transaction, boolean allocated) {
    // XXX: At this moment, there are two implementations of the commit method. One for regular client transactions and one for
    // implicit micro-transactions. The implementations are quite identical, but operate on slightly different data. If you change
    // this method don't forget to change its counterpart:
    //
    //  OAbstractPaginatedStorage.commit(com.orientechnologies.orient.core.storage.impl.local.OMicroTransaction)

    try {
      checkOpenness();
      checkLowDiskSpaceRequestsAndReadOnlyConditions();

      txBegun.incrementAndGet();

      final ODatabaseDocumentInternal database = transaction.getDatabase();
      final OIndexManager indexManager = database.getMetadata().getIndexManager();
      final TreeMap<String, OTransactionIndexChanges> indexOperations = getSortedIndexOperations(transaction);

      database.getMetadata().makeThreadLocalSchemaSnapshot();

      final Collection<ORecordOperation> recordOperations = transaction.getRecordOperations();
      final TreeMap<Integer, OCluster> clustersToLock = new TreeMap<>();
      final Map<ORecordOperation, Integer> clusterOverrides = new IdentityHashMap<>();

      final Set<ORecordOperation> newRecords = new TreeSet<>(COMMIT_RECORD_OPERATION_COMPARATOR);

      for (ORecordOperation recordOperation : recordOperations) {
        if (recordOperation.type == ORecordOperation.CREATED || recordOperation.type == ORecordOperation.UPDATED) {
          final ORecord record = recordOperation.getRecord();
          if (record instanceof ODocument) {
            ((ODocument) record).validate();
          }
        }

        if (recordOperation.type == ORecordOperation.UPDATED || recordOperation.type == ORecordOperation.DELETED) {
          final int clusterId = recordOperation.getRecord().getIdentity().getClusterId();
          clustersToLock.put(clusterId, getClusterById(clusterId));
        } else if (recordOperation.type == ORecordOperation.CREATED) {
          newRecords.add(recordOperation);

          final ORecord record = recordOperation.getRecord();
          final ORID rid = record.getIdentity();

          int clusterId = rid.getClusterId();

          if (record.isDirty() && clusterId == ORID.CLUSTER_ID_INVALID && record instanceof ODocument) {
            // TRY TO FIX CLUSTER ID TO THE DEFAULT CLUSTER ID DEFINED IN SCHEMA CLASS

            final OImmutableClass class_ = ODocumentInternal.getImmutableSchemaClass(((ODocument) record));
            if (class_ != null) {
              clusterId = class_.getClusterForNewInstance((ODocument) record);
              clusterOverrides.put(recordOperation, clusterId);
            }
          }

          clustersToLock.put(clusterId, getClusterById(clusterId));
        }
      }

      final List<ORecordOperation> result = new ArrayList<>();
      stateLock.acquireReadLock();
      try {
        if (pessimisticLock) {
          List<ORID> recordLocks = new ArrayList<>();
          for (ORecordOperation recordOperation : recordOperations) {
            if (recordOperation.type == ORecordOperation.UPDATED || recordOperation.type == ORecordOperation.DELETED) {
              recordLocks.add(recordOperation.getRID());
            }
          }
          Collections.sort(recordLocks);
          for (ORID rid : recordLocks) {
            acquireWriteLock(rid);
          }
        }
        try {
          checkOpenness();

          makeStorageDirty();

          boolean rollback = false;
          startStorageTx(transaction);
          try {
            final OAtomicOperation atomicOperation = OAtomicOperationsManager.getCurrentOperation();

            lockClusters(clustersToLock);

            checkReadOnlyConditions();

            Map<ORecordOperation, OPhysicalPosition> positions = new IdentityHashMap<>();
            for (ORecordOperation recordOperation : newRecords) {
              ORecord rec = recordOperation.getRecord();

              if (allocated) {
                if (rec.getIdentity().isPersistent()) {
                  positions.put(recordOperation, new OPhysicalPosition(rec.getIdentity().getClusterPosition()));
                } else {
                  throw new OStorageException("Impossible to commit a transaction with not valid rid in pre-allocated commit");
                }
              } else if (rec.isDirty() && !rec.getIdentity().isPersistent()) {
                ORecordId rid = (ORecordId) rec.getIdentity().copy();
                ORecordId oldRID = rid.copy();

                final Integer clusterOverride = clusterOverrides.get(recordOperation);
                final int clusterId = clusterOverride == null ? rid.getClusterId() : clusterOverride;

                final OCluster cluster = getClusterById(clusterId);

                assert atomicOperation.getCounter() == 1;
                OPhysicalPosition physicalPosition = cluster.allocatePosition(ORecordInternal.getRecordType(rec));
                assert atomicOperation.getCounter() == 1;
                rid.setClusterId(cluster.getId());

                if (rid.getClusterPosition() > -1) {
                  // CREATE EMPTY RECORDS UNTIL THE POSITION IS REACHED. THIS IS THE CASE WHEN A SERVER IS OUT OF SYNC
                  // BECAUSE A TRANSACTION HAS BEEN ROLLED BACK BEFORE TO SEND THE REMOTE CREATES. SO THE OWNER NODE DELETED
                  // RECORD HAVING A HIGHER CLUSTER POSITION
                  while (rid.getClusterPosition() > physicalPosition.clusterPosition) {
                    assert atomicOperation.getCounter() == 1;
                    physicalPosition = cluster.allocatePosition(ORecordInternal.getRecordType(rec));
                    assert atomicOperation.getCounter() == 1;
                  }

                  if (rid.getClusterPosition() != physicalPosition.clusterPosition) {
                    throw new OConcurrentCreateException(rid, new ORecordId(rid.getClusterId(), physicalPosition.clusterPosition));
                  }
                }
                positions.put(recordOperation, physicalPosition);

                rid.setClusterPosition(physicalPosition.clusterPosition);

                transaction.updateIdentityAfterCommit(oldRID, rid);
              }
            }

            lockRidBags(clustersToLock, indexOperations, indexManager);

            checkReadOnlyConditions();

            for (ORecordOperation recordOperation : recordOperations) {
              assert atomicOperation.getCounter() == 1;
              commitEntry(recordOperation, positions.get(recordOperation), database.getSerializer());
              assert atomicOperation.getCounter() == 1;
              result.add(recordOperation);
            }

            lockIndexes(indexOperations);

            checkReadOnlyConditions();

<<<<<<< HEAD
            commitIndexes(indexOperations);

            final OLogSequenceNumber lsn = endStorageTx();
            final DataOutputStream journaledStream = OAbstractPaginatedStorage.journaledStream;
            if (journaledStream != null) { // send event to journaled tx stream if the streaming is on
              final int txId = transaction.getClientTransactionId();
              if (lsn == null || writeAheadLog == null) // if tx is not journaled
              {
                try {
                  journaledStream.writeInt(txId);
                } catch (IOException e) {
                  OLogManager.instance().error(this, "unable to write tx id into journaled stream", e);
                }
              } else {
                writeAheadLog.addEventAt(lsn, () -> {
                  try {
                    journaledStream.writeInt(txId);
                  } catch (IOException e) {
                    OLogManager.instance().error(this, "unable to write tx id into journaled stream", e);
                  }
                });
              }
            }

            OTransactionAbstract.updateCacheFromEntries(transaction.getDatabase(), recordOperations, true);
            txCommit.incrementAndGet();

=======
            commitIndexes(indexOperations, atomicOperation);
>>>>>>> 4e8c8c05
          } catch (IOException | RuntimeException e) {
            rollback = true;
            if (e instanceof RuntimeException) {
              throw ((RuntimeException) e);
            } else {
              throw OException.wrapException(new OStorageException("Error during transaction commit"), e);
            }
          } finally {
            if (rollback) {
              rollback(transaction);
            } else {
              endStorageTx(transaction, recordOperations);
            }

            this.transaction.set(null);
          }
        } finally {
          atomicOperationsManager.ensureThatComponentsUnlocked();
          database.getMetadata().clearThreadLocalSchemaSnapshot();
        }
      } finally {
        try {
          if (pessimisticLock) {
            for (ORecordOperation recordOperation : recordOperations) {
              if (recordOperation.type == ORecordOperation.UPDATED || recordOperation.type == ORecordOperation.DELETED) {
                releaseWriteLock(recordOperation.getRID());
              }
            }
          }
        } finally {
          stateLock.releaseReadLock();
        }
      }

      if (OLogManager.instance().isDebugEnabled()) {
        OLogManager.instance()
<<<<<<< HEAD
            .debug(this, "%d Committed transaction %d on database '%s' (result=%s)", Thread.currentThread().getId(),
                transaction.getId(), database.getName(), result);
=======
            .debug(this, "%d Committed transaction %d on database '%s' (result=%s)", Thread.currentThread().getId(), transaction.getId(), database.getName(), result);
>>>>>>> 4e8c8c05
      }

      return result;
    } catch (RuntimeException ee) {
      throw logAndPrepareForRethrow(ee);
    } catch (Error ee) {
      handleJVMError(ee);
      OAtomicOperationsManager.alarmClearOfAtomicOperation();
      throw logAndPrepareForRethrow(ee);
    } catch (Throwable t) {
      throw logAndPrepareForRethrow(t);
    }
  }

<<<<<<< HEAD
  public int loadIndexEngine(String name) {
    try {
      checkOpenness();
=======
  private static void commitIndexes(final Map<String, OTransactionIndexChanges> indexesToCommit,
      final OAtomicOperation atomicOperation) {
    final Map<OIndex, OIndexAbstract.IndexTxSnapshot> snapshots = new IdentityHashMap<>();
>>>>>>> 4e8c8c05

      stateLock.acquireReadLock();
      try {
        checkOpenness();

<<<<<<< HEAD
        final OBaseIndexEngine engine = indexEngineNameMap.get(name);
        if (engine == null) {
          return -1;
        }
=======
      assert atomicOperation.getCounter() == 1;
      index.preCommit(snapshot);
      assert atomicOperation.getCounter() == 1;
    }
>>>>>>> 4e8c8c05

        final int indexId = indexEngines.indexOf(engine);
        assert indexId >= 0;

<<<<<<< HEAD
        return generateIndexId(indexId, engine);
=======
      assert atomicOperation.getCounter() == 1;
      index.addTxOperation(snapshot, changes);
      assert atomicOperation.getCounter() == 1;
    }

    try {
      for (OTransactionIndexChanges changes : indexesToCommit.values()) {
        final OIndexInternal<?> index = changes.getAssociatedIndex();
        final OIndexAbstract.IndexTxSnapshot snapshot = snapshots.get(index);

        assert atomicOperation.getCounter() == 1;
        index.commit(snapshot);
        assert atomicOperation.getCounter() == 1;
      }
    } finally {
      for (OTransactionIndexChanges changes : indexesToCommit.values()) {
        final OIndexInternal<?> index = changes.getAssociatedIndex();
        final OIndexAbstract.IndexTxSnapshot snapshot = snapshots.get(index);

        assert atomicOperation.getCounter() == 1;
        index.postCommit(snapshot);
        assert atomicOperation.getCounter() == 1;
      }
    }
  }

  private static TreeMap<String, OTransactionIndexChanges> getSortedIndexOperations(OTransactionInternal clientTx) {
    return new TreeMap<>(clientTx.getIndexOperations());
  }

  public int loadIndexEngine(String name) {
    try {
      checkOpenness();

      stateLock.acquireReadLock();
      try {
        checkOpenness();

        final OIndexEngine engine = indexEngineNameMap.get(name);
        if (engine == null)
          return -1;

        final int indexId = indexEngines.indexOf(engine);
        assert indexId >= 0;

        return indexId;
>>>>>>> 4e8c8c05
      } finally {
        stateLock.releaseReadLock();
      }
    } catch (RuntimeException ee) {
      throw logAndPrepareForRethrow(ee);
    } catch (Error ee) {
      throw logAndPrepareForRethrow(ee);
    } catch (Throwable t) {
      throw logAndPrepareForRethrow(t);
    }
  }

  public int loadExternalIndexEngine(String engineName, String algorithm, String indexType, OIndexDefinition indexDefinition,
      OBinarySerializer valueSerializer, boolean isAutomatic, Boolean durableInNonTxMode, int version, int apiVersion,
      boolean multivalue, Map<String, String> engineProperties) {
    try {
      checkOpenness();

      stateLock.acquireWriteLock();
      try {
        checkOpenness();

        checkLowDiskSpaceRequestsAndReadOnlyConditions();

        // this method introduced for binary compatibility only
        if (configuration.getBinaryFormatVersion() > 15) {
          return -1;
        }

        if (indexEngineNameMap.containsKey(engineName)) {
          throw new OIndexException("Index with name " + engineName + " already exists");
        }

        makeStorageDirty();

        final OBinarySerializer keySerializer = determineKeySerializer(indexDefinition);
        final int keySize = determineKeySize(indexDefinition);
        final OType[] keyTypes = indexDefinition != null ? indexDefinition.getTypes() : null;
        final boolean nullValuesSupport = indexDefinition != null && !indexDefinition.isNullValuesIgnored();

        final OStorageConfigurationImpl.IndexEngineData engineData = new OStorageConfigurationImpl.IndexEngineData(engineName,
            algorithm, indexType, durableInNonTxMode, version, apiVersion, multivalue, valueSerializer.getId(),
            keySerializer.getId(), isAutomatic, keyTypes, nullValuesSupport, keySize, null, null, engineProperties);

        final OBaseIndexEngine engine = OIndexes
            .createIndexEngine(engineName, algorithm, indexType, durableInNonTxMode, this, version, apiVersion, multivalue,
                engineProperties, null);
        engine.load(engineName, valueSerializer, isAutomatic, keySerializer, keyTypes, nullValuesSupport, keySize,
            engineData.getEngineProperties(), null);

        indexEngineNameMap.put(engineName, engine);
        indexEngines.add(engine);
        ((OStorageConfigurationImpl) configuration).addIndexEngine(engineName, engineData);

        return generateIndexId(indexEngines.size() - 1, engine);
      } catch (IOException e) {
        throw OException.wrapException(new OStorageException("Cannot add index engine " + engineName + " in storage."), e);
      } finally {
        stateLock.releaseWriteLock();
      }
    } catch (RuntimeException ee) {
      throw logAndPrepareForRethrow(ee);
    } catch (Error ee) {
      throw logAndPrepareForRethrow(ee);
    } catch (Throwable t) {
      throw logAndPrepareForRethrow(t);
    }
  }

  public int addIndexEngine(String engineName, final String algorithm, final String indexType,
      final OIndexDefinition indexDefinition, final OBinarySerializer valueSerializer, final boolean isAutomatic,
      final Boolean durableInNonTxMode, final int version, int apiVersion, boolean multivalue,
      final Map<String, String> engineProperties, final Set<String> clustersToIndex, final ODocument metadata) {
    try {
      checkOpenness();

      stateLock.acquireWriteLock();
      try {
        checkOpenness();

        checkLowDiskSpaceRequestsAndReadOnlyConditions();

        if (indexEngineNameMap.containsKey(engineName)) {
          // OLD INDEX FILE ARE PRESENT: THIS IS THE CASE OF PARTIAL/BROKEN INDEX
          OLogManager.instance().warn(this, "Index with name '%s' already exists, removing it and re-create the index", engineName);
          final OBaseIndexEngine engine = indexEngineNameMap.remove(engineName);
          if (engine != null) {
            indexEngines.remove(engine);
            ((OStorageConfigurationImpl) configuration).deleteIndexEngine(engineName);
            engine.delete();
          }
        }

        makeStorageDirty();

        final OBinarySerializer keySerializer = determineKeySerializer(indexDefinition);
        final int keySize = determineKeySize(indexDefinition);
        final OType[] keyTypes = indexDefinition != null ? indexDefinition.getTypes() : null;
        final boolean nullValuesSupport = indexDefinition != null && !indexDefinition.isNullValuesIgnored();
        final byte serializerId;

        if (valueSerializer != null) {
          serializerId = valueSerializer.getId();
        } else {
          serializerId = -1;
        }

        final OBaseIndexEngine engine = OIndexes
            .createIndexEngine(engineName, algorithm, indexType, durableInNonTxMode, this, version, apiVersion, multivalue,
                engineProperties, metadata);

        final OContextConfiguration ctxCfg = getConfiguration().getContextConfiguration();
        final String cfgEncryption = ctxCfg.getValueAsString(OGlobalConfiguration.STORAGE_ENCRYPTION_METHOD);
        final String cfgEncryptionKey = ctxCfg.getValueAsString(OGlobalConfiguration.STORAGE_ENCRYPTION_KEY);

        final OEncryption encryption;
        if (cfgEncryption == null || cfgEncryption.equals(ONothingEncryption.NAME)) {
          encryption = null;
        } else {
          encryption = OEncryptionFactory.INSTANCE.getEncryption(cfgEncryption, cfgEncryptionKey);
        }

        engine.create(valueSerializer, isAutomatic, keyTypes, nullValuesSupport, keySerializer, keySize, clustersToIndex,
            engineProperties, metadata, encryption);

        if (writeAheadLog != null) {
          writeAheadLog.flush();
        }

        indexEngineNameMap.put(engineName, engine);

        indexEngines.add(engine);

        final OStorageConfigurationImpl.IndexEngineData engineData = new OStorageConfigurationImpl.IndexEngineData(engineName,
            algorithm, indexType, durableInNonTxMode, version, apiVersion, multivalue, serializerId, keySerializer.getId(),
            isAutomatic, keyTypes, nullValuesSupport, keySize, cfgEncryption, cfgEncryptionKey, engineProperties);

        ((OStorageConfigurationImpl) configuration).addIndexEngine(engineName, engineData);

        return generateIndexId(indexEngines.size() - 1, engine);
      } catch (IOException e) {
        throw OException.wrapException(new OStorageException("Cannot add index engine " + engineName + " in storage."), e);
      } finally {
        stateLock.releaseWriteLock();
      }
    } catch (RuntimeException ee) {
      throw logAndPrepareForRethrow(ee);
    } catch (Error ee) {
      throw logAndPrepareForRethrow(ee);
    } catch (Throwable t) {
      throw logAndPrepareForRethrow(t);
    }
  }

  private static int generateIndexId(int internalId, OBaseIndexEngine indexEngine) {
    return indexEngine.getEngineAPIVersion() << (OIntegerSerializer.INT_SIZE * 8 - 5) | internalId;
  }

  private static int extractInternalId(int externalId) {
    if (externalId < 0) {
      throw new IllegalStateException("Index id has to be positive");
    }

    return externalId & 0x7_FF_FF_FF;
  }

  public static int extractEngineAPIVersion(int externalId) {
    return externalId >>> (OIntegerSerializer.INT_SIZE * 8 - 5);
  }

  private OBinarySerializer determineKeySerializer(OIndexDefinition indexDefinition) {
    final OBinarySerializer keySerializer;
    if (indexDefinition != null) {
      if (indexDefinition instanceof ORuntimeKeyIndexDefinition) {
        keySerializer = ((ORuntimeKeyIndexDefinition) indexDefinition).getSerializer();
      } else {
        if (indexDefinition.getTypes().length > 1) {
          keySerializer = OCompositeKeySerializer.INSTANCE;
        } else {
          final OType keyType = indexDefinition.getTypes()[0];

          if (keyType == OType.STRING && configuration.getBinaryFormatVersion() >= 13) {
            return OUTF8Serializer.INSTANCE;
          }

          OCurrentStorageComponentsFactory currentStorageComponentsFactory = componentsFactory;
          if (currentStorageComponentsFactory != null) {
            keySerializer = currentStorageComponentsFactory.binarySerializerFactory.getObjectSerializer(keyType);
          } else {
            throw new IllegalStateException("Cannot load binary serializer, storage is not properly initialized");
          }
        }
      }
    } else {
      keySerializer = new OSimpleKeySerializer();
    }
    return keySerializer;
  }

  public void deleteIndexEngine(int indexId) throws OInvalidIndexEngineIdException {
    indexId = extractInternalId(indexId);

    try {
      checkOpenness();

      stateLock.acquireWriteLock();
      try {
        checkOpenness();

        checkLowDiskSpaceRequestsAndReadOnlyConditions();

        checkIndexId(indexId);

        makeStorageDirty();
        final OBaseIndexEngine engine = indexEngines.get(indexId);

        indexEngines.set(indexId, null);

        engine.delete();

        final String engineName = engine.getName();
        indexEngineNameMap.remove(engineName);
        ((OStorageConfigurationImpl) configuration).deleteIndexEngine(engineName);
      } catch (IOException e) {
        throw OException.wrapException(new OStorageException("Error on index deletion"), e);
      } finally {
        stateLock.releaseWriteLock();
      }
    } catch (OInvalidIndexEngineIdException ie) {
      throw logAndPrepareForRethrow(ie);
    } catch (RuntimeException ee) {
      throw logAndPrepareForRethrow(ee);
    } catch (Error ee) {
      throw logAndPrepareForRethrow(ee);
    } catch (Throwable t) {
      throw logAndPrepareForRethrow(t);
    }
  }

  private void checkIndexId(int indexId) throws OInvalidIndexEngineIdException {
    if (indexId < 0 || indexId >= indexEngines.size() || indexEngines.get(indexId) == null) {
      throw new OInvalidIndexEngineIdException("Engine with id " + indexId + " is not registered inside of storage");
    }
  }

  public boolean indexContainsKey(int indexId, Object key) throws OInvalidIndexEngineIdException {
    indexId = extractInternalId(indexId);

    try {
      if (transaction.get() != null) {
        return doIndexContainsKey(indexId, key);
      }

      checkOpenness();

      stateLock.acquireReadLock();
      try {
        checkOpenness();

        return doIndexContainsKey(indexId, key);
      } finally {
        stateLock.releaseReadLock();
      }
    } catch (OInvalidIndexEngineIdException ie) {
      throw logAndPrepareForRethrow(ie);
    } catch (RuntimeException ee) {
      throw logAndPrepareForRethrow(ee);
    } catch (Error ee) {
      throw logAndPrepareForRethrow(ee);
    } catch (Throwable t) {
      throw logAndPrepareForRethrow(t);
    }
  }

  private boolean doIndexContainsKey(int indexId, Object key) throws OInvalidIndexEngineIdException {
    checkIndexId(indexId);

    final OBaseIndexEngine engine = indexEngines.get(indexId);

    return engine.contains(key);
  }

  public boolean removeKeyFromIndex(int indexId, Object key) throws OInvalidIndexEngineIdException {
    indexId = extractInternalId(indexId);

    try {
      if (transaction.get() != null) {
        return doRemoveKeyFromIndex(indexId, key);
      }

      checkOpenness();

      stateLock.acquireReadLock();
      try {
        checkOpenness();

        checkLowDiskSpaceRequestsAndReadOnlyConditions();

        return doRemoveKeyFromIndex(indexId, key);
      } finally {
        stateLock.releaseReadLock();
      }
    } catch (OInvalidIndexEngineIdException ie) {
      throw logAndPrepareForRethrow(ie);
    } catch (RuntimeException ee) {
      throw logAndPrepareForRethrow(ee);
    } catch (Error ee) {
      throw logAndPrepareForRethrow(ee);
    } catch (Throwable t) {
      throw logAndPrepareForRethrow(t);
    }
  }

  private boolean doRemoveKeyFromIndex(int indexId, Object key) throws OInvalidIndexEngineIdException {
    try {
      checkIndexId(indexId);

      makeStorageDirty();
      final OBaseIndexEngine engine = indexEngines.get(indexId);
      return engine.remove(key);
    } catch (IOException e) {
      throw OException.wrapException(new OStorageException("Error during removal of entry with key " + key + " from index "), e);
    }
  }

  public void clearIndex(int indexId) throws OInvalidIndexEngineIdException {
    indexId = extractInternalId(indexId);

    try {
      if (transaction.get() != null) {
        doClearIndex(indexId);
        return;
      }

      checkOpenness();

      stateLock.acquireReadLock();
      try {
        checkOpenness();

        checkLowDiskSpaceRequestsAndReadOnlyConditions();

        doClearIndex(indexId);
      } finally {
        stateLock.releaseReadLock();
      }
    } catch (OInvalidIndexEngineIdException ie) {
      throw logAndPrepareForRethrow(ie);
    } catch (RuntimeException ee) {
      throw logAndPrepareForRethrow(ee);
    } catch (Error ee) {
      throw logAndPrepareForRethrow(ee);
    } catch (Throwable t) {
      throw logAndPrepareForRethrow(t);
    }
  }

  private void doClearIndex(int indexId) throws OInvalidIndexEngineIdException {
    try {
      checkIndexId(indexId);

      final OBaseIndexEngine engine = indexEngines.get(indexId);

      makeStorageDirty();
      engine.clear();
    } catch (IOException e) {
      throw OException.wrapException(new OStorageException("Error during clearing of index"), e);
    }

  }

  public Object getIndexValue(int indexId, Object key) throws OInvalidIndexEngineIdException {
    indexId = extractInternalId(indexId);

    try {
      if (transaction.get() != null) {
        return doGetIndexValue(indexId, key);
      }

      checkOpenness();

      stateLock.acquireReadLock();
      try {
        checkOpenness();
        return doGetIndexValue(indexId, key);
      } finally {
        stateLock.releaseReadLock();
      }
    } catch (OInvalidIndexEngineIdException ie) {
      throw logAndPrepareForRethrow(ie);
    } catch (RuntimeException ee) {
      throw logAndPrepareForRethrow(ee);
    } catch (Error ee) {
      throw logAndPrepareForRethrow(ee);
    } catch (Throwable t) {
      throw logAndPrepareForRethrow(t);
    }
  }

  private Object doGetIndexValue(int indexId, Object key) throws OInvalidIndexEngineIdException {
    checkIndexId(indexId);

    final OBaseIndexEngine engine = indexEngines.get(indexId);
    return engine.get(key);
  }

  public OBaseIndexEngine getIndexEngine(int indexId) throws OInvalidIndexEngineIdException {
    indexId = extractInternalId(indexId);

    try {
      checkIndexId(indexId);
      return indexEngines.get(indexId);
    } catch (OInvalidIndexEngineIdException ie) {
      throw logAndPrepareForRethrow(ie);
    } catch (RuntimeException ee) {
      throw logAndPrepareForRethrow(ee);
    } catch (Error ee) {
      throw logAndPrepareForRethrow(ee);
    } catch (Throwable t) {
      throw logAndPrepareForRethrow(t);
    }
  }

  public void updateIndexEntry(int indexId, Object key, OIndexKeyUpdater<Object> valueCreator)
      throws OInvalidIndexEngineIdException {
    final int engineAPIVersion = extractEngineAPIVersion(indexId);
    indexId = extractInternalId(indexId);

    if (engineAPIVersion != 0) {
      throw new IllegalStateException("Unsupported version of index engine API. Required 0 but found " + engineAPIVersion);
    }

    try {
      if (transaction.get() != null) {
        doUpdateIndexEntry(indexId, key, valueCreator);
        return;
      }

      checkOpenness();

      stateLock.acquireReadLock();
      try {
        checkOpenness();
        checkLowDiskSpaceRequestsAndReadOnlyConditions();

        doUpdateIndexEntry(indexId, key, valueCreator);
      } finally {
        stateLock.releaseReadLock();
      }
    } catch (OInvalidIndexEngineIdException ie) {
      throw logAndPrepareForRethrow(ie);
    } catch (RuntimeException ee) {
      throw logAndPrepareForRethrow(ee);
    } catch (Error ee) {
      throw logAndPrepareForRethrow(ee);
    } catch (Throwable t) {
      throw logAndPrepareForRethrow(t);
    }
  }

  public <T> T callIndexEngine(boolean atomicOperation, boolean readOperation, int indexId, OIndexEngineCallback<T> callback)
      throws OInvalidIndexEngineIdException {
    indexId = extractInternalId(indexId);

    try {
      if (transaction.get() != null) {
        return doCallIndexEngine(atomicOperation, readOperation, indexId, callback);
      }

      checkOpenness();

      stateLock.acquireReadLock();
      try {
        return doCallIndexEngine(atomicOperation, readOperation, indexId, callback);
      } finally {
        stateLock.releaseReadLock();
      }
    } catch (OInvalidIndexEngineIdException ie) {
      throw logAndPrepareForRethrow(ie);
    } catch (RuntimeException ee) {
      throw logAndPrepareForRethrow(ee);
    } catch (Error ee) {
      throw logAndPrepareForRethrow(ee);
    } catch (Throwable t) {
      throw logAndPrepareForRethrow(t);
    }
  }

  private <T> T doCallIndexEngine(boolean atomicOperation, boolean readOperation, int indexId, OIndexEngineCallback<T> callback)
      throws OInvalidIndexEngineIdException, IOException {
    checkIndexId(indexId);
<<<<<<< HEAD
    try {
      if (atomicOperation) {
        atomicOperationsManager.startAtomicOperation((String) null, true);
      }
    } catch (IOException e) {
      throw OException.wrapException(new OStorageException("Cannot put key value entry in index"), e);
    }

    try {

=======
    boolean rollback = false;
    if (atomicOperation) {
      atomicOperationsManager.startAtomicOperation((String) null, true);
    }

    try {
>>>>>>> 4e8c8c05
      if (!readOperation) {
        makeStorageDirty();
      }

<<<<<<< HEAD
      final OBaseIndexEngine engine = indexEngines.get(indexId);
      T result = callback.callEngine(engine);

      if (atomicOperation) {
        atomicOperationsManager.endAtomicOperation(false, null);
      }

      return result;
    } catch (Exception e) {
      try {
        if (atomicOperation) {
          atomicOperationsManager.endAtomicOperation(true, e);
        }

        throw OException.wrapException(new OStorageException("Cannot put key value entry in index"), e);
      } catch (IOException ioe) {
        throw OException.wrapException(new OStorageException("Error during operation rollback"), ioe);
=======
      final OIndexEngine engine = indexEngines.get(indexId);
      return callback.callEngine(engine);
    } catch (Exception e) {
      rollback = true;
      throw OException.wrapException(new OStorageException("Cannot put key value entry in index"), e);
    } finally {
      if (atomicOperation) {
        atomicOperationsManager.endAtomicOperation(rollback);
>>>>>>> 4e8c8c05
      }
    }
  }

  private void doUpdateIndexEntry(int indexId, Object key, OIndexKeyUpdater<Object> valueCreator)
      throws OInvalidIndexEngineIdException, IOException {
    boolean rollback = false;
    atomicOperationsManager.startAtomicOperation((String) null, true);
    try {
      checkIndexId(indexId);

      final OBaseIndexEngine engine = indexEngines.get(indexId);
      makeStorageDirty();

<<<<<<< HEAD
      ((OIndexEngine) engine).update(key, valueCreator);

      atomicOperationsManager.endAtomicOperation(false, null);
    } catch (OInvalidIndexEngineIdException e) {
      try {
        atomicOperationsManager.endAtomicOperation(true, e);
      } catch (IOException ioe) {
        throw OException.wrapException(new OStorageException("Error during operation rollback"), ioe);
      }

      throw e;
=======
      engine.update(key, valueCreator);
>>>>>>> 4e8c8c05
    } catch (Exception e) {
      rollback = true;
      throw e;
    } finally {
      atomicOperationsManager.endAtomicOperation(rollback);
    }
  }

  public void putRidIndexEntry(int indexId, Object key, ORID value) throws OInvalidIndexEngineIdException {
    final int engineAPIVersion = extractEngineAPIVersion(indexId);
    indexId = extractInternalId(indexId);

    if (engineAPIVersion != 1) {
      throw new IllegalStateException("Unsupported version of index engine API. Required 1 but found " + engineAPIVersion);
    }

    try {
      if (transaction.get() != null) {
        doPutRidIndexEntry(indexId, key, value);
        return;
      }

      checkOpenness();

      stateLock.acquireReadLock();
      try {
        checkOpenness();

        checkLowDiskSpaceRequestsAndReadOnlyConditions();

        doPutRidIndexEntry(indexId, key, value);
      } finally {
        stateLock.releaseReadLock();
      }
    } catch (OInvalidIndexEngineIdException ie) {
      throw logAndPrepareForRethrow(ie);
    } catch (RuntimeException ee) {
      throw logAndPrepareForRethrow(ee);
    } catch (Error ee) {
      throw logAndPrepareForRethrow(ee);
    } catch (Throwable t) {
      throw logAndPrepareForRethrow(t);
    }
  }

  private void doPutRidIndexEntry(int indexId, Object key, ORID value) throws OInvalidIndexEngineIdException {
    try {
      checkIndexId(indexId);

      final OBaseIndexEngine engine = indexEngines.get(indexId);
      makeStorageDirty();

      ((OV1IndexEngine) engine).put(key, value);
    } catch (IOException e) {
      throw OException.wrapException(new OStorageException("Cannot put key " + key + " value " + value + " entry to the index"), e);
    }
  }

  public boolean removeRidIndexEntry(int indexId, Object key, ORID value) throws OInvalidIndexEngineIdException {
    final int engineAPIVersion = extractEngineAPIVersion(indexId);
    indexId = extractInternalId(indexId);

    if (engineAPIVersion != 1) {
      throw new IllegalStateException("Unsupported version of index engine API. Required 1 but found " + engineAPIVersion);
    }

    try {
      if (transaction.get() != null) {
        return doRemoveRidIndexEntry(indexId, key, value);
      }

      checkOpenness();

      stateLock.acquireReadLock();
      try {
        checkOpenness();

        checkLowDiskSpaceRequestsAndReadOnlyConditions();

        return doRemoveRidIndexEntry(indexId, key, value);
      } finally {
        stateLock.releaseReadLock();
      }
    } catch (OInvalidIndexEngineIdException ie) {
      throw logAndPrepareForRethrow(ie);
    } catch (RuntimeException ee) {
      throw logAndPrepareForRethrow(ee);
    } catch (Error ee) {
      throw logAndPrepareForRethrow(ee);
    } catch (Throwable t) {
      throw logAndPrepareForRethrow(t);
    }
  }

  private boolean doRemoveRidIndexEntry(int indexId, Object key, ORID value) throws OInvalidIndexEngineIdException {
    try {
      checkIndexId(indexId);

      final OBaseIndexEngine engine = indexEngines.get(indexId);
      makeStorageDirty();

      return ((OMultiValueIndexEngine) engine).remove(key, value);
    } catch (IOException e) {
      throw OException.wrapException(new OStorageException("Cannot put key " + key + " value " + value + " entry to the index"), e);
    }
  }

  public void putIndexValue(int indexId, Object key, Object value) throws OInvalidIndexEngineIdException {
    final int engineAPIVersion = extractEngineAPIVersion(indexId);
    indexId = extractInternalId(indexId);

    if (engineAPIVersion != 0) {
      throw new IllegalStateException("Unsupported version of index engine API. Required 0 but found " + engineAPIVersion);
    }

    try {
      if (transaction.get() != null) {
        doPutIndexValue(indexId, key, value);
        return;
      }

      checkOpenness();

      stateLock.acquireReadLock();
      try {
        checkOpenness();

        checkLowDiskSpaceRequestsAndReadOnlyConditions();

        doPutIndexValue(indexId, key, value);
      } finally {
        stateLock.releaseReadLock();
      }
    } catch (OInvalidIndexEngineIdException ie) {
      throw logAndPrepareForRethrow(ie);
    } catch (RuntimeException ee) {
      throw logAndPrepareForRethrow(ee);
    } catch (Error ee) {
      throw logAndPrepareForRethrow(ee);
    } catch (Throwable t) {
      throw logAndPrepareForRethrow(t);
    }
  }

  private void doPutIndexValue(int indexId, Object key, Object value) throws OInvalidIndexEngineIdException {
    try {
      checkIndexId(indexId);

      final OBaseIndexEngine engine = indexEngines.get(indexId);
      makeStorageDirty();

      ((OIndexEngine) engine).put(key, value);
    } catch (IOException e) {
      throw OException.wrapException(new OStorageException("Cannot put key " + key + " value " + value + " entry to the index"), e);
    }
  }

  /**
   * Puts the given value under the given key into this storage for the index with the given index id. Validates the operation using
   * the provided validator.
   *
   * @param indexId   the index id of the index to put the value into.
   * @param key       the key to put the value under.
   * @param value     the value to put.
   * @param validator the operation validator.
   *
   * @return {@code true} if the validator allowed the put, {@code false} otherwise.
   *
   * @see OBaseIndexEngine.Validator#validate(Object, Object, Object)
   */
  @SuppressWarnings("UnusedReturnValue")
  public boolean validatedPutIndexValue(int indexId, Object key, ORID value, OBaseIndexEngine.Validator<Object, ORID> validator)
      throws OInvalidIndexEngineIdException {
    indexId = extractInternalId(indexId);

    try {
      if (transaction.get() != null) {
        return doValidatedPutIndexValue(indexId, key, value, validator);
      }

      checkOpenness();

      stateLock.acquireReadLock();
      try {
        checkOpenness();

        checkLowDiskSpaceRequestsAndReadOnlyConditions();

        return doValidatedPutIndexValue(indexId, key, value, validator);
      } finally {
        stateLock.releaseReadLock();
      }
    } catch (OInvalidIndexEngineIdException ie) {
      throw logAndPrepareForRethrow(ie);
    } catch (RuntimeException ee) {
      throw logAndPrepareForRethrow(ee);
    } catch (Error ee) {
      throw logAndPrepareForRethrow(ee);
    } catch (Throwable t) {
      throw logAndPrepareForRethrow(t);
    }
  }

  private boolean doValidatedPutIndexValue(int indexId, Object key, ORID value, OBaseIndexEngine.Validator<Object, ORID> validator)
      throws OInvalidIndexEngineIdException {
    try {
      checkIndexId(indexId);

      final OBaseIndexEngine engine = indexEngines.get(indexId);
      makeStorageDirty();

      if (engine instanceof OIndexEngine) {
        return ((OIndexEngine) engine).validatedPut(key, value, validator);
      }

      if (engine instanceof OSingleValueIndexEngine) {
        return ((OSingleValueIndexEngine) engine).validatedPut(key, value.getIdentity(), validator);
      }

      throw new IllegalStateException("Invalid type of index engine " + engine.getClass().getName());
    } catch (IOException e) {
      throw OException.wrapException(new OStorageException("Cannot put key " + key + " value " + value + " entry to the index"), e);
    }
  }

  public Object getIndexFirstKey(int indexId) throws OInvalidIndexEngineIdException {
    indexId = extractInternalId(indexId);

    try {
      if (transaction.get() != null) {
        return doGetIndexFirstKey(indexId);
      }

      checkOpenness();

      stateLock.acquireReadLock();
      try {
        checkOpenness();
        return doGetIndexFirstKey(indexId);
      } finally {
        stateLock.releaseReadLock();
      }
    } catch (OInvalidIndexEngineIdException ie) {
      throw logAndPrepareForRethrow(ie);
    } catch (RuntimeException ee) {
      throw logAndPrepareForRethrow(ee);
    } catch (Error ee) {
      throw logAndPrepareForRethrow(ee);
    } catch (Throwable t) {
      throw logAndPrepareForRethrow(t);
    }
  }

  private Object doGetIndexFirstKey(int indexId) throws OInvalidIndexEngineIdException {
    checkIndexId(indexId);

    final OBaseIndexEngine engine = indexEngines.get(indexId);

    return engine.getFirstKey();
  }

  public Object getIndexLastKey(int indexId) throws OInvalidIndexEngineIdException {
    indexId = extractInternalId(indexId);

    try {
      if (transaction.get() != null) {
        return doGetIndexFirstKey(indexId);
      }

      checkOpenness();

      stateLock.acquireReadLock();
      try {
        checkOpenness();
        return doGetIndexLastKey(indexId);
      } finally {
        stateLock.releaseReadLock();
      }
    } catch (OInvalidIndexEngineIdException ie) {
      throw logAndPrepareForRethrow(ie);
    } catch (RuntimeException ee) {
      throw logAndPrepareForRethrow(ee);
    } catch (Error ee) {
      throw logAndPrepareForRethrow(ee);
    } catch (Throwable t) {
      throw logAndPrepareForRethrow(t);
    }
  }

  private Object doGetIndexLastKey(int indexId) throws OInvalidIndexEngineIdException {
    checkIndexId(indexId);

    final OBaseIndexEngine engine = indexEngines.get(indexId);

    return engine.getLastKey();
  }

  public OIndexCursor iterateIndexEntriesBetween(int indexId, Object rangeFrom, boolean fromInclusive, Object rangeTo,
      boolean toInclusive, boolean ascSortOrder, OBaseIndexEngine.ValuesTransformer transformer)
      throws OInvalidIndexEngineIdException {
    indexId = extractInternalId(indexId);

    try {
      if (transaction.get() != null) {
        return doIterateIndexEntriesBetween(indexId, rangeFrom, fromInclusive, rangeTo, toInclusive, ascSortOrder, transformer);
      }

      checkOpenness();

      stateLock.acquireReadLock();
      try {
        checkOpenness();
        return doIterateIndexEntriesBetween(indexId, rangeFrom, fromInclusive, rangeTo, toInclusive, ascSortOrder, transformer);
      } finally {
        stateLock.releaseReadLock();
      }
    } catch (OInvalidIndexEngineIdException ie) {
      throw logAndPrepareForRethrow(ie);
    } catch (RuntimeException ee) {
      throw logAndPrepareForRethrow(ee);
    } catch (Error ee) {
      throw logAndPrepareForRethrow(ee);
    } catch (Throwable t) {
      throw logAndPrepareForRethrow(t);
    }
  }

  private OIndexCursor doIterateIndexEntriesBetween(int indexId, Object rangeFrom, boolean fromInclusive, Object rangeTo,
      boolean toInclusive, boolean ascSortOrder, OBaseIndexEngine.ValuesTransformer transformer)
      throws OInvalidIndexEngineIdException {
    checkIndexId(indexId);

    final OBaseIndexEngine engine = indexEngines.get(indexId);

    return engine.iterateEntriesBetween(rangeFrom, fromInclusive, rangeTo, toInclusive, ascSortOrder, transformer);
  }

  public OIndexCursor iterateIndexEntriesMajor(int indexId, Object fromKey, boolean isInclusive, boolean ascSortOrder,
      OBaseIndexEngine.ValuesTransformer transformer) throws OInvalidIndexEngineIdException {
    indexId = extractInternalId(indexId);

    try {
      if (transaction.get() != null) {
        return doIterateIndexEntriesMajor(indexId, fromKey, isInclusive, ascSortOrder, transformer);
      }

      checkOpenness();

      stateLock.acquireReadLock();
      try {
        checkOpenness();
        return doIterateIndexEntriesMajor(indexId, fromKey, isInclusive, ascSortOrder, transformer);
      } finally {
        stateLock.releaseReadLock();
      }
    } catch (OInvalidIndexEngineIdException ie) {
      throw logAndPrepareForRethrow(ie);
    } catch (RuntimeException ee) {
      throw logAndPrepareForRethrow(ee);
    } catch (Error ee) {
      throw logAndPrepareForRethrow(ee);
    } catch (Throwable t) {
      throw logAndPrepareForRethrow(t);
    }
  }

  private OIndexCursor doIterateIndexEntriesMajor(int indexId, Object fromKey, boolean isInclusive, boolean ascSortOrder,
      OBaseIndexEngine.ValuesTransformer transformer) throws OInvalidIndexEngineIdException {
    checkIndexId(indexId);

    final OBaseIndexEngine engine = indexEngines.get(indexId);

    return engine.iterateEntriesMajor(fromKey, isInclusive, ascSortOrder, transformer);
  }

  public OIndexCursor iterateIndexEntriesMinor(int indexId, final Object toKey, final boolean isInclusive, boolean ascSortOrder,
      OBaseIndexEngine.ValuesTransformer transformer) throws OInvalidIndexEngineIdException {
    indexId = extractInternalId(indexId);

    try {
      if (transaction.get() != null) {
        return doIterateIndexEntriesMinor(indexId, toKey, isInclusive, ascSortOrder, transformer);
      }

      checkOpenness();

      stateLock.acquireReadLock();
      try {
        checkOpenness();
        return doIterateIndexEntriesMinor(indexId, toKey, isInclusive, ascSortOrder, transformer);
      } finally {
        stateLock.releaseReadLock();
      }
    } catch (OInvalidIndexEngineIdException ie) {
      throw logAndPrepareForRethrow(ie);
    } catch (RuntimeException ee) {
      throw logAndPrepareForRethrow(ee);
    } catch (Error ee) {
      throw logAndPrepareForRethrow(ee);
    } catch (Throwable t) {
      throw logAndPrepareForRethrow(t);
    }
  }

  private OIndexCursor doIterateIndexEntriesMinor(int indexId, Object toKey, boolean isInclusive, boolean ascSortOrder,
      OBaseIndexEngine.ValuesTransformer transformer) throws OInvalidIndexEngineIdException {
    checkIndexId(indexId);

    final OBaseIndexEngine engine = indexEngines.get(indexId);

    return engine.iterateEntriesMinor(toKey, isInclusive, ascSortOrder, transformer);
  }

  public OIndexCursor getIndexCursor(int indexId, OBaseIndexEngine.ValuesTransformer valuesTransformer)
      throws OInvalidIndexEngineIdException {
    indexId = extractInternalId(indexId);

    try {
      if (transaction.get() != null) {
        return doGetIndexCursor(indexId, valuesTransformer);
      }

      checkOpenness();

      stateLock.acquireReadLock();
      try {
        checkOpenness();
        return doGetIndexCursor(indexId, valuesTransformer);
      } finally {
        stateLock.releaseReadLock();
      }
    } catch (OInvalidIndexEngineIdException ie) {
      throw logAndPrepareForRethrow(ie);
    } catch (RuntimeException ee) {
      throw logAndPrepareForRethrow(ee);
    } catch (Error ee) {
      throw logAndPrepareForRethrow(ee);
    } catch (Throwable t) {
      throw logAndPrepareForRethrow(t);
    }
  }

  private OIndexCursor doGetIndexCursor(int indexId, OBaseIndexEngine.ValuesTransformer valuesTransformer)
      throws OInvalidIndexEngineIdException {
    checkIndexId(indexId);

    final OBaseIndexEngine engine = indexEngines.get(indexId);

    return engine.cursor(valuesTransformer);
  }

  public OIndexCursor getIndexDescCursor(int indexId, OBaseIndexEngine.ValuesTransformer valuesTransformer)
      throws OInvalidIndexEngineIdException {
    indexId = extractInternalId(indexId);

    try {
      if (transaction.get() != null) {
        return doGetIndexDescCursor(indexId, valuesTransformer);
      }

      checkOpenness();

      stateLock.acquireReadLock();
      try {
        checkOpenness();
        return doGetIndexDescCursor(indexId, valuesTransformer);
      } finally {
        stateLock.releaseReadLock();
      }
    } catch (OInvalidIndexEngineIdException ie) {
      throw logAndPrepareForRethrow(ie);
    } catch (RuntimeException ee) {
      throw logAndPrepareForRethrow(ee);
    } catch (Error ee) {
      throw logAndPrepareForRethrow(ee);
    } catch (Throwable t) {
      throw logAndPrepareForRethrow(t);
    }
  }

  private OIndexCursor doGetIndexDescCursor(int indexId, OBaseIndexEngine.ValuesTransformer valuesTransformer)
      throws OInvalidIndexEngineIdException {
    checkIndexId(indexId);

    final OBaseIndexEngine engine = indexEngines.get(indexId);

    return engine.descCursor(valuesTransformer);
  }

  public OIndexKeyCursor getIndexKeyCursor(int indexId) throws OInvalidIndexEngineIdException {
    indexId = extractInternalId(indexId);

    try {
      if (transaction.get() != null) {
        return doGetIndexKeyCursor(indexId);
      }

      checkOpenness();

      stateLock.acquireReadLock();
      try {
        checkOpenness();
        return doGetIndexKeyCursor(indexId);
      } finally {
        stateLock.releaseReadLock();
      }
    } catch (OInvalidIndexEngineIdException ie) {
      throw logAndPrepareForRethrow(ie);
    } catch (RuntimeException ee) {
      throw logAndPrepareForRethrow(ee);
    } catch (Error ee) {
      throw logAndPrepareForRethrow(ee);
    } catch (Throwable t) {
      throw logAndPrepareForRethrow(t);
    }
  }

  private OIndexKeyCursor doGetIndexKeyCursor(int indexId) throws OInvalidIndexEngineIdException {
    checkIndexId(indexId);

    final OBaseIndexEngine engine = indexEngines.get(indexId);

    return engine.keyCursor();
  }

  public long getIndexSize(int indexId, OBaseIndexEngine.ValuesTransformer transformer) throws OInvalidIndexEngineIdException {
    indexId = extractInternalId(indexId);

    try {
      if (transaction.get() != null) {
        return doGetIndexSize(indexId, transformer);
      }

      checkOpenness();

      stateLock.acquireReadLock();
      try {
        checkOpenness();
        return doGetIndexSize(indexId, transformer);
      } finally {
        stateLock.releaseReadLock();
      }
    } catch (OInvalidIndexEngineIdException ie) {
      throw logAndPrepareForRethrow(ie);
    } catch (RuntimeException ee) {
      throw logAndPrepareForRethrow(ee);
    } catch (Error ee) {
      throw logAndPrepareForRethrow(ee);
    } catch (Throwable t) {
      throw logAndPrepareForRethrow(t);
    }
  }

  private long doGetIndexSize(int indexId, OBaseIndexEngine.ValuesTransformer transformer) throws OInvalidIndexEngineIdException {
    checkIndexId(indexId);

    final OBaseIndexEngine engine = indexEngines.get(indexId);

    return engine.size(transformer);
  }

  public boolean hasIndexRangeQuerySupport(int indexId) throws OInvalidIndexEngineIdException {
    indexId = extractInternalId(indexId);

    try {
      if (transaction.get() != null) {
        return doHasRangeQuerySupport(indexId);
      }

      checkOpenness();

      stateLock.acquireReadLock();
      try {
        checkOpenness();
        return doHasRangeQuerySupport(indexId);
      } finally {
        stateLock.releaseReadLock();
      }
    } catch (OInvalidIndexEngineIdException ie) {
      throw logAndPrepareForRethrow(ie);
    } catch (RuntimeException ee) {
      throw logAndPrepareForRethrow(ee);
    } catch (Error ee) {
      throw logAndPrepareForRethrow(ee);
    } catch (Throwable t) {
      throw logAndPrepareForRethrow(t);
    }
  }

  private boolean doHasRangeQuerySupport(int indexId) throws OInvalidIndexEngineIdException {
    checkIndexId(indexId);

    final OBaseIndexEngine engine = indexEngines.get(indexId);

    return engine.hasRangeQuerySupport();
  }

<<<<<<< HEAD
  private void makeRollback(OTransactionInternal clientTx, Exception e) {
    // WE NEED TO CALL ROLLBACK HERE, IN THE LOCK
    OLogManager.instance()
        .debug(this, "Error during transaction commit, transaction will be rolled back (tx-id=%d)", e, clientTx.getId());
    rollback(clientTx);
    if (e instanceof RuntimeException) {
      throw ((RuntimeException) e);
    } else {
      throw OException.wrapException(new OStorageException("Error during transaction commit"), e);
    }

  }

=======
>>>>>>> 4e8c8c05
  @Override
  public final void rollback(final OTransactionInternal clientTx) {
    try {
      checkOpenness();
      stateLock.acquireReadLock();
      try {
        try {
          checkOpenness();

<<<<<<< HEAD
          if (transaction.get() == null) {
            return;
          }
=======
          assert transaction.get() != null;
>>>>>>> 4e8c8c05

          if (transaction.get().getClientTx().getId() != clientTx.getId()) {
            throw new OStorageException(
                "Passed in and active transaction are different transactions. Passed in transaction cannot be rolled back.");
          }

          makeStorageDirty();
          rollbackStorageTx();

          OTransactionAbstract.updateCacheFromEntries(clientTx.getDatabase(), clientTx.getRecordOperations(), false);

          txRollback.incrementAndGet();

        } catch (IOException e) {
          throw OException.wrapException(new OStorageException("Error during transaction rollback"), e);
        } finally {
          transaction.set(null);
        }
      } finally {
        stateLock.releaseReadLock();
      }
    } catch (RuntimeException ee) {
      throw logAndPrepareForRethrow(ee);
    } catch (Error ee) {
      throw logAndPrepareForRethrow(ee);
    } catch (Throwable t) {
      throw logAndPrepareForRethrow(t);
    }
  }

  /**
   * Rollbacks the given micro-transaction.
   *
   * @param microTransaction the micro-transaction to rollback.
   */
  public void rollback(OMicroTransaction microTransaction) {
    try {
      checkOpenness();
      stateLock.acquireReadLock();
      try {
        try {
          checkOpenness();

          if (transaction.get() == null) {
            return;
          }

          if (transaction.get().getMicroTransaction().getId() != microTransaction.getId()) {
            throw new OStorageException(
                "Passed in and active micro-transaction are different micro-transactions. Passed in micro-transaction cannot be "
                    + "rolled back.");
          }

          makeStorageDirty();
          rollbackStorageTx();

          microTransaction.updateRecordCacheAfterRollback();

          txRollback.incrementAndGet();

        } catch (IOException e) {
          throw OException.wrapException(new OStorageException("Error during micro-transaction rollback"), e);
        } finally {
          transaction.set(null);
        }
      } finally {
        stateLock.releaseReadLock();
      }
    } catch (RuntimeException ee) {
      throw logAndPrepareForRethrow(ee);
    } catch (Error ee) {
      throw logAndPrepareForRethrow(ee);
    } catch (Throwable t) {
      throw logAndPrepareForRethrow(t);
    }
  }

  @Override
  public final boolean checkForRecordValidity(final OPhysicalPosition ppos) {
    try {
      return ppos != null && !ORecordVersionHelper.isTombstone(ppos.recordVersion);
    } catch (RuntimeException ee) {
      throw logAndPrepareForRethrow(ee);
    } catch (Error ee) {
      throw logAndPrepareForRethrow(ee);
    } catch (Throwable t) {
      throw logAndPrepareForRethrow(t);
    }
  }

  @Override
  public final void synch() {
    try {
      checkOpenness();

      stateLock.acquireReadLock();
      try {
        final long timer = Orient.instance().getProfiler().startChrono();
        final long lockId = atomicOperationsManager.freezeAtomicOperations(null, null);
        try {
          checkOpenness();
          if (jvmError.get() == null) {
            for (OBaseIndexEngine indexEngine : indexEngines) {
              try {
                if (indexEngine != null) {
                  indexEngine.flush();
                }
              } catch (Throwable t) {
                OLogManager.instance().error(this, "Error while flushing index via index engine of class %s.", t,
                    indexEngine.getClass().getSimpleName());
              }
            }

            if (writeAheadLog != null) {
              makeFullCheckpoint();
              return;
            }

            writeCache.flush();

            clearStorageDirty();
          } else {
            OLogManager.instance().errorNoDb(this, "Sync can not be performed because of JVM error on storage", null);
          }

        } catch (IOException e) {
          throw OException.wrapException(new OStorageException("Error on synch storage '" + name + "'"), e);

        } finally {
          atomicOperationsManager.releaseAtomicOperations(lockId);
          //noinspection ResultOfMethodCallIgnored
          Orient.instance().getProfiler().stopChrono("db." + name + ".synch", "Synch a database", timer, "db.*.synch");
        }
      } finally {
        stateLock.releaseReadLock();
      }
    } catch (RuntimeException ee) {
      throw logAndPrepareForRethrow(ee);
    } catch (Error ee) {
      throw logAndPrepareForRethrow(ee);
    } catch (Throwable t) {
      throw logAndPrepareForRethrow(t);
    }
  }

  @Override
  public final String getPhysicalClusterNameById(final int iClusterId) {
    try {
      checkOpenness();

      stateLock.acquireReadLock();
      try {
        checkOpenness();

        if (iClusterId < 0 || iClusterId >= clusters.size()) {
          return null;
        }

        return clusters.get(iClusterId) != null ? clusters.get(iClusterId).getName() : null;
      } finally {
        stateLock.releaseReadLock();
      }
    } catch (RuntimeException ee) {
      throw logAndPrepareForRethrow(ee);
    } catch (Error ee) {
      throw logAndPrepareForRethrow(ee);
    } catch (Throwable t) {
      throw logAndPrepareForRethrow(t);
    }
  }

  @Override
  public final int getDefaultClusterId() {
    return defaultClusterId;
  }

  @Override
  public final void setDefaultClusterId(final int defaultClusterId) {
    this.defaultClusterId = defaultClusterId;
  }

  @Override
  public final OCluster getClusterById(int iClusterId) {
    try {
      checkOpenness();
      stateLock.acquireReadLock();
      try {
        checkOpenness();

        if (iClusterId == ORID.CLUSTER_ID_INVALID)
        // GET THE DEFAULT CLUSTER
        {
          iClusterId = defaultClusterId;
        }

        final OCluster cluster = doGetAndCheckCluster(iClusterId);

        return cluster;
      } finally {
        stateLock.releaseReadLock();
      }
    } catch (RuntimeException ee) {
      throw logAndPrepareForRethrow(ee);
    } catch (Error ee) {
      throw logAndPrepareForRethrow(ee);
    } catch (Throwable t) {
      throw logAndPrepareForRethrow(t);
    }
  }

  @Override
  public final OCluster getClusterByName(final String clusterName) {
    try {
      checkOpenness();

      stateLock.acquireReadLock();
      try {
        checkOpenness();
        final OCluster cluster = clusterMap.get(clusterName.toLowerCase(configuration.getLocaleInstance()));

        if (cluster == null) {
          throw new OStorageException("Cluster " + clusterName + " does not exist in database '" + name + "'");
        }
        return cluster;
      } finally {
        stateLock.releaseReadLock();
      }
    } catch (RuntimeException ee) {
      throw logAndPrepareForRethrow(ee);
    } catch (Error ee) {
      throw logAndPrepareForRethrow(ee);
    } catch (Throwable t) {
      throw logAndPrepareForRethrow(t);
    }
  }

  @Override
  public final long getSize() {
    try {
      try {
        long size = 0;

        stateLock.acquireReadLock();
        try {
          for (OCluster c : clusters) {
            if (c != null) {
              size += c.getRecordsSize();
            }
          }
        } finally {
          stateLock.releaseReadLock();
        }

        return size;
      } catch (IOException ioe) {
        throw OException.wrapException(new OStorageException("Cannot calculate records size"), ioe);
      }
    } catch (RuntimeException ee) {
      throw logAndPrepareForRethrow(ee);
    } catch (Error ee) {
      throw logAndPrepareForRethrow(ee);
    } catch (Throwable t) {
      throw logAndPrepareForRethrow(t);
    }
  }

  @Override
  public final int getClusters() {
    try {
      checkOpenness();
      stateLock.acquireReadLock();
      try {
        checkOpenness();
        return clusterMap.size();
      } finally {
        stateLock.releaseReadLock();
      }
    } catch (RuntimeException ee) {
      throw logAndPrepareForRethrow(ee);
    } catch (Error ee) {
      throw logAndPrepareForRethrow(ee);
    } catch (Throwable t) {
      throw logAndPrepareForRethrow(t);
    }
  }

  @Override
  public final Set<OCluster> getClusterInstances() {
    try {
      checkOpenness();
      stateLock.acquireReadLock();
      try {
        checkOpenness();
        final Set<OCluster> result = new HashSet<>();

        // ADD ALL THE CLUSTERS
        for (OCluster c : clusters) {
          if (c != null) {
            result.add(c);
          }
        }

        return result;

      } finally {
        stateLock.releaseReadLock();
      }
    } catch (RuntimeException ee) {
      throw logAndPrepareForRethrow(ee);
    } catch (Error ee) {
      throw logAndPrepareForRethrow(ee);
    } catch (Throwable t) {
      throw logAndPrepareForRethrow(t);
    }
  }

  /**
   * Method that completes the cluster rename operation. <strong>IT WILL NOT RENAME A CLUSTER, IT JUST CHANGES THE NAME IN THE
   * INTERNAL MAPPING</strong>
   */
  public void renameCluster(final String oldName, final String newName) {
    try {
      clusterMap.put(newName.toLowerCase(configuration.getLocaleInstance()),
          clusterMap.remove(oldName.toLowerCase(configuration.getLocaleInstance())));
    } catch (RuntimeException ee) {
      throw logAndPrepareForRethrow(ee);
    } catch (Error ee) {
      throw logAndPrepareForRethrow(ee);
    } catch (Throwable t) {
      throw logAndPrepareForRethrow(t);
    }
  }

  @Override
  public final boolean cleanOutRecord(final ORecordId recordId, final int recordVersion, final int iMode,
      final ORecordCallback<Boolean> callback) {
    return deleteRecord(recordId, recordVersion, iMode, callback).getResult();
  }

  @Override
  public final boolean isFrozen() {
    try {
      return atomicOperationsManager.isFrozen();
    } catch (RuntimeException ee) {
      throw logAndPrepareForRethrow(ee);
    } catch (Error ee) {
      throw logAndPrepareForRethrow(ee);
    } catch (Throwable t) {
      throw logAndPrepareForRethrow(t);
    }
  }

  @Override
  public final void freeze(final boolean throwException) {
    try {
      checkOpenness();
      stateLock.acquireReadLock();
      try {
        checkOpenness();

        if (throwException) {
          atomicOperationsManager
              .freezeAtomicOperations(OModificationOperationProhibitedException.class, "Modification requests are prohibited");
        } else {
          atomicOperationsManager.freezeAtomicOperations(null, null);
        }

        final List<OFreezableStorageComponent> frozenIndexes = new ArrayList<>(indexEngines.size());
        try {
          for (OBaseIndexEngine indexEngine : indexEngines) {
            if (indexEngine instanceof OFreezableStorageComponent) {
              ((OFreezableStorageComponent) indexEngine).freeze(false);
              frozenIndexes.add((OFreezableStorageComponent) indexEngine);
            }
          }
        } catch (Exception e) {
          // RELEASE ALL THE FROZEN INDEXES
          for (OFreezableStorageComponent indexEngine : frozenIndexes) {
            indexEngine.release();
          }

          throw OException.wrapException(new OStorageException("Error on freeze of storage '" + name + "'"), e);
        }

        synch();
      } finally {
        stateLock.releaseReadLock();
      }
    } catch (RuntimeException ee) {
      throw logAndPrepareForRethrow(ee);
    } catch (Error ee) {
      throw logAndPrepareForRethrow(ee);
    } catch (Throwable t) {
      throw logAndPrepareForRethrow(t);
    }
  }

  @Override
  public final void release() {
    try {
      for (OBaseIndexEngine indexEngine : indexEngines) {
        if (indexEngine instanceof OFreezableStorageComponent) {
          ((OFreezableStorageComponent) indexEngine).release();
        }
      }

      atomicOperationsManager.releaseAtomicOperations(-1);
    } catch (RuntimeException ee) {
      throw logAndPrepareForRethrow(ee);
    } catch (Error ee) {
      throw logAndPrepareForRethrow(ee);
    } catch (Throwable t) {
      throw logAndPrepareForRethrow(t);
    }
  }

  @Override
  public final boolean isRemote() {
    return false;
  }

  public boolean wereDataRestoredAfterOpen() {
    return wereDataRestoredAfterOpen;
  }

  public boolean wereNonTxOperationsPerformedInPreviousOpen() {
    return wereNonTxOperationsPerformedInPreviousOpen;
  }

  @Override
  public final void reload() {
    try {
      close();
      open(null, null, null);
    } catch (RuntimeException ee) {
      throw logAndPrepareForRethrow(ee);
    } catch (Error ee) {
      throw logAndPrepareForRethrow(ee);
    } catch (Throwable t) {
      throw logAndPrepareForRethrow(t);
    }
  }

  @SuppressWarnings("unused")
  public String getMode() {
    return mode;
  }

  @Override
  public final void lowDiskSpace(OLowDiskSpaceInformation information) {
    lowDiskSpace = information;
  }

  /**
   * @inheritDoc
   */
  @Override
  public final void pageIsBroken(String fileName, long pageIndex) {
    brokenPages.add(new OPair<>(fileName, pageIndex));
  }

  @Override
  public final void requestCheckpoint() {
    try {
      if (!walVacuumInProgress.get() && walVacuumInProgress.compareAndSet(false, true)) {
        fuzzyCheckpointExecutor.submit(new WALVacuum());
      }
    } catch (RuntimeException ee) {
      throw logAndPrepareForRethrow(ee);
    } catch (Error ee) {
      throw logAndPrepareForRethrow(ee);
    } catch (Throwable t) {
      throw logAndPrepareForRethrow(t);
    }
  }

  /**
   * Executes the command request and return the result back.
   */
  @Override
  public final Object command(final OCommandRequestText iCommand) {
    try {
      while (true) {
        try {
          final OCommandExecutor executor = OCommandManager.instance().getExecutor(iCommand);

          // COPY THE CONTEXT FROM THE REQUEST
          executor.setContext(iCommand.getContext());

          executor.setProgressListener(iCommand.getProgressListener());
          executor.parse(iCommand);

          return executeCommand(iCommand, executor);
        } catch (ORetryQueryException ignore) {

          if (iCommand instanceof OQueryAbstract) {
            final OQueryAbstract query = (OQueryAbstract) iCommand;
            query.reset();
          }

        }
      }
    } catch (RuntimeException ee) {
      throw logAndPrepareForRethrow(ee);
    } catch (Error ee) {
      throw logAndPrepareForRethrow(ee, false);
    } catch (Throwable t) {
      throw logAndPrepareForRethrow(t);
    }
  }

  @SuppressWarnings("WeakerAccess")
  public final Object executeCommand(final OCommandRequestText iCommand, final OCommandExecutor executor) {
    try {
      if (iCommand.isIdempotent() && !executor.isIdempotent()) {
        throw new OCommandExecutionException("Cannot execute non idempotent command");
      }

      long beginTime = Orient.instance().getProfiler().startChrono();

      try {

        ODatabaseDocumentInternal db = ODatabaseRecordThreadLocal.instance().get();

        // CALL BEFORE COMMAND
        Iterable<ODatabaseListener> listeners = db.getListeners();
        for (ODatabaseListener oDatabaseListener : listeners) {
          oDatabaseListener.onBeforeCommand(iCommand, executor);
        }

        boolean foundInCache = false;
        Object result = null;
        if (iCommand.isCacheableResult() && executor.isCacheable() && iCommand.getParameters() == null) {
          // TRY WITH COMMAND CACHE
          result = db.getMetadata().getCommandCache().get(db.getUser(), iCommand.getText(), iCommand.getLimit());

          if (result != null) {
            foundInCache = true;

            if (iCommand.getResultListener() != null) {
              // INVOKE THE LISTENER IF ANY
              if (result instanceof Collection) {
                for (Object o : (Collection) result) {
                  iCommand.getResultListener().result(o);
                }
              } else {
                iCommand.getResultListener().result(result);
              }

              // RESET THE RESULT TO AVOID TO SEND IT TWICE
              result = null;
            }
          }
        }

        if (!foundInCache) {
          // EXECUTE THE COMMAND
          Map<Object, Object> params = iCommand.getParameters();
          result = executor.execute(params);

          if (result != null && iCommand.isCacheableResult() && executor.isCacheable() && (iCommand.getParameters() == null
              || iCommand.getParameters().isEmpty()))
          // CACHE THE COMMAND RESULT
          {
            db.getMetadata().getCommandCache()
                .put(db.getUser(), iCommand.getText(), result, iCommand.getLimit(), executor.getInvolvedClusters(),
                    System.currentTimeMillis() - beginTime);
          }
        }

        // CALL AFTER COMMAND
        for (ODatabaseListener oDatabaseListener : listeners) {
          oDatabaseListener.onAfterCommand(iCommand, executor, result);
        }

        return result;

      } catch (OException e) {
        // PASS THROUGH
        throw e;
      } catch (Exception e) {
        throw OException.wrapException(new OCommandExecutionException("Error on execution of command: " + iCommand), e);

      } finally {
        if (Orient.instance().getProfiler().isRecording()) {
          final ODatabaseDocumentInternal db = ODatabaseRecordThreadLocal.instance().getIfDefined();
          if (db != null) {
            final OSecurityUser user = db.getUser();
            final String userString = user != null ? user.toString() : null;
            //noinspection ResultOfMethodCallIgnored
            Orient.instance().getProfiler()
                .stopChrono("db." + ODatabaseRecordThreadLocal.instance().get().getName() + ".command." + iCommand.toString(),
                    "Command executed against the database", beginTime, "db.*.command.*", null, userString);
          }
        }
      }
    } catch (RuntimeException ee) {
      throw logAndPrepareForRethrow(ee);
    } catch (Error ee) {
      throw logAndPrepareForRethrow(ee, false);
    } catch (Throwable t) {
      throw logAndPrepareForRethrow(t);
    }
  }

  @Override
  public final OPhysicalPosition[] higherPhysicalPositions(int currentClusterId, OPhysicalPosition physicalPosition) {
    try {
      if (currentClusterId == -1) {
        return new OPhysicalPosition[0];
      }

      checkOpenness();

      stateLock.acquireReadLock();
      try {
        checkOpenness();

        final OCluster cluster = getClusterById(currentClusterId);
        return cluster.higherPositions(physicalPosition);
      } catch (IOException ioe) {
        throw OException
            .wrapException(new OStorageException("Cluster Id " + currentClusterId + " is invalid in storage '" + name + '\''), ioe);
      } finally {
        stateLock.releaseReadLock();
      }
    } catch (RuntimeException ee) {
      throw logAndPrepareForRethrow(ee);
    } catch (Error ee) {
      throw logAndPrepareForRethrow(ee);
    } catch (Throwable t) {
      throw logAndPrepareForRethrow(t);
    }
  }

  @Override
  public final OPhysicalPosition[] ceilingPhysicalPositions(int clusterId, OPhysicalPosition physicalPosition) {
    try {
      if (clusterId == -1) {
        return new OPhysicalPosition[0];
      }

      checkOpenness();

      stateLock.acquireReadLock();
      try {
        checkOpenness();

        final OCluster cluster = getClusterById(clusterId);
        return cluster.ceilingPositions(physicalPosition);
      } catch (IOException ioe) {
        throw OException
            .wrapException(new OStorageException("Cluster Id " + clusterId + " is invalid in storage '" + name + '\''), ioe);
      } finally {
        stateLock.releaseReadLock();
      }
    } catch (RuntimeException ee) {
      throw logAndPrepareForRethrow(ee);
    } catch (Error ee) {
      throw logAndPrepareForRethrow(ee);
    } catch (Throwable t) {
      throw logAndPrepareForRethrow(t);
    }
  }

  @Override
  public final OPhysicalPosition[] lowerPhysicalPositions(int currentClusterId, OPhysicalPosition physicalPosition) {
    try {
      if (currentClusterId == -1) {
        return new OPhysicalPosition[0];
      }

      checkOpenness();

      stateLock.acquireReadLock();
      try {
        checkOpenness();

        final OCluster cluster = getClusterById(currentClusterId);

        return cluster.lowerPositions(physicalPosition);
      } catch (IOException ioe) {
        throw OException
            .wrapException(new OStorageException("Cluster Id " + currentClusterId + " is invalid in storage '" + name + '\''), ioe);
      } finally {
        stateLock.releaseReadLock();
      }
    } catch (RuntimeException ee) {
      throw logAndPrepareForRethrow(ee);
    } catch (Error ee) {
      throw logAndPrepareForRethrow(ee);
    } catch (Throwable t) {
      throw logAndPrepareForRethrow(t);
    }
  }

  @Override
  public final OPhysicalPosition[] floorPhysicalPositions(int clusterId, OPhysicalPosition physicalPosition) {
    try {
      if (clusterId == -1) {
        return new OPhysicalPosition[0];
      }

      checkOpenness();

      stateLock.acquireReadLock();
      try {
        checkOpenness();

        final OCluster cluster = getClusterById(clusterId);

        return cluster.floorPositions(physicalPosition);
      } catch (IOException ioe) {
        throw OException
            .wrapException(new OStorageException("Cluster Id " + clusterId + " is invalid in storage '" + name + '\''), ioe);
      } finally {
        stateLock.releaseReadLock();
      }
    } catch (RuntimeException ee) {
      throw logAndPrepareForRethrow(ee);
    } catch (Error ee) {
      throw logAndPrepareForRethrow(ee);
    } catch (Throwable t) {
      throw logAndPrepareForRethrow(t);
    }
  }

  public final void acquireWriteLock(final ORID rid) {
    try {
      lockManager.acquireLock(rid, OComparableLockManager.LOCK.EXCLUSIVE, RECORD_LOCK_TIMEOUT);
    } catch (RuntimeException ee) {
      throw logAndPrepareForRethrow(ee);
    } catch (Error ee) {
      throw logAndPrepareForRethrow(ee);
    } catch (Throwable t) {
      throw logAndPrepareForRethrow(t);
    }
  }

  public final void releaseWriteLock(final ORID rid) {
    try {
      lockManager.releaseLock(this, rid, OComparableLockManager.LOCK.EXCLUSIVE);
    } catch (RuntimeException ee) {
      throw logAndPrepareForRethrow(ee);
    } catch (Error ee) {
      throw logAndPrepareForRethrow(ee);
    } catch (Throwable t) {
      throw logAndPrepareForRethrow(t);
    }
  }

  public final void acquireReadLock(final ORID rid) {
    try {
      lockManager.acquireLock(rid, OComparableLockManager.LOCK.SHARED, RECORD_LOCK_TIMEOUT);
    } catch (RuntimeException ee) {
      throw logAndPrepareForRethrow(ee);
    } catch (Error ee) {
      throw logAndPrepareForRethrow(ee);
    } catch (Throwable t) {
      throw logAndPrepareForRethrow(t);
    }
  }

  public final void releaseReadLock(final ORID rid) {
    try {
      lockManager.releaseLock(this, rid, OComparableLockManager.LOCK.SHARED);
    } catch (RuntimeException ee) {
      throw logAndPrepareForRethrow(ee);
    } catch (Error ee) {
      throw logAndPrepareForRethrow(ee);
    } catch (Throwable t) {
      throw logAndPrepareForRethrow(t);
    }
  }

  @Override
  public final ORecordConflictStrategy getConflictStrategy() {
    return recordConflictStrategy;
  }

  @Override
  public final void setConflictStrategy(final ORecordConflictStrategy conflictResolver) {
    checkOpenness();
    stateLock.acquireWriteLock();
    try {
      checkOpenness();

      this.recordConflictStrategy = conflictResolver;
      ((OStorageConfigurationImpl) configuration).setConflictStrategy(conflictResolver.getName());
    } finally {
      stateLock.releaseWriteLock();
    }

  }

  @SuppressWarnings("unused")
  public AtomicLong getRecordScanned() {
    return recordScanned;
  }

  @SuppressWarnings("unused")
  protected abstract OLogSequenceNumber copyWALToIncrementalBackup(ZipOutputStream zipOutputStream, long startSegment)
      throws IOException;

  @SuppressWarnings("unused")
  protected abstract boolean isWriteAllowedDuringIncrementalBackup();

  @SuppressWarnings("unused")
  public OStorageRecoverListener getRecoverListener() {
    return recoverListener;
  }

  public void registerRecoverListener(final OStorageRecoverListener recoverListener) {
    this.recoverListener = recoverListener;
  }

  @SuppressWarnings("unused")
  public void unregisterRecoverListener(final OStorageRecoverListener recoverListener) {
    if (this.recoverListener == recoverListener) {
      this.recoverListener = null;
    }
  }

  @SuppressWarnings("unused")
  protected abstract File createWalTempDirectory();

  @SuppressWarnings("unused")
  protected abstract void addFileToDirectory(String name, InputStream stream, File directory) throws IOException;

  @SuppressWarnings("unused")
  protected abstract OWriteAheadLog createWalFromIBUFiles(File directory) throws IOException;

  /**
   * Checks if the storage is open. If it's closed an exception is raised.
   */
  @SuppressWarnings("WeakerAccess")
  protected final void checkOpenness() {
    if (status != STATUS.OPEN) {
      throw new OStorageException("Storage " + name + " is not opened.");
    }
  }

  protected void makeFuzzyCheckpoint() {
    if (writeAheadLog == null) {
      return;
    }

    //check every 1 ms.
    while (!stateLock.tryAcquireReadLock(1_000_000)) {
      if (status != STATUS.OPEN) {
        return;
      }
    }

    try {
      if (status != STATUS.OPEN || writeAheadLog == null) {
        return;
      }

      OLogSequenceNumber beginLSN = writeAheadLog.begin();
      OLogSequenceNumber endLSN = writeAheadLog.end();

      final Long minLSNSegment = writeCache.getMinimalNotFlushedSegment();

      final long fuzzySegment;

      if (minLSNSegment != null) {
        fuzzySegment = minLSNSegment;
      } else {
        if (endLSN == null) {
          return;
        }

        fuzzySegment = endLSN.getSegment();
      }

      OLogManager.instance().infoNoDb(this,
          "Before fuzzy checkpoint: min LSN segment is " + minLSNSegment + ", WAL begin is " + beginLSN + ", WAL end is " + endLSN
              + ", fuzzy segment is " + fuzzySegment);

      if (fuzzySegment > beginLSN.getSegment() && beginLSN.getSegment() < endLSN.getSegment()) {
        OLogManager.instance().infoNoDb(this, "Making fuzzy checkpoint");
        writeCache.makeFuzzyCheckpoint(fuzzySegment);

        beginLSN = writeAheadLog.begin();
        endLSN = writeAheadLog.end();

        OLogManager.instance().infoNoDb(this, "After fuzzy checkpoint: WAL begin is " + beginLSN + " WAL end is " + endLSN);
      } else {
        OLogManager.instance().infoNoDb(this, "No reason to make fuzzy checkpoint");
      }
    } catch (IOException ioe) {
      throw OException.wrapException(new OIOException("Error during fuzzy checkpoint"), ioe);
    } finally {
      stateLock.releaseReadLock();
    }
  }

  protected void makeFullCheckpoint() {
    final OSessionStoragePerformanceStatistic statistic = performanceStatisticManager.getSessionPerformanceStatistic();
    if (statistic != null) {
      statistic.startFullCheckpointTimer();
    }
    try {
      if (writeAheadLog == null) {
        return;
      }

      try {
        writeAheadLog.flush();

        //so we will be able to cut almost all the log
        writeAheadLog.appendNewSegment();

        final OLogSequenceNumber lastLSN = writeAheadLog.logFullCheckpointStart();
        writeCache.flush();
        writeAheadLog.logFullCheckpointEnd();
        writeAheadLog.flush();

        writeAheadLog.cutTill(lastLSN);

        if (jvmError.get() == null) {
          clearStorageDirty();
        }

      } catch (IOException ioe) {
        throw OException.wrapException(new OStorageException("Error during checkpoint creation for storage " + name), ioe);
      }

      fullCheckpointCount.increment();
    } finally {
      if (statistic != null) {
        statistic.stopFullCheckpointTimer();
      }
    }
  }

  public long getFullCheckpointCount() {
    return fullCheckpointCount.sum();
  }

  protected void preOpenSteps() throws IOException {
  }

  @SuppressWarnings({ "WeakerAccess", "EmptyMethod" })
  protected final void postCreateSteps() {
  }

  protected void preCreateSteps() throws IOException {
  }

  protected abstract void initWalAndDiskCache(OContextConfiguration contextConfiguration) throws IOException, InterruptedException;

  protected abstract void postCloseSteps(@SuppressWarnings("unused") boolean onDelete, boolean jvmError) throws IOException;

  protected void postCloseStepsAfterLock(Map<String, Object> params) {
  }

  @SuppressWarnings({ "EmptyMethod", "WeakerAccess" })
  protected Map<String, Object> preCloseSteps() {
    return new HashMap<>();
  }

  protected void postDeleteSteps() {
  }

  protected void makeStorageDirty() throws IOException {
  }

  protected void clearStorageDirty() throws IOException {
  }

  protected boolean isDirty() {
    return false;
  }

  private ORawBuffer readRecordIfNotLatest(final OCluster cluster, final ORecordId rid, final int recordVersion)
      throws ORecordNotFoundException {
    checkOpenness();

    if (!rid.isPersistent()) {
      throw new ORecordNotFoundException(rid,
          "Cannot read record " + rid + " since the position is invalid in database '" + name + '\'');
    }

    if (transaction.get() != null) {
      return doReadRecordIfNotLatest(cluster, rid, recordVersion);
    }

    stateLock.acquireReadLock();
    try {
      if (pessimisticLock) {
        acquireReadLock(rid);
      }

      ORawBuffer buff;
      checkOpenness();

      buff = doReadRecordIfNotLatest(cluster, rid, recordVersion);
      return buff;
    } finally {
      try {
        if (pessimisticLock) {
          releaseReadLock(rid);
        }
      } finally {
        stateLock.releaseReadLock();
      }
    }
  }

  private ORawBuffer readRecord(final OCluster clusterSegment, final ORecordId rid, boolean prefetchRecords) {
    checkOpenness();

    if (!rid.isPersistent()) {
      throw new ORecordNotFoundException(rid,
          "Cannot read record " + rid + " since the position is invalid in database '" + name + '\'');
    }

    if (transaction.get() != null) {
      // Disabled this assert have no meaning anymore
      // assert iLockingStrategy.equals(LOCKING_STRATEGY.DEFAULT);
      return doReadRecord(clusterSegment, rid, prefetchRecords);
    }

    stateLock.acquireReadLock();
    try {
      if (pessimisticLock) {
        acquireReadLock(rid);
      }
      checkOpenness();
      return doReadRecord(clusterSegment, rid, prefetchRecords);
    } finally {
      try {
        if (pessimisticLock) {
          releaseReadLock(rid);
        }
      } finally {
        stateLock.releaseReadLock();
      }
    }
  }

  private void endStorageTx(final OTransactionInternal txi, final Collection<ORecordOperation> recordOperations)
      throws IOException {
    final OLogSequenceNumber lsn = atomicOperationsManager.endAtomicOperation(false);
    assert OAtomicOperationsManager.getCurrentOperation() == null;

    OTransactionAbstract.updateCacheFromEntries(txi.getDatabase(), recordOperations, true);
    txCommit.incrementAndGet();
  }

  private void startStorageTx(OTransactionInternal clientTx) throws IOException {
    final OStorageTransaction storageTx = transaction.get();
<<<<<<< HEAD
    if (storageTx != null && storageTx.getClientTx().getId() != clientTx.getId()) {
      rollback(clientTx);
    }

    assert atomicOperationsManager.getCurrentOperation() == null;
=======
    assert storageTx == null || storageTx.getClientTx().getId() == clientTx.getId();
    assert OAtomicOperationsManager.getCurrentOperation() == null;
>>>>>>> 4e8c8c05

    transaction.set(new OStorageTransaction(clientTx));
    try {
      atomicOperationsManager.startAtomicOperation((String) null, true);
    } catch (RuntimeException e) {
      transaction.set(null);
      throw e;
    }
  }

  private void rollbackStorageTx() throws IOException {
<<<<<<< HEAD
    if (writeAheadLog == null || transaction.get() == null) {
      return;
    }

    atomicOperationsManager.endAtomicOperation(true, null);
=======
    assert transaction.get() != null;
    atomicOperationsManager.endAtomicOperation(true);
>>>>>>> 4e8c8c05

    assert OAtomicOperationsManager.getCurrentOperation() == null;
  }

  private void recoverIfNeeded() throws Exception {
    if (isDirty()) {
      OLogManager.instance().warn(this, "Storage '" + name + "' was not closed properly. Will try to recover from write ahead log");
      try {
        wereDataRestoredAfterOpen = restoreFromWAL() != null;

        if (recoverListener != null) {
          recoverListener.onStorageRecover();
        }

        makeFullCheckpoint();
      } catch (Exception e) {
        OLogManager.instance().error(this, "Exception during storage data restore", e);
        throw e;
      }

      OLogManager.instance().info(this, "Storage data recover was completed");
    }
  }

  private OStorageOperationResult<OPhysicalPosition> doCreateRecord(final ORecordId rid, final byte[] content, int recordVersion,
      final byte recordType, final ORecordCallback<Long> callback, final OCluster cluster, OPhysicalPosition ppos,
      final OPhysicalPosition allocated) {
    if (content == null) {
      throw new IllegalArgumentException("Record is null");
    }

    try {
<<<<<<< HEAD

=======
>>>>>>> 4e8c8c05
      if (recordVersion > -1) {
        recordVersion++;
      } else {
        recordVersion = 0;
      }

      makeStorageDirty();

      boolean rollback = false;
      atomicOperationsManager.startAtomicOperation((String) null, true);
      try {
        ppos = cluster.createRecord(content, recordVersion, recordType, allocated);
        rid.setClusterPosition(ppos.clusterPosition);

        final ORecordSerializationContext context = ORecordSerializationContext.getContext();
        if (context != null) {
          context.executeOperations(this);
        }
<<<<<<< HEAD
        atomicOperationsManager.endAtomicOperation(false, null);
      } catch (Exception e) {
        atomicOperationsManager.endAtomicOperation(true, e);

        if (e instanceof OOfflineClusterException) {
          throw (OOfflineClusterException) e;
        }

        OLogManager.instance().error(this, "Error on creating record in cluster: " + cluster, e);

        try {
          if (ppos.clusterPosition != ORID.CLUSTER_POS_INVALID) {
            cluster.deleteRecord(ppos.clusterPosition);
          }
        } catch (IOException ioe) {
          OLogManager.instance().error(this, "Error on removing record in cluster: " + cluster, ioe);
        }

=======
      } catch (Exception e) {
        rollback = true;
        OLogManager.instance().error(this, "Error on creating record in cluster: " + cluster, e);
>>>>>>> 4e8c8c05
        throw ODatabaseException.wrapException(new OStorageException("Error during creation of record"), e);
      } finally {
        atomicOperationsManager.endAtomicOperation(rollback);
      }

      if (callback != null) {
        callback.call(rid, ppos.clusterPosition);
      }

      if (OLogManager.instance().isDebugEnabled()) {
        OLogManager.instance().debug(this, "Created record %s v.%s size=%d bytes", rid, recordVersion, content.length);
      }

      recordCreated.incrementAndGet();

      return new OStorageOperationResult<>(ppos);
    } catch (IOException ioe) {
      throw OException.wrapException(
          new OStorageException("Error during record deletion in cluster " + (cluster != null ? cluster.getName() : "")), ioe);
    }
  }

  private OStorageOperationResult<Integer> doUpdateRecord(final ORecordId rid, final boolean updateContent, byte[] content,
      final int version, final byte recordType, final ORecordCallback<Integer> callback, final OCluster cluster) {

    Orient.instance().getProfiler().startChrono();
    try {

      final OPhysicalPosition ppos = cluster.getPhysicalPosition(new OPhysicalPosition(rid.getClusterPosition()));
      if (!checkForRecordValidity(ppos)) {
        final int recordVersion = -1;
        if (callback != null) {
          callback.call(rid, recordVersion);
        }

        return new OStorageOperationResult<>(recordVersion);
      }

      boolean contentModified = false;
      if (updateContent) {
        final AtomicInteger recVersion = new AtomicInteger(version);
        final AtomicInteger dbVersion = new AtomicInteger(ppos.recordVersion);

        final byte[] newContent = checkAndIncrementVersion(cluster, rid, recVersion, dbVersion, content, recordType);

        ppos.recordVersion = dbVersion.get();

        // REMOVED BECAUSE DISTRIBUTED COULD UNDO AN OPERATION RESTORING A LOWER VERSION
        // assert ppos.recordVersion >= oldVersion;

        if (newContent != null) {
          contentModified = true;
          content = newContent;
        }
      }

      makeStorageDirty();
      boolean rollback = false;
      atomicOperationsManager.startAtomicOperation((String) null, true);
      try {
        if (updateContent) {
          cluster.updateRecord(rid.getClusterPosition(), content, ppos.recordVersion, recordType);
        }

        final ORecordSerializationContext context = ORecordSerializationContext.getContext();
        if (context != null) {
          context.executeOperations(this);
        }
<<<<<<< HEAD
        atomicOperationsManager.endAtomicOperation(false, null);
=======
>>>>>>> 4e8c8c05
      } catch (Exception e) {
        rollback = true;
        OLogManager.instance().error(this, "Error on updating record " + rid + " (cluster: " + cluster + ")", e);
<<<<<<< HEAD

        final int recordVersion = -1;
        if (callback != null) {
          callback.call(rid, recordVersion);
        }

        return new OStorageOperationResult<>(recordVersion);
=======
        throw OException
            .wrapException(new OStorageException("Error on updating record " + rid + " (cluster: " + cluster.getName() + ")"), e);
      } finally {
        atomicOperationsManager.endAtomicOperation(rollback);
>>>>>>> 4e8c8c05
      }

      //if we do not update content of the record we should keep version of the record the same
      //otherwise we would have issues when two records may have the same version but different content
      int newRecordVersion;
      if (updateContent) {
        newRecordVersion = ppos.recordVersion;
      } else {
        newRecordVersion = version;
      }

      if (callback != null) {
        callback.call(rid, newRecordVersion);
      }

      if (OLogManager.instance().isDebugEnabled()) {
        OLogManager.instance().debug(this, "Updated record %s v.%s size=%d", rid, newRecordVersion, content.length);
      }

      recordUpdated.incrementAndGet();

      if (contentModified) {
        return new OStorageOperationResult<>(newRecordVersion, content, false);
      } else {
        return new OStorageOperationResult<>(newRecordVersion);
      }
    } catch (OConcurrentModificationException e) {
      recordConflict.incrementAndGet();
      throw e;
    } catch (IOException ioe) {
      throw OException
          .wrapException(new OStorageException("Error on updating record " + rid + " (cluster: " + cluster.getName() + ")"), ioe);
    }

  }

  private OStorageOperationResult<Integer> doRecycleRecord(final ORecordId rid, byte[] content, final int version,
      final OCluster cluster, final byte recordType) {

    try {
      makeStorageDirty();
      boolean rollback = false;
      atomicOperationsManager.startAtomicOperation((String) null, true);
      try {
        cluster.recycleRecord(rid.getClusterPosition(), content, version, recordType);

        final ORecordSerializationContext context = ORecordSerializationContext.getContext();
        if (context != null) {
          context.executeOperations(this);
        }
<<<<<<< HEAD
        atomicOperationsManager.endAtomicOperation(false, null);
      } catch (RuntimeException e) {
        atomicOperationsManager.endAtomicOperation(true, e);
        throw e;
      } catch (Exception e) {
        atomicOperationsManager.endAtomicOperation(true, e);

        OLogManager.instance().error(this, "Error on recycling record " + rid + " (cluster: " + cluster + ")", e);
=======
>>>>>>> 4e8c8c05

      } catch (Exception e) {
        rollback = true;
        throw e;
      } finally {
        atomicOperationsManager.endAtomicOperation(rollback);
      }

      if (OLogManager.instance().isDebugEnabled()) {
        OLogManager.instance().debug(this, "Recycled record %s v.%s size=%d", rid, version, content.length);
      }

      return new OStorageOperationResult<>(version, content, false);

    } catch (IOException ioe) {
      OLogManager.instance().error(this, "Error on recycling record " + rid + " (cluster: " + cluster + ")", ioe);

      throw OException
          .wrapException(new OStorageException("Error on recycling record " + rid + " (cluster: " + cluster + ")"), ioe);
    }
  }

  private OStorageOperationResult<Boolean> doDeleteRecord(ORecordId rid, final int version, OCluster cluster) {
    Orient.instance().getProfiler().startChrono();
    try {

      final OPhysicalPosition ppos = cluster.getPhysicalPosition(new OPhysicalPosition(rid.getClusterPosition()));

<<<<<<< HEAD
      if (ppos == null)
      // ALREADY DELETED
      {
=======
      if (ppos == null) {
        // ALREADY DELETED
>>>>>>> 4e8c8c05
        return new OStorageOperationResult<>(false);
      }

      // MVCC TRANSACTION: CHECK IF VERSION IS THE SAME
      if (version > -1 && ppos.recordVersion != version) {
        recordConflict.incrementAndGet();

        if (OFastConcurrentModificationException.enabled()) {
          throw OFastConcurrentModificationException.instance();
        } else {
          throw new OConcurrentModificationException(rid, ppos.recordVersion, version, ORecordOperation.DELETED);
        }
      }

      makeStorageDirty();
      boolean rollback = false;
      atomicOperationsManager.startAtomicOperation((String) null, true);
      try {
        cluster.deleteRecord(ppos.clusterPosition);

        final ORecordSerializationContext context = ORecordSerializationContext.getContext();
        if (context != null) {
          context.executeOperations(this);
        }
<<<<<<< HEAD
        atomicOperationsManager.endAtomicOperation(false, null);
=======
>>>>>>> 4e8c8c05
      } catch (Exception e) {
        rollback = true;
        throw e;
      } finally {
        atomicOperationsManager.endAtomicOperation(rollback);
      }

      if (OLogManager.instance().isDebugEnabled()) {
        OLogManager.instance().debug(this, "Deleted record %s v.%s", rid, version);
      }

      recordDeleted.incrementAndGet();

      return new OStorageOperationResult<>(true);
    } catch (IOException ioe) {
      throw OException
          .wrapException(new OStorageException("Error on deleting record " + rid + "( cluster: " + cluster.getName() + ")"), ioe);
    }
  }

  private OStorageOperationResult<Boolean> doHideMethod(ORecordId rid, OCluster cluster) {
    try {
      final OPhysicalPosition ppos = cluster.getPhysicalPosition(new OPhysicalPosition(rid.getClusterPosition()));

<<<<<<< HEAD
      if (ppos == null)
      // ALREADY HIDDEN
      {
=======
      if (ppos == null) {
        // ALREADY HIDDEN
>>>>>>> 4e8c8c05
        return new OStorageOperationResult<>(false);
      }

      makeStorageDirty();
      boolean rollback = false;
      atomicOperationsManager.startAtomicOperation((String) null, true);
      try {
        cluster.hideRecord(ppos.clusterPosition);

        final ORecordSerializationContext context = ORecordSerializationContext.getContext();
        if (context != null) {
          context.executeOperations(this);
        }
<<<<<<< HEAD

        atomicOperationsManager.endAtomicOperation(false, null);
=======
>>>>>>> 4e8c8c05
      } catch (Exception e) {
        rollback = true;
        throw e;
      } finally {
        atomicOperationsManager.endAtomicOperation(rollback);
      }

      return new OStorageOperationResult<>(true);
    } catch (IOException ioe) {
      OLogManager.instance().error(this, "Error on deleting record " + rid + "( cluster: " + cluster + ")", ioe);
      throw OException.wrapException(new OStorageException("Error on deleting record " + rid + "( cluster: " + cluster + ")"), ioe);
    }
  }

  private ORawBuffer doReadRecord(final OCluster clusterSegment, final ORecordId rid, boolean prefetchRecords) {
    try {

      final ORawBuffer buff = clusterSegment.readRecord(rid.getClusterPosition(), prefetchRecords);

      if (buff != null && OLogManager.instance().isDebugEnabled()) {
        OLogManager.instance()
            .debug(this, "Read record %s v.%s size=%d bytes", rid, buff.version, buff.buffer != null ? buff.buffer.length : 0);
      }

      recordRead.incrementAndGet();

      return buff;
    } catch (IOException e) {
      throw OException.wrapException(new OStorageException("Error during read of record with rid = " + rid), e);
    }
  }

  private void addDefaultClusters() throws IOException {
    final String storageCompression = getConfiguration().getContextConfiguration()
        .getValueAsString(OGlobalConfiguration.STORAGE_COMPRESSION_METHOD);

    final String storageEncryption = getConfiguration().getContextConfiguration()
        .getValueAsString(OGlobalConfiguration.STORAGE_ENCRYPTION_METHOD);

    final String encryptionKey = getConfiguration().getContextConfiguration()
        .getValueAsString(OGlobalConfiguration.STORAGE_ENCRYPTION_KEY);

    final String stgConflictStrategy = getConflictStrategy().getName();

    createClusterFromConfig(
        new OStoragePaginatedClusterConfiguration(getConfiguration(), clusters.size(), OMetadataDefault.CLUSTER_INTERNAL_NAME, null,
            true, 20, 4, storageCompression, storageEncryption, encryptionKey, stgConflictStrategy,
            OStorageClusterConfiguration.STATUS.ONLINE));

    createClusterFromConfig(
        new OStoragePaginatedClusterConfiguration(getConfiguration(), clusters.size(), OMetadataDefault.CLUSTER_INDEX_NAME, null,
            false, OStoragePaginatedClusterConfiguration.DEFAULT_GROW_FACTOR,
            OStoragePaginatedClusterConfiguration.DEFAULT_GROW_FACTOR, storageCompression, storageEncryption, encryptionKey,
            stgConflictStrategy, OStorageClusterConfiguration.STATUS.ONLINE));

    createClusterFromConfig(
        new OStoragePaginatedClusterConfiguration(getConfiguration(), clusters.size(), OMetadataDefault.CLUSTER_MANUAL_INDEX_NAME,
            null, false, 1, 1, storageCompression, storageEncryption, encryptionKey, stgConflictStrategy,
            OStorageClusterConfiguration.STATUS.ONLINE));

    defaultClusterId = createClusterFromConfig(
        new OStoragePaginatedClusterConfiguration(getConfiguration(), clusters.size(), CLUSTER_DEFAULT_NAME, null, true,
            OStoragePaginatedClusterConfiguration.DEFAULT_GROW_FACTOR, OStoragePaginatedClusterConfiguration.DEFAULT_GROW_FACTOR,
            storageCompression, storageEncryption, encryptionKey, stgConflictStrategy, OStorageClusterConfiguration.STATUS.ONLINE));
  }

  private int createClusterFromConfig(final OStorageClusterConfiguration config) throws IOException {
    OCluster cluster = clusterMap.get(config.getName().toLowerCase(configuration.getLocaleInstance()));

    if (cluster != null) {
      cluster.configure(this, config);
      return -1;
    }

    if (config.getStatus() == OStorageClusterConfiguration.STATUS.ONLINE) {
      cluster = OPaginatedClusterFactory.INSTANCE.createCluster(config.getName(), configuration.getVersion(), this);
    } else {
      cluster = new OOfflineCluster(this, config.getId(), config.getName());
    }
    cluster.configure(this, config);

    return registerCluster(cluster);
  }

  private void setCluster(int id, OCluster cluster) {
    if (clusters.size() <= id) {
      while (clusters.size() < id) {
        clusters.add(null);
      }

      clusters.add(cluster);
    } else {
      clusters.set(id, cluster);
    }
  }

  /**
   * Register the cluster internally.
   *
   * @param cluster OCluster implementation
   *
   * @return The id (physical position into the array) of the new cluster just created. First is 0.
   */
  private int registerCluster(final OCluster cluster) {
    final int id;

    if (cluster != null) {
      // CHECK FOR DUPLICATION OF NAMES
      if (clusterMap.containsKey(cluster.getName().toLowerCase(configuration.getLocaleInstance()))) {
        throw new OConfigurationException(
            "Cannot add cluster '" + cluster.getName() + "' because it is already registered in database '" + name + "'");
      }
      // CREATE AND ADD THE NEW REF SEGMENT
      clusterMap.put(cluster.getName().toLowerCase(configuration.getLocaleInstance()), cluster);
      id = cluster.getId();
    } else {
      id = clusters.size();
    }

    setCluster(id, cluster);

    return id;
  }

  private int doAddCluster(String clusterName, Object[] parameters) throws IOException {
    // FIND THE FIRST AVAILABLE CLUSTER ID
    int clusterPos = clusters.size();
    for (int i = 0; i < clusters.size(); ++i) {
      if (clusters.get(i) == null) {
        clusterPos = i;
        break;
      }
    }

    return addClusterInternal(clusterName, clusterPos, parameters);
  }

  private int addClusterInternal(String clusterName, int clusterPos, Object... parameters) throws IOException {

    final OCluster cluster;
    if (clusterName != null) {
      clusterName = clusterName.toLowerCase(configuration.getLocaleInstance());

      cluster = OPaginatedClusterFactory.INSTANCE.createCluster(clusterName, configuration.getVersion(), this);
      cluster.configure(this, clusterPos, clusterName, parameters);
    } else {
      cluster = null;
    }

    int createdClusterId = -1;

    if (cluster != null) {
      cluster.create(-1);

      if (writeAheadLog != null) {
        writeAheadLog.flush();
      }

      createdClusterId = registerCluster(cluster);

      ((OPaginatedCluster) cluster).registerInStorageConfig((OStorageConfigurationImpl) configuration);
      ((OStorageConfigurationImpl) configuration).update();
    }

    if (OLogManager.instance().isDebugEnabled()) {
      OLogManager.instance()
          .debug(this, "Created cluster '%s' in database '%s' with id %d. Clusters: %s", clusterName, url, createdClusterId,
              clusters);
    }

    return createdClusterId;
  }

  private void doClose(boolean force, boolean onDelete) {
    if (!force && !onDelete) {
      return;
    }

    if (status == STATUS.CLOSED) {
      return;
    }

    final long timer = Orient.instance().getProfiler().startChrono();
    Map<String, Object> params = new HashMap<>();

    stateLock.acquireWriteLock();
    try {
      if (status == STATUS.CLOSED) {
        return;
      }

      status = STATUS.CLOSING;

      if (jvmError.get() == null) {
        readCache.storeCacheState(writeCache);

        if (!onDelete && jvmError.get() == null) {
          makeFullCheckpoint();
        }

        params = preCloseSteps();

        sbTreeCollectionManager.close();

        // we close all files inside cache system so we only clear cluster metadata
        clusters.clear();
        clusterMap.clear();

        // we close all files inside cache system so we only clear index metadata and close non core indexes
        for (OBaseIndexEngine engine : indexEngines) {
          if (engine != null && !(engine instanceof OSBTreeIndexEngine || engine instanceof OHashTableIndexEngine
              || engine instanceof OPrefixBTreeIndexEngine)) {
            if (onDelete) {
              engine.delete();
            } else {
              engine.close();
            }
          }
        }

        indexEngines.clear();
        indexEngineNameMap.clear();

        if (getConfiguration() != null) {
          if (onDelete) {
            ((OStorageConfigurationImpl) configuration).delete();
          } else {
            ((OStorageConfigurationImpl) configuration).close();
          }
        }

        super.close(force, onDelete);

        if (writeCache != null) {
          writeCache.removeLowDiskSpaceListener(this);
          writeCache.removeBackgroundExceptionListener(this);
          writeCache.removePageIsBrokenListener(this);
        }

        if (writeAheadLog != null) {
          writeAheadLog.removeFullCheckpointListener(this);
          writeAheadLog.removeLowDiskSpaceListener(this);
        }

        if (readCache != null) {
          if (!onDelete) {
            readCache.closeStorage(writeCache);
          } else {
            readCache.deleteStorage(writeCache);
          }
        }

        if (writeAheadLog != null) {
          if (onDelete) {
            writeAheadLog.delete();
          } else {
            writeAheadLog.close();
          }
        }

        try {
          performanceStatisticManager.unregisterMBean(name, id);
        } catch (Exception e) {
          OLogManager.instance().error(this, "MBean for write cache cannot be unregistered", e);
        }

        postCloseSteps(onDelete, jvmError.get() != null);
        transaction = null;
      } else {
        OLogManager.instance()
            .errorNoDb(this, "Because of JVM error happened inside of storage it can not be properly closed", null);
      }

      status = STATUS.CLOSED;
    } catch (IOException e) {
      final String message = "Error on closing of storage '" + name;
      OLogManager.instance().error(this, message, e);

      throw OException.wrapException(new OStorageException(message), e);

    } finally {
      //noinspection ResultOfMethodCallIgnored
      Orient.instance().getProfiler().stopChrono("db." + name + ".close", "Close a database", timer, "db.*.close");
      stateLock.releaseWriteLock();
    }

    postCloseStepsAfterLock(params);
  }

  @SuppressWarnings("unused")
  protected void closeClusters(boolean onDelete) throws IOException {
    for (OCluster cluster : clusters) {
      if (cluster != null) {
        cluster.close(!onDelete);
      }
    }

    clusters.clear();
    clusterMap.clear();
  }

  @SuppressWarnings("unused")
  protected void closeIndexes(boolean onDelete) {
    for (OBaseIndexEngine engine : indexEngines) {
      if (engine != null) {
        if (onDelete) {
<<<<<<< HEAD
          engine.delete();
=======
          try {
            engine.delete();
          } catch (IOException e) {
            OLogManager.instance().error(this, "Can not delete index engine " + engine.getName(), e);
          }
>>>>>>> 4e8c8c05
        } else {
          engine.close();
        }
      }
    }

    indexEngines.clear();
    indexEngineNameMap.clear();
  }

  @SuppressFBWarnings(value = "PZLA_PREFER_ZERO_LENGTH_ARRAYS")
  private byte[] checkAndIncrementVersion(final OCluster iCluster, final ORecordId rid, final AtomicInteger version,
      final AtomicInteger iDatabaseVersion, final byte[] iRecordContent, final byte iRecordType) {

    final int v = version.get();

    switch (v) {
    // DOCUMENT UPDATE, NO VERSION CONTROL
    case -1:
      iDatabaseVersion.incrementAndGet();
      break;

    // DOCUMENT UPDATE, NO VERSION CONTROL, NO VERSION UPDATE
    case -2:
      break;

    default:
      // MVCC CONTROL AND RECORD UPDATE OR WRONG VERSION VALUE
      // MVCC TRANSACTION: CHECK IF VERSION IS THE SAME
      if (v < -2) {
        // OVERWRITE VERSION: THIS IS USED IN CASE OF FIX OF RECORDS IN DISTRIBUTED MODE
        version.set(ORecordVersionHelper.clearRollbackMode(v));
        iDatabaseVersion.set(version.get());

      } else if (v != iDatabaseVersion.get()) {
        final ORecordConflictStrategy strategy =
            iCluster.getRecordConflictStrategy() != null ? iCluster.getRecordConflictStrategy() : recordConflictStrategy;
        return strategy.onUpdate(this, iRecordType, rid, v, iRecordContent, iDatabaseVersion);
      } else
      // OK, INCREMENT DB VERSION
      {
        iDatabaseVersion.incrementAndGet();
      }
    }

    return null;
  }

  private void commitEntry(final ORecordOperation txEntry, final OPhysicalPosition allocated, ORecordSerializer serializer) {

    final ORecord rec = txEntry.getRecord();
    if (txEntry.type != ORecordOperation.DELETED && !rec.isDirty())
    // NO OPERATION
    {
      return;
    }

    ORecordId rid = (ORecordId) rec.getIdentity();

    if (txEntry.type == ORecordOperation.UPDATED && rid.isNew())
    // OVERWRITE OPERATION AS CREATE
    {
      txEntry.type = ORecordOperation.CREATED;
    }

    ORecordSerializationContext.pushContext();
    try {
      final OCluster cluster = getClusterById(rid.getClusterId());

      if (cluster.getName().equals(OMetadataDefault.CLUSTER_INDEX_NAME) || cluster.getName()
          .equals(OMetadataDefault.CLUSTER_MANUAL_INDEX_NAME))
      // AVOID TO COMMIT INDEX STUFF
      {
        return;
      }

      switch (txEntry.type) {
      case ORecordOperation.LOADED:
        break;

      case ORecordOperation.CREATED: {

        final byte[] stream = serializer.toStream(rec, false);
        if (allocated != null) {
          final OPhysicalPosition ppos;
          final byte recordType = ORecordInternal.getRecordType(rec);
          ppos = doCreateRecord(rid, stream, rec.getVersion(), recordType, null, cluster, new OPhysicalPosition(recordType),
              allocated).getResult();

          ORecordInternal.setVersion(rec, ppos.recordVersion);
        } else {
          // USE -2 AS VERSION TO AVOID INCREMENTING THE VERSION
          final OStorageOperationResult<Integer> updateRes = updateRecord(rid, ORecordInternal.isContentChanged(rec), stream, -2,
              ORecordInternal.getRecordType(rec), -1, null);
          ORecordInternal.setVersion(rec, updateRes.getResult());
          if (updateRes.getModifiedRecordContent() != null) {
            ORecordInternal.fill(rec, rid, updateRes.getResult(), updateRes.getModifiedRecordContent(), false);
          }
        }

        break;
      }

      case ORecordOperation.UPDATED: {
        final byte[] stream = serializer.toStream(rec, false);

        final OStorageOperationResult<Integer> updateRes = doUpdateRecord(rid, ORecordInternal.isContentChanged(rec), stream,
            rec.getVersion(), ORecordInternal.getRecordType(rec), null, cluster);
        ORecordInternal.setVersion(rec, updateRes.getResult());
        if (updateRes.getModifiedRecordContent() != null) {
          ORecordInternal.fill(rec, rid, updateRes.getResult(), updateRes.getModifiedRecordContent(), false);
        }

        break;
      }

      case ORecordOperation.DELETED: {
        if (rec instanceof ODocument) {
          ORidBagDeleter.deleteAllRidBags((ODocument) rec);
        }
        deleteRecord(rid, rec.getVersion(), -1, null);
        break;
      }

      default:
        throw new OStorageException("Unknown record operation " + txEntry.type);
      }
    } finally {
      ORecordSerializationContext.pullContext();
    }

    // RESET TRACKING
    if (rec instanceof ODocument && ((ODocument) rec).isTrackingChanges()) {
      ODocumentInternal.clearTrackData(((ODocument) rec));
    }

    ORecordInternal.unsetDirty(rec);
  }

  private void checkClusterSegmentIndexRange(final int iClusterId) {
    if (iClusterId < 0 || iClusterId > clusters.size() - 1) {
      throw new IllegalArgumentException("Cluster segment #" + iClusterId + " does not exist in database '" + name + "'");
    }
  }

  private OLogSequenceNumber restoreFromWAL() throws IOException {
    if (writeAheadLog == null) {
      OLogManager.instance().error(this, "Restore is not possible because write ahead logging is switched off.", null);
      return null;
    }

    if (writeAheadLog.begin() == null) {
      OLogManager.instance().error(this, "Restore is not possible because write ahead log is empty.", null);
      return null;
    }

    OLogManager.instance().info(this, "Looking for last checkpoint...");

    final OLogSequenceNumber end = writeAheadLog.end();
    if (end == null) {
      OLogManager.instance().errorNoDb(this, "WAL is empty, there is nothing not restore", null);
      return null;
    }

    writeAheadLog.addCutTillLimit(end);
    try {
      OLogSequenceNumber lastCheckPoint;
      try {
        lastCheckPoint = writeAheadLog.getLastCheckpoint();
      } catch (OWALPageBrokenException ignore) {
        lastCheckPoint = null;
      }

      if (lastCheckPoint == null) {
        OLogManager.instance().info(this, "Checkpoints are absent, the restore will start from the beginning.");
        return restoreFromBeginning();
      }

      List<OWriteableWALRecord> checkPointRecord;
      try {
        checkPointRecord = writeAheadLog.read(lastCheckPoint, 1);
      } catch (OWALPageBrokenException ignore) {
        checkPointRecord = Collections.emptyList();
      }

      if (checkPointRecord.isEmpty()) {
        OLogManager.instance().info(this, "Checkpoints are absent, the restore will start from the beginning.");
        return restoreFromBeginning();
      }

      if (checkPointRecord.get(0) instanceof OFuzzyCheckpointStartRecord) {
        OLogManager.instance().info(this, "Found FUZZY checkpoint.");

        boolean fuzzyCheckPointIsComplete = checkFuzzyCheckPointIsComplete(lastCheckPoint);
        if (!fuzzyCheckPointIsComplete) {
          OLogManager.instance().warn(this, "FUZZY checkpoint is not complete.");

          OLogSequenceNumber previousCheckpoint = ((OFuzzyCheckpointStartRecord) checkPointRecord.get(0)).getPreviousCheckpoint();
          checkPointRecord = Collections.emptyList();

          if (previousCheckpoint != null) {
            checkPointRecord = writeAheadLog.read(previousCheckpoint, 1);
          }

          if (!checkPointRecord.isEmpty()) {
            OLogManager.instance().warn(this, "Restore will start from the previous checkpoint.");
            return restoreFromCheckPoint((OAbstractCheckPointStartRecord) checkPointRecord.get(0));
          } else {
            OLogManager.instance().warn(this, "Restore will start from the beginning.");
            return restoreFromBeginning();
          }
        } else {
          return restoreFromCheckPoint((OAbstractCheckPointStartRecord) checkPointRecord.get(0));
        }
      }

      if (checkPointRecord.get(0) instanceof OFullCheckpointStartRecord) {
        OLogManager.instance().info(this, "FULL checkpoint found.");
        boolean fullCheckPointIsComplete = checkFullCheckPointIsComplete(lastCheckPoint);

        if (!fullCheckPointIsComplete) {
          OLogManager.instance().warn(this, "FULL checkpoint has not completed.");

          OLogSequenceNumber previousCheckpoint = ((OFullCheckpointStartRecord) checkPointRecord.get(0)).getPreviousCheckpoint();
          checkPointRecord = Collections.emptyList();
          if (previousCheckpoint != null) {
            checkPointRecord = writeAheadLog.read(previousCheckpoint, 1);
          }

          if (!checkPointRecord.isEmpty()) {
            OLogManager.instance().warn(this, "Restore will start from the previous checkpoint.");
            return restoreFromCheckPoint((OAbstractCheckPointStartRecord) checkPointRecord.get(0));
          } else {
            OLogManager.instance().warn(this, "Restore will start from the beginning.");
            return restoreFromBeginning();
          }
        } else {
          return restoreFromCheckPoint((OAbstractCheckPointStartRecord) checkPointRecord.get(0));
        }
      }

      throw new OStorageException("Unknown checkpoint record type " + checkPointRecord.get(0).getClass().getName());
    } finally {
      writeAheadLog.removeCutTillLimit(end);
    }
  }

  private boolean checkFullCheckPointIsComplete(OLogSequenceNumber lastCheckPoint) throws IOException {
    try {
      List<OWriteableWALRecord> walRecords = writeAheadLog.next(lastCheckPoint, 10);

      while (!walRecords.isEmpty()) {
        for (OWriteableWALRecord walRecord : walRecords) {
          if (walRecord instanceof OCheckpointEndRecord) {
            return true;
          }
        }

        walRecords = writeAheadLog.next(walRecords.get(walRecords.size() - 1).getLsn(), 10);
      }
    } catch (OWALPageBrokenException ignore) {
      return false;
    }

    return false;
  }

  @Override
<<<<<<< HEAD
  public final String incrementalBackup(String backupDirectory) throws UnsupportedOperationException {
=======
  public String incrementalBackup(String backupDirectory) throws UnsupportedOperationException {
>>>>>>> 4e8c8c05
    throw new UnsupportedOperationException("Incremental backup is supported only in enterprise version");
  }

  @Override
  public final void restoreFromIncrementalBackup(String filePath) {
    throw new UnsupportedOperationException("Incremental backup is supported only in enterprise version");
  }

  private boolean checkFuzzyCheckPointIsComplete(OLogSequenceNumber lastCheckPoint) throws IOException {
    try {
      List<OWriteableWALRecord> walRecords = writeAheadLog.next(lastCheckPoint, 10);

      while (!walRecords.isEmpty()) {
        for (OWriteableWALRecord walRecord : walRecords) {
          if (walRecord instanceof OFuzzyCheckpointEndRecord) {
            return true;
          }
        }

        walRecords = writeAheadLog.next(walRecords.get(walRecords.size() - 1).getLsn(), 10);
      }
    } catch (OWALPageBrokenException ignore) {
      return false;
    }

    return false;
  }

  private OLogSequenceNumber restoreFromCheckPoint(OAbstractCheckPointStartRecord checkPointRecord) throws IOException {
    if (checkPointRecord instanceof OFuzzyCheckpointStartRecord) {
      return restoreFromFuzzyCheckPoint((OFuzzyCheckpointStartRecord) checkPointRecord);
    }

    if (checkPointRecord instanceof OFullCheckpointStartRecord) {
      return restoreFromFullCheckPoint((OFullCheckpointStartRecord) checkPointRecord);
    }

    throw new OStorageException("Unknown checkpoint record type " + checkPointRecord.getClass().getName());
  }

  private OLogSequenceNumber restoreFromFullCheckPoint(OFullCheckpointStartRecord checkPointRecord) throws IOException {
    OLogManager.instance().info(this, "Data restore procedure from full checkpoint is started. Restore is performed from LSN %s",
        checkPointRecord.getLsn());

    final OLogSequenceNumber lsn = writeAheadLog.next(checkPointRecord.getLsn(), 1).get(0).getLsn();
    return restoreFrom(lsn, writeAheadLog);
  }

  private OLogSequenceNumber restoreFromFuzzyCheckPoint(OFuzzyCheckpointStartRecord checkPointRecord) throws IOException {
    OLogManager.instance().infoNoDb(this, "Data restore procedure from FUZZY checkpoint is started.");
    OLogSequenceNumber flushedLsn = checkPointRecord.getFlushedLsn();

    if (flushedLsn.compareTo(writeAheadLog.begin()) < 0) {
      OLogManager.instance().errorNoDb(this,
          "Fuzzy checkpoint points to removed part of the log, " + "will try to restore data from the rest of the WAL", null);
      flushedLsn = writeAheadLog.begin();
    }

    return restoreFrom(flushedLsn, writeAheadLog);
  }

  private OLogSequenceNumber restoreFromBeginning() throws IOException {
    OLogManager.instance().info(this, "Data restore procedure is started.");
    OLogSequenceNumber lsn = writeAheadLog.begin();

    return restoreFrom(lsn, writeAheadLog);
  }

  @SuppressWarnings("WeakerAccess")
  protected final OLogSequenceNumber restoreFrom(OLogSequenceNumber lsn, OWriteAheadLog writeAheadLog) throws IOException {
    OLogSequenceNumber logSequenceNumber = null;
    OModifiableBoolean atLeastOnePageUpdate = new OModifiableBoolean();

    long recordsProcessed = 0;

    final int reportBatchSize = OGlobalConfiguration.WAL_REPORT_AFTER_OPERATIONS_DURING_RESTORE.getValueAsInteger();
    final Map<OOperationUnitId, List<OWALRecord>> operationUnits = new HashMap<>();

    long lastReportTime = 0;

    try {
      List<OWriteableWALRecord> records = writeAheadLog.read(lsn, 1_000);
      while (!records.isEmpty()) {
        for (OWriteableWALRecord walRecord : records) {
          logSequenceNumber = walRecord.getLsn();

          if (walRecord instanceof OAtomicUnitEndRecord) {
            OAtomicUnitEndRecord atomicUnitEndRecord = (OAtomicUnitEndRecord) walRecord;
            List<OWALRecord> atomicUnit = operationUnits.remove(atomicUnitEndRecord.getOperationUnitId());

            // in case of data restore from fuzzy checkpoint part of operations may be already flushed to the disk
            if (atomicUnit != null) {
              atomicUnit.add(walRecord);
              restoreAtomicUnit(atomicUnit, atLeastOnePageUpdate);
            }

          } else if (walRecord instanceof OAtomicUnitStartRecord) {
            List<OWALRecord> operationList = new ArrayList<>();

            assert !operationUnits.containsKey(((OAtomicUnitStartRecord) walRecord).getOperationUnitId());

            operationUnits.put(((OAtomicUnitStartRecord) walRecord).getOperationUnitId(), operationList);
            operationList.add(walRecord);
          } else if (walRecord instanceof OOperationUnitRecord) {
            OOperationUnitRecord operationUnitRecord = (OOperationUnitRecord) walRecord;

            List<OWALRecord> operationList = operationUnits.get(operationUnitRecord.getOperationUnitId());

            if (operationList == null || operationList.isEmpty()) {
              OLogManager.instance().errorNoDb(this, "'Start transaction' record is absent for atomic operation", null);

              if (operationList == null) {
                operationList = new ArrayList<>();
                operationUnits.put(operationUnitRecord.getOperationUnitId(), operationList);
              }
            }

            operationList.add(operationUnitRecord);
          } else if (walRecord instanceof ONonTxOperationPerformedWALRecord) {
            if (!wereNonTxOperationsPerformedInPreviousOpen) {
              OLogManager.instance()
                  .warnNoDb(this, "Non tx operation was used during data modification we will need index rebuild.");
              wereNonTxOperationsPerformedInPreviousOpen = true;
            }
          } else {
            OLogManager.instance().warnNoDb(this, "Record %s will be skipped during data restore", walRecord);
          }

          recordsProcessed++;

          final long currentTime = System.currentTimeMillis();
          if (reportBatchSize > 0 && recordsProcessed % reportBatchSize == 0
              || currentTime - lastReportTime > WAL_RESTORE_REPORT_INTERVAL) {
            OLogManager.instance()
                .infoNoDb(this, "%d operations were processed, current LSN is %s last LSN is %s", recordsProcessed, lsn,
                    writeAheadLog.end());
            lastReportTime = currentTime;
          }
        }

        records = writeAheadLog.next(records.get(records.size() - 1).getLsn(), 1_000);
      }
    } catch (OWALPageBrokenException e) {
      OLogManager.instance()
          .errorNoDb(this, "Data restore was paused because broken WAL page was found. The rest of changes will be rolled back.",
              e);
    } catch (RuntimeException e) {
      OLogManager.instance().errorNoDb(this,
          "Data restore was paused because of exception. The rest of changes will be rolled back and WAL files will be backed up."
              + " Please report issue about this exception to bug tracker and provide WAL files which are backed up in 'wal_backup' directory.",
          e);
      backUpWAL(e);
    }

    if (atLeastOnePageUpdate.getValue()) {
      return logSequenceNumber;
    }

    return null;
  }

  private void backUpWAL(Exception e) {
    try {
      final File rootDir = new File(getConfiguration().getDirectory());
      final File backUpDir = new File(rootDir, "wal_backup");
      if (!backUpDir.exists()) {
        final boolean created = backUpDir.mkdir();
        if (!created) {
          OLogManager.instance().error(this, "Cannot create directory for backup files " + backUpDir.getAbsolutePath(), null);
          return;
        }
      }

      final Date date = new Date();
      final SimpleDateFormat dateFormat = new SimpleDateFormat("dd_MM_yy_HH_mm_ss");
      final String strDate = dateFormat.format(date);
      final String archiveName = "wal_backup_" + strDate + ".zip";
      final String metadataName = "wal_metadata_" + strDate + ".txt";

      final File archiveFile = new File(backUpDir, archiveName);
      if (!archiveFile.createNewFile()) {
        OLogManager.instance().error(this, "Cannot create backup file " + archiveFile.getAbsolutePath(), null);
        return;
      }

      try (final FileOutputStream archiveOutputStream = new FileOutputStream(archiveFile)) {
        try (final ZipOutputStream archiveZipOutputStream = new ZipOutputStream(new BufferedOutputStream(archiveOutputStream))) {

          final ZipEntry metadataEntry = new ZipEntry(metadataName);

          archiveZipOutputStream.putNextEntry(metadataEntry);

          final PrintWriter metadataFileWriter = new PrintWriter(
              new OutputStreamWriter(archiveZipOutputStream, StandardCharsets.UTF_8));
          metadataFileWriter.append("Storage name : ").append(getName()).append("\r\n");
          metadataFileWriter.append("Date : ").append(strDate).append("\r\n");
          metadataFileWriter.append("Stacktrace : \r\n");
          e.printStackTrace(metadataFileWriter);
          metadataFileWriter.flush();
          archiveZipOutputStream.closeEntry();

          final List<String> walPaths = ((OCASDiskWriteAheadLog) writeAheadLog).getWalFiles();
          for (String walSegment : walPaths) {
            archiveEntry(archiveZipOutputStream, walSegment);
          }

          archiveEntry(archiveZipOutputStream, ((OCASDiskWriteAheadLog) writeAheadLog).getWMRFile().toString());
        }
      }
    } catch (IOException ioe) {
      OLogManager.instance().error(this, "Error during WAL backup", ioe);
    }
  }

  @SuppressWarnings("WeakerAccess")
  protected final void restoreAtomicUnit(List<OWALRecord> atomicUnit, OModifiableBoolean atLeastOnePageUpdate) throws IOException {
    assert atomicUnit.get(atomicUnit.size() - 1) instanceof OAtomicUnitEndRecord;

    for (OWALRecord walRecord : atomicUnit) {
      if (walRecord instanceof OFileDeletedWALRecord) {
        OFileDeletedWALRecord fileDeletedWALRecord = (OFileDeletedWALRecord) walRecord;
        if (writeCache.exists(fileDeletedWALRecord.getFileId())) {
          readCache.deleteFile(fileDeletedWALRecord.getFileId(), writeCache);
        }
      } else if (walRecord instanceof OFileCreatedWALRecord) {
        OFileCreatedWALRecord fileCreatedCreatedWALRecord = (OFileCreatedWALRecord) walRecord;

        if (!writeCache.exists(fileCreatedCreatedWALRecord.getFileName())) {
          readCache.addFile(fileCreatedCreatedWALRecord.getFileName(), fileCreatedCreatedWALRecord.getFileId(), writeCache);
        }
      } else if (walRecord instanceof OUpdatePageRecord) {
        final OUpdatePageRecord updatePageRecord = (OUpdatePageRecord) walRecord;

        long fileId = updatePageRecord.getFileId();
        if (!writeCache.exists(fileId)) {
          String fileName = writeCache.restoreFileById(fileId);

          if (fileName == null) {
            throw new OStorageException(
                "File with id " + fileId + " was deleted from storage, the rest of operations can not be restored");
          } else {
            OLogManager.instance().warn(this, "Previously deleted file with name " + fileName
                + " was deleted but new empty file was added to continue restore process");
          }
        }

        final long pageIndex = updatePageRecord.getPageIndex();
        fileId = writeCache.externalFileId(writeCache.internalFileId(fileId));

        OCacheEntry cacheEntry = readCache.loadForWrite(fileId, pageIndex, true, writeCache, 1, false, null);
        if (cacheEntry == null) {
          do {
            if (cacheEntry != null) {
              readCache.releaseFromWrite(cacheEntry, writeCache);
            }

            cacheEntry = readCache.allocateNewPage(fileId, writeCache, false, null);
          } while (cacheEntry.getPageIndex() != pageIndex);
        }

        try {
          ODurablePage durablePage = new ODurablePage(cacheEntry);
          durablePage.restoreChanges(updatePageRecord.getChanges());
          durablePage.setLsn(updatePageRecord.getLsn());
        } finally {
          readCache.releaseFromWrite(cacheEntry, writeCache);
        }

        atLeastOnePageUpdate.setValue(true);
      } else if (walRecord instanceof OAtomicUnitStartRecord) {
        //noinspection UnnecessaryContinue
        continue;
      } else if (walRecord instanceof OAtomicUnitEndRecord) {
        //noinspection UnnecessaryContinue
        continue;
      } else {
        OLogManager.instance()
            .error(this, "Invalid WAL record type was passed %s. Given record will be skipped.", null, walRecord.getClass());

        assert false : "Invalid WAL record type was passed " + walRecord.getClass().getName();
      }
    }
  }

  /**
   * Method which is called before any data modification operation to check alarm conditions such as: <ol> <li>Low disk space</li>
   * <li>Exception during data flush in background threads</li> <li>Broken files</li> </ol>
   * If one of those conditions are satisfied data modification operation is aborted and storage is switched in "read only" mode.
   */
  private void checkLowDiskSpaceRequestsAndReadOnlyConditions() {
    if (transaction.get() != null) {
      return;
    }

    if (lowDiskSpace != null) {
      if (checkpointInProgress.compareAndSet(false, true)) {
        try {
          if (writeCache.checkLowDiskSpace()) {

            OLogManager.instance().error(this, "Not enough disk space, force sync will be called", null);
            synch();

            if (writeCache.checkLowDiskSpace()) {
              throw new OLowDiskSpaceException("Error occurred while executing a write operation to database '" + name
                  + "' due to limited free space on the disk (" + (lowDiskSpace.freeSpace / (1024 * 1024))
                  + " MB). The database is now working in read-only mode."
                  + " Please close the database (or stop OrientDB), make room on your hard drive and then reopen the database. "
                  + "The minimal required space is " + (lowDiskSpace.requiredSpace / (1024 * 1024)) + " MB. "
                  + "Required space is now set to " + getConfiguration().getContextConfiguration()
                  .getValueAsInteger(OGlobalConfiguration.DISK_CACHE_FREE_SPACE_LIMIT)
                  + "MB (you can change it by setting parameter " + OGlobalConfiguration.DISK_CACHE_FREE_SPACE_LIMIT.getKey()
                  + ") .");
            } else {
              lowDiskSpace = null;
            }
          } else {
            lowDiskSpace = null;
          }
        } catch (IOException e) {
          throw OException.wrapException(new OStorageException("Error during low disk space handling"), e);
        } finally {
          checkpointInProgress.set(false);
        }
      }
    }

    checkReadOnlyConditions();
  }

  public final void checkReadOnlyConditions() {
    if (dataFlushException != null) {
      throw OException.wrapException(new OStorageException(
              "Error in data flush background thread, please restart database and send full stack trace inside of bug report"),
          dataFlushException);
    }

    if (!brokenPages.isEmpty()) {
      //order pages by file and index
      final Map<String, SortedSet<Long>> pagesByFile = new HashMap<>();

      for (OPair<String, Long> brokenPage : brokenPages) {
        final SortedSet<Long> sortedPages = pagesByFile.computeIfAbsent(brokenPage.key, (fileName) -> new TreeSet<>());
        sortedPages.add(brokenPage.value);
      }

      final StringBuilder brokenPagesList = new StringBuilder();
      brokenPagesList.append("[");

      for (String fileName : pagesByFile.keySet()) {
        brokenPagesList.append('\'').append(fileName).append("' :");

        final SortedSet<Long> pageIndexes = pagesByFile.get(fileName);
        final long lastPage = pageIndexes.last();

        for (Long pageIndex : pagesByFile.get(fileName)) {
          brokenPagesList.append(pageIndex);
          if (pageIndex != lastPage) {
            brokenPagesList.append(", ");
          }
        }

        brokenPagesList.append(";");
      }
      brokenPagesList.append("]");

      throw new OPageIsBrokenException("Following files and pages are detected to be broken " + brokenPagesList + ", storage is "
          + "switched to 'read only' mode. Any modification operations are prohibited. "
          + "To restore database and make it fully operational you may export and import database " + "to and from JSON.");

    }

    if (jvmError.get() != null) {
      throw new OJVMErrorException("JVM error '" + jvmError.get().getClass().getSimpleName() + " : " + jvmError.get().getMessage()
          + "' occurred during data processing, storage is switched to 'read-only' mode. "
          + "To prevent this exception please restart the JVM and check data consistency by calling of 'check database' "
          + "command from database console.");
    }

  }

  @SuppressWarnings("unused")
  public void setStorageConfigurationUpdateListener(OStorageConfigurationUpdateListener storageConfigurationUpdateListener) {
    stateLock.acquireWriteLock();
    try {
      checkOpenness();
      ((OStorageConfigurationImpl) configuration).setConfigurationUpdateListener(storageConfigurationUpdateListener);
    } finally {
      stateLock.releaseWriteLock();
    }
  }

  private void lockRidBags(final TreeMap<Integer, OCluster> clusters, final TreeMap<String, OTransactionIndexChanges> indexes,
      OIndexManager manager) {
    final OAtomicOperation atomicOperation = OAtomicOperationsManager.getCurrentOperation();

    for (Integer clusterId : clusters.keySet()) {
      atomicOperationsManager
          .acquireExclusiveLockTillOperationComplete(atomicOperation, OSBTreeCollectionManagerAbstract.generateLockName(clusterId));
    }

    for (Map.Entry<String, OTransactionIndexChanges> entry : indexes.entrySet()) {
      final String indexName = entry.getKey();
      final OIndexInternal<?> index = entry.getValue().resolveAssociatedIndex(indexName, manager);

      if (!index.isUnique()) {
        atomicOperationsManager
            .acquireExclusiveLockTillOperationComplete(atomicOperation, OIndexRIDContainerSBTree.generateLockName(indexName));
      }
    }
  }

  private void registerProfilerHooks() {
    Orient.instance().getProfiler()
        .registerHookValue("db." + this.name + ".createRecord", "Number of created records", OProfiler.METRIC_TYPE.COUNTER,
            new AtomicLongOProfilerHookValue(recordCreated), "db.*.createRecord");

    Orient.instance().getProfiler()
        .registerHookValue("db." + this.name + ".readRecord", "Number of read records", OProfiler.METRIC_TYPE.COUNTER,
            new AtomicLongOProfilerHookValue(recordRead), "db.*.readRecord");

    Orient.instance().getProfiler()
        .registerHookValue("db." + this.name + ".updateRecord", "Number of updated records", OProfiler.METRIC_TYPE.COUNTER,
            new AtomicLongOProfilerHookValue(recordUpdated), "db.*.updateRecord");

    Orient.instance().getProfiler()
        .registerHookValue("db." + this.name + ".deleteRecord", "Number of deleted records", OProfiler.METRIC_TYPE.COUNTER,
            new AtomicLongOProfilerHookValue(recordDeleted), "db.*.deleteRecord");

    Orient.instance().getProfiler()
        .registerHookValue("db." + this.name + ".scanRecord", "Number of read scanned", OProfiler.METRIC_TYPE.COUNTER,
            new AtomicLongOProfilerHookValue(recordScanned), "db.*.scanRecord");

    Orient.instance().getProfiler()
        .registerHookValue("db." + this.name + ".recyclePosition", "Number of recycled records", OProfiler.METRIC_TYPE.COUNTER,
            new AtomicLongOProfilerHookValue(recordRecycled), "db.*.recyclePosition");

    Orient.instance().getProfiler()
        .registerHookValue("db." + this.name + ".conflictRecord", "Number of conflicts during updating and deleting records",
            OProfiler.METRIC_TYPE.COUNTER, new AtomicLongOProfilerHookValue(recordConflict), "db.*.conflictRecord");

    Orient.instance().getProfiler()
        .registerHookValue("db." + this.name + ".txBegun", "Number of transactions begun", OProfiler.METRIC_TYPE.COUNTER,
            new AtomicLongOProfilerHookValue(txBegun), "db.*.txBegun");

    Orient.instance().getProfiler()
        .registerHookValue("db." + this.name + ".txCommit", "Number of committed transactions", OProfiler.METRIC_TYPE.COUNTER,
            new AtomicLongOProfilerHookValue(txCommit), "db.*.txCommit");

    Orient.instance().getProfiler()
        .registerHookValue("db." + this.name + ".txRollback", "Number of rolled back transactions", OProfiler.METRIC_TYPE.COUNTER,
            new AtomicLongOProfilerHookValue(txRollback), "db.*.txRollback");
  }

  protected final RuntimeException logAndPrepareForRethrow(RuntimeException runtimeException) {
    if (!(runtimeException instanceof OHighLevelException || runtimeException instanceof ONeedRetryException)) {
      OLogManager.instance()
          .errorStorage(this, "Exception `%08X` in storage `%s`: %s", runtimeException, System.identityHashCode(runtimeException),
              getURL(), OConstants.getVersion());
    }
    return runtimeException;
  }

  protected final Error logAndPrepareForRethrow(Error error) {
    return logAndPrepareForRethrow(error, true);
  }

  private Error logAndPrepareForRethrow(Error error, boolean putInReadOnlyMode) {
    if (!(error instanceof OHighLevelException)) {
      OLogManager.instance()
          .errorStorage(this, "Exception `%08X` in storage `%s`: %s", error, System.identityHashCode(error), getURL(),
              OConstants.getVersion());
    }

    if (putInReadOnlyMode) {
      handleJVMError(error);
    }

    return error;
  }

  protected final RuntimeException logAndPrepareForRethrow(Throwable throwable) {
    if (!(throwable instanceof OHighLevelException || throwable instanceof ONeedRetryException)) {
      OLogManager.instance()
          .errorStorage(this, "Exception `%08X` in storage `%s`: %s", throwable, System.identityHashCode(throwable), getURL(),
              OConstants.getVersion());
    }
    return new RuntimeException(throwable);
  }

  private OInvalidIndexEngineIdException logAndPrepareForRethrow(OInvalidIndexEngineIdException exception) {
    OLogManager.instance()
        .errorStorage(this, "Exception `%08X` in storage `%s` : %s", exception, System.identityHashCode(exception), getURL(),
            OConstants.getVersion());
    return exception;
  }

  @Override
  public final OStorageConfiguration getConfiguration() {
    return configuration;
  }

  @Override
  public final void setSchemaRecordId(String schemaRecordId) {
    checkOpenness();
    stateLock.acquireWriteLock();
    try {
      checkOpenness();

      final OStorageConfigurationImpl storageConfiguration = (OStorageConfigurationImpl) configuration;
      storageConfiguration.setSchemaRecordId(schemaRecordId);
      storageConfiguration.update();
    } catch (RuntimeException ee) {
      throw logAndPrepareForRethrow(ee);
    } catch (Error ee) {
      throw logAndPrepareForRethrow(ee);
    } catch (Throwable t) {
      throw logAndPrepareForRethrow(t);
    } finally {
      stateLock.releaseWriteLock();
    }
  }

  @Override
  public final void setDateFormat(String dateFormat) {
    checkOpenness();
    stateLock.acquireWriteLock();
    try {
      checkOpenness();

      final OStorageConfigurationImpl storageConfiguration = (OStorageConfigurationImpl) configuration;
      storageConfiguration.setDateFormat(dateFormat);
      storageConfiguration.update();
    } catch (RuntimeException ee) {
      throw logAndPrepareForRethrow(ee);
    } catch (Error ee) {
      throw logAndPrepareForRethrow(ee);
    } catch (Throwable t) {
      throw logAndPrepareForRethrow(t);
    } finally {
      stateLock.releaseWriteLock();
    }

  }

  @Override
  public final void setTimeZone(TimeZone timeZoneValue) {
    checkOpenness();
    stateLock.acquireWriteLock();
    try {
      checkOpenness();

      final OStorageConfigurationImpl storageConfiguration = (OStorageConfigurationImpl) configuration;
      storageConfiguration.setTimeZone(timeZoneValue);
      storageConfiguration.update();
    } catch (RuntimeException ee) {
      throw logAndPrepareForRethrow(ee);
    } catch (Error ee) {
      throw logAndPrepareForRethrow(ee);
    } catch (Throwable t) {
      throw logAndPrepareForRethrow(t);
    } finally {
      stateLock.releaseWriteLock();
    }

  }

  @Override
  public final void setLocaleLanguage(String locale) {
    checkOpenness();
    stateLock.acquireWriteLock();
    try {
      checkOpenness();

      final OStorageConfigurationImpl storageConfiguration = (OStorageConfigurationImpl) configuration;
      storageConfiguration.setLocaleLanguage(locale);
      storageConfiguration.update();
    } catch (RuntimeException ee) {
      throw logAndPrepareForRethrow(ee);
    } catch (Error ee) {
      throw logAndPrepareForRethrow(ee);
    } catch (Throwable t) {
      throw logAndPrepareForRethrow(t);
    } finally {
      stateLock.releaseWriteLock();
    }

  }

  @Override
  public final void setCharset(String charset) {
    checkOpenness();
    stateLock.acquireWriteLock();
    try {
      checkOpenness();

      final OStorageConfigurationImpl storageConfiguration = (OStorageConfigurationImpl) configuration;
      storageConfiguration.setCharset(charset);
      storageConfiguration.update();
    } catch (RuntimeException ee) {
      throw logAndPrepareForRethrow(ee);
    } catch (Error ee) {
      throw logAndPrepareForRethrow(ee);
    } catch (Throwable t) {
      throw logAndPrepareForRethrow(t);
    } finally {
      stateLock.releaseWriteLock();
    }
  }

  @Override
  public final void setIndexMgrRecordId(String indexMgrRecordId) {
    checkOpenness();
    stateLock.acquireWriteLock();
    try {
      checkOpenness();

      final OStorageConfigurationImpl storageConfiguration = (OStorageConfigurationImpl) configuration;
      storageConfiguration.setIndexMgrRecordId(indexMgrRecordId);
      storageConfiguration.update();
    } catch (RuntimeException ee) {
      throw logAndPrepareForRethrow(ee);
    } catch (Error ee) {
      throw logAndPrepareForRethrow(ee);
    } catch (Throwable t) {
      throw logAndPrepareForRethrow(t);
    } finally {
      stateLock.releaseWriteLock();
    }
  }

  @Override
  public final void setDateTimeFormat(String dateTimeFormat) {
    checkOpenness();
    stateLock.acquireWriteLock();
    try {
      checkOpenness();

      final OStorageConfigurationImpl storageConfiguration = (OStorageConfigurationImpl) configuration;
      storageConfiguration.setDateTimeFormat(dateTimeFormat);
      storageConfiguration.update();
    } catch (RuntimeException ee) {
      throw logAndPrepareForRethrow(ee);
    } catch (Error ee) {
      throw logAndPrepareForRethrow(ee);
    } catch (Throwable t) {
      throw logAndPrepareForRethrow(t);
    } finally {
      stateLock.releaseWriteLock();
    }
  }

  @Override
  public final void setLocaleCountry(String localeCountry) {
    checkOpenness();
    stateLock.acquireWriteLock();
    try {
      checkOpenness();

      final OStorageConfigurationImpl storageConfiguration = (OStorageConfigurationImpl) configuration;
      storageConfiguration.setLocaleCountry(localeCountry);
      storageConfiguration.update();
    } catch (RuntimeException ee) {
      throw logAndPrepareForRethrow(ee);
    } catch (Error ee) {
      throw logAndPrepareForRethrow(ee);
    } catch (Throwable t) {
      throw logAndPrepareForRethrow(t);
    } finally {
      stateLock.releaseWriteLock();
    }
  }

  @Override
  public final void setClusterSelection(String clusterSelection) {
    checkOpenness();
    stateLock.acquireWriteLock();
    try {
      checkOpenness();

      final OStorageConfigurationImpl storageConfiguration = (OStorageConfigurationImpl) configuration;
      storageConfiguration.setClusterSelection(clusterSelection);
      storageConfiguration.update();
    } catch (RuntimeException ee) {
      throw logAndPrepareForRethrow(ee);
    } catch (Error ee) {
      throw logAndPrepareForRethrow(ee);
    } catch (Throwable t) {
      throw logAndPrepareForRethrow(t);
    } finally {
      stateLock.releaseWriteLock();
    }
  }

  @Override
  public final void setMinimumClusters(int minimumClusters) {
    checkOpenness();
    stateLock.acquireWriteLock();
    try {
      checkOpenness();

      final OStorageConfigurationImpl storageConfiguration = (OStorageConfigurationImpl) configuration;
      storageConfiguration.setMinimumClusters(minimumClusters);
      storageConfiguration.update();
    } catch (RuntimeException ee) {
      throw logAndPrepareForRethrow(ee);
    } catch (Error ee) {
      throw logAndPrepareForRethrow(ee);
    } catch (Throwable t) {
      throw logAndPrepareForRethrow(t);
    } finally {
      stateLock.releaseWriteLock();
    }
  }

  @Override
  public final void setValidation(boolean validation) {
    checkOpenness();
    stateLock.acquireWriteLock();
    try {
      checkOpenness();

      final OStorageConfigurationImpl storageConfiguration = (OStorageConfigurationImpl) configuration;
      storageConfiguration.setValidation(validation);
      storageConfiguration.update();
    } catch (RuntimeException ee) {
      throw logAndPrepareForRethrow(ee);
    } catch (Error ee) {
      throw logAndPrepareForRethrow(ee);
    } catch (Throwable t) {
      throw logAndPrepareForRethrow(t);
    } finally {
      stateLock.releaseWriteLock();
    }

  }

  @Override
  public final void removeProperty(String property) {
    checkOpenness();
    stateLock.acquireWriteLock();
    try {
      checkOpenness();

      final OStorageConfigurationImpl storageConfiguration = (OStorageConfigurationImpl) configuration;
      storageConfiguration.removeProperty(property);
      storageConfiguration.update();
    } catch (RuntimeException ee) {
      throw logAndPrepareForRethrow(ee);
    } catch (Error ee) {
      throw logAndPrepareForRethrow(ee);
    } catch (Throwable t) {
      throw logAndPrepareForRethrow(t);
    } finally {
      stateLock.releaseWriteLock();
    }

  }

  @Override
  public final void setProperty(String property, String value) {
    checkOpenness();

    stateLock.acquireWriteLock();
    try {
      checkOpenness();

      final OStorageConfigurationImpl storageConfiguration = (OStorageConfigurationImpl) configuration;
      storageConfiguration.setProperty(property, value);
      storageConfiguration.update();
    } catch (RuntimeException ee) {
      throw logAndPrepareForRethrow(ee);
    } catch (Error ee) {
      throw logAndPrepareForRethrow(ee);
    } catch (Throwable t) {
      throw logAndPrepareForRethrow(t);
    } finally {
      stateLock.releaseWriteLock();
    }
  }

  @Override
  public final void setRecordSerializer(String recordSerializer, int version) {
    checkOpenness();

    stateLock.acquireWriteLock();
    try {
      checkOpenness();

      final OStorageConfigurationImpl storageConfiguration = (OStorageConfigurationImpl) configuration;
      storageConfiguration.setRecordSerializer(recordSerializer);
      storageConfiguration.setRecordSerializerVersion(version);

      storageConfiguration.update();
    } catch (RuntimeException ee) {
      throw logAndPrepareForRethrow(ee);
    } catch (Error ee) {
      throw logAndPrepareForRethrow(ee);
    } catch (Throwable t) {
      throw logAndPrepareForRethrow(t);
    } finally {
      stateLock.releaseWriteLock();
    }

  }

  @Override
  public final void clearProperties() {
    checkOpenness();

    stateLock.acquireWriteLock();
    try {
      checkOpenness();

      final OStorageConfigurationImpl storageConfiguration = (OStorageConfigurationImpl) configuration;
      storageConfiguration.clearProperties();
      storageConfiguration.update();
    } catch (RuntimeException ee) {
      throw logAndPrepareForRethrow(ee);
    } catch (Error ee) {
      throw logAndPrepareForRethrow(ee);
    } catch (Throwable t) {
      throw logAndPrepareForRethrow(t);
    } finally {
      stateLock.releaseWriteLock();
    }
  }

  private static final class ORIDOLockManager extends OComparableLockManager<ORID> {
    ORIDOLockManager() {
      super(true, -1);
    }

    @Override
    protected final ORID getImmutableResourceId(ORID iResourceId) {
      return new ORecordId(iResourceId);
    }
  }

  private static final class FuzzyCheckpointThreadFactory implements ThreadFactory {
    @Override
    public final Thread newThread(Runnable r) {
      Thread thread = new Thread(storageThreadGroup, r);
      thread.setDaemon(true);
      thread.setUncaughtExceptionHandler(new OUncaughtExceptionHandler());
      return thread;
    }
  }

  private final class WALVacuum implements Runnable {

    WALVacuum() {
    }

    @Override
    public void run() {
      stateLock.acquireReadLock();
      try {
        if (status == STATUS.CLOSED) {
          return;
        }

        final long[] nonActiveSegments = writeAheadLog.nonActiveSegments();
        if (nonActiveSegments.length == 0) {
          return;
        }

        long flushTillSegmentId;
        if (nonActiveSegments.length == 1) {
          flushTillSegmentId = writeAheadLog.activeSegment();
        } else {
          flushTillSegmentId = (nonActiveSegments[0] + nonActiveSegments[nonActiveSegments.length - 1]) / 2;
        }

        long minDirtySegment;
        do {
          writeCache.flushTillSegment(flushTillSegmentId);

          //we should take min lsn BEFORE min write cache LSN call
          //to avoid case when new data are changed before call
          OLogSequenceNumber endLSN = writeAheadLog.end();
          Long minLSNSegment = writeCache.getMinimalNotFlushedSegment();

          if (minLSNSegment == null) {
            minDirtySegment = endLSN.getSegment();
          } else {
            minDirtySegment = minLSNSegment;
          }
        } while (minDirtySegment < flushTillSegmentId);

        writeCache.makeFuzzyCheckpoint(minDirtySegment);

      } catch (Exception e) {
        dataFlushException = e;
        OLogManager.instance().error(this, "Error during flushing of data for fuzzy checkpoint", e);
      } finally {
        stateLock.releaseReadLock();
        walVacuumInProgress.set(false);
      }
    }
  }
}<|MERGE_RESOLUTION|>--- conflicted
+++ resolved
@@ -2290,37 +2290,7 @@
 
             checkReadOnlyConditions();
 
-<<<<<<< HEAD
-            commitIndexes(indexOperations);
-
-            final OLogSequenceNumber lsn = endStorageTx();
-            final DataOutputStream journaledStream = OAbstractPaginatedStorage.journaledStream;
-            if (journaledStream != null) { // send event to journaled tx stream if the streaming is on
-              final int txId = transaction.getClientTransactionId();
-              if (lsn == null || writeAheadLog == null) // if tx is not journaled
-              {
-                try {
-                  journaledStream.writeInt(txId);
-                } catch (IOException e) {
-                  OLogManager.instance().error(this, "unable to write tx id into journaled stream", e);
-                }
-              } else {
-                writeAheadLog.addEventAt(lsn, () -> {
-                  try {
-                    journaledStream.writeInt(txId);
-                  } catch (IOException e) {
-                    OLogManager.instance().error(this, "unable to write tx id into journaled stream", e);
-                  }
-                });
-              }
-            }
-
-            OTransactionAbstract.updateCacheFromEntries(transaction.getDatabase(), recordOperations, true);
-            txCommit.incrementAndGet();
-
-=======
             commitIndexes(indexOperations, atomicOperation);
->>>>>>> 4e8c8c05
           } catch (IOException | RuntimeException e) {
             rollback = true;
             if (e instanceof RuntimeException) {
@@ -2357,12 +2327,7 @@
 
       if (OLogManager.instance().isDebugEnabled()) {
         OLogManager.instance()
-<<<<<<< HEAD
-            .debug(this, "%d Committed transaction %d on database '%s' (result=%s)", Thread.currentThread().getId(),
-                transaction.getId(), database.getName(), result);
-=======
             .debug(this, "%d Committed transaction %d on database '%s' (result=%s)", Thread.currentThread().getId(), transaction.getId(), database.getName(), result);
->>>>>>> 4e8c8c05
       }
 
       return result;
@@ -2377,38 +2342,24 @@
     }
   }
 
-<<<<<<< HEAD
-  public int loadIndexEngine(String name) {
-    try {
-      checkOpenness();
-=======
   private static void commitIndexes(final Map<String, OTransactionIndexChanges> indexesToCommit,
       final OAtomicOperation atomicOperation) {
     final Map<OIndex, OIndexAbstract.IndexTxSnapshot> snapshots = new IdentityHashMap<>();
->>>>>>> 4e8c8c05
-
-      stateLock.acquireReadLock();
-      try {
-        checkOpenness();
-
-<<<<<<< HEAD
-        final OBaseIndexEngine engine = indexEngineNameMap.get(name);
-        if (engine == null) {
-          return -1;
-        }
-=======
+
+    for (OTransactionIndexChanges changes : indexesToCommit.values()) {
+      final OIndexInternal<?> index = changes.getAssociatedIndex();
+      final OIndexAbstract.IndexTxSnapshot snapshot = new OIndexAbstract.IndexTxSnapshot();
+      snapshots.put(index, snapshot);
+
       assert atomicOperation.getCounter() == 1;
       index.preCommit(snapshot);
       assert atomicOperation.getCounter() == 1;
     }
->>>>>>> 4e8c8c05
-
-        final int indexId = indexEngines.indexOf(engine);
-        assert indexId >= 0;
-
-<<<<<<< HEAD
-        return generateIndexId(indexId, engine);
-=======
+
+    for (OTransactionIndexChanges changes : indexesToCommit.values()) {
+      final OIndexInternal<?> index = changes.getAssociatedIndex();
+      final OIndexAbstract.IndexTxSnapshot snapshot = snapshots.get(index);
+
       assert atomicOperation.getCounter() == 1;
       index.addTxOperation(snapshot, changes);
       assert atomicOperation.getCounter() == 1;
@@ -2447,15 +2398,15 @@
       try {
         checkOpenness();
 
-        final OIndexEngine engine = indexEngineNameMap.get(name);
-        if (engine == null)
+        final OBaseIndexEngine engine = indexEngineNameMap.get(name);
+        if (engine == null) {
           return -1;
+        }
 
         final int indexId = indexEngines.indexOf(engine);
         assert indexId >= 0;
 
-        return indexId;
->>>>>>> 4e8c8c05
+        return generateIndexId(indexId, engine);
       } finally {
         stateLock.releaseReadLock();
       }
@@ -2947,49 +2898,17 @@
   private <T> T doCallIndexEngine(boolean atomicOperation, boolean readOperation, int indexId, OIndexEngineCallback<T> callback)
       throws OInvalidIndexEngineIdException, IOException {
     checkIndexId(indexId);
-<<<<<<< HEAD
-    try {
-      if (atomicOperation) {
-        atomicOperationsManager.startAtomicOperation((String) null, true);
-      }
-    } catch (IOException e) {
-      throw OException.wrapException(new OStorageException("Cannot put key value entry in index"), e);
-    }
-
-    try {
-
-=======
     boolean rollback = false;
     if (atomicOperation) {
       atomicOperationsManager.startAtomicOperation((String) null, true);
     }
 
     try {
->>>>>>> 4e8c8c05
       if (!readOperation) {
         makeStorageDirty();
       }
 
-<<<<<<< HEAD
       final OBaseIndexEngine engine = indexEngines.get(indexId);
-      T result = callback.callEngine(engine);
-
-      if (atomicOperation) {
-        atomicOperationsManager.endAtomicOperation(false, null);
-      }
-
-      return result;
-    } catch (Exception e) {
-      try {
-        if (atomicOperation) {
-          atomicOperationsManager.endAtomicOperation(true, e);
-        }
-
-        throw OException.wrapException(new OStorageException("Cannot put key value entry in index"), e);
-      } catch (IOException ioe) {
-        throw OException.wrapException(new OStorageException("Error during operation rollback"), ioe);
-=======
-      final OIndexEngine engine = indexEngines.get(indexId);
       return callback.callEngine(engine);
     } catch (Exception e) {
       rollback = true;
@@ -2997,7 +2916,6 @@
     } finally {
       if (atomicOperation) {
         atomicOperationsManager.endAtomicOperation(rollback);
->>>>>>> 4e8c8c05
       }
     }
   }
@@ -3012,21 +2930,7 @@
       final OBaseIndexEngine engine = indexEngines.get(indexId);
       makeStorageDirty();
 
-<<<<<<< HEAD
-      ((OIndexEngine) engine).update(key, valueCreator);
-
-      atomicOperationsManager.endAtomicOperation(false, null);
-    } catch (OInvalidIndexEngineIdException e) {
-      try {
-        atomicOperationsManager.endAtomicOperation(true, e);
-      } catch (IOException ioe) {
-        throw OException.wrapException(new OStorageException("Error during operation rollback"), ioe);
-      }
-
-      throw e;
-=======
-      engine.update(key, valueCreator);
->>>>>>> 4e8c8c05
+      ((OIndexEngine)engine).update(key, valueCreator);
     } catch (Exception e) {
       rollback = true;
       throw e;
@@ -3624,22 +3528,6 @@
     return engine.hasRangeQuerySupport();
   }
 
-<<<<<<< HEAD
-  private void makeRollback(OTransactionInternal clientTx, Exception e) {
-    // WE NEED TO CALL ROLLBACK HERE, IN THE LOCK
-    OLogManager.instance()
-        .debug(this, "Error during transaction commit, transaction will be rolled back (tx-id=%d)", e, clientTx.getId());
-    rollback(clientTx);
-    if (e instanceof RuntimeException) {
-      throw ((RuntimeException) e);
-    } else {
-      throw OException.wrapException(new OStorageException("Error during transaction commit"), e);
-    }
-
-  }
-
-=======
->>>>>>> 4e8c8c05
   @Override
   public final void rollback(final OTransactionInternal clientTx) {
     try {
@@ -3649,13 +3537,7 @@
         try {
           checkOpenness();
 
-<<<<<<< HEAD
-          if (transaction.get() == null) {
-            return;
-          }
-=======
           assert transaction.get() != null;
->>>>>>> 4e8c8c05
 
           if (transaction.get().getClientTx().getId() != clientTx.getId()) {
             throw new OStorageException(
@@ -4710,16 +4592,8 @@
 
   private void startStorageTx(OTransactionInternal clientTx) throws IOException {
     final OStorageTransaction storageTx = transaction.get();
-<<<<<<< HEAD
-    if (storageTx != null && storageTx.getClientTx().getId() != clientTx.getId()) {
-      rollback(clientTx);
-    }
-
-    assert atomicOperationsManager.getCurrentOperation() == null;
-=======
     assert storageTx == null || storageTx.getClientTx().getId() == clientTx.getId();
     assert OAtomicOperationsManager.getCurrentOperation() == null;
->>>>>>> 4e8c8c05
 
     transaction.set(new OStorageTransaction(clientTx));
     try {
@@ -4731,16 +4605,8 @@
   }
 
   private void rollbackStorageTx() throws IOException {
-<<<<<<< HEAD
-    if (writeAheadLog == null || transaction.get() == null) {
-      return;
-    }
-
-    atomicOperationsManager.endAtomicOperation(true, null);
-=======
     assert transaction.get() != null;
     atomicOperationsManager.endAtomicOperation(true);
->>>>>>> 4e8c8c05
 
     assert OAtomicOperationsManager.getCurrentOperation() == null;
   }
@@ -4773,10 +4639,6 @@
     }
 
     try {
-<<<<<<< HEAD
-
-=======
->>>>>>> 4e8c8c05
       if (recordVersion > -1) {
         recordVersion++;
       } else {
@@ -4795,30 +4657,9 @@
         if (context != null) {
           context.executeOperations(this);
         }
-<<<<<<< HEAD
-        atomicOperationsManager.endAtomicOperation(false, null);
-      } catch (Exception e) {
-        atomicOperationsManager.endAtomicOperation(true, e);
-
-        if (e instanceof OOfflineClusterException) {
-          throw (OOfflineClusterException) e;
-        }
-
-        OLogManager.instance().error(this, "Error on creating record in cluster: " + cluster, e);
-
-        try {
-          if (ppos.clusterPosition != ORID.CLUSTER_POS_INVALID) {
-            cluster.deleteRecord(ppos.clusterPosition);
-          }
-        } catch (IOException ioe) {
-          OLogManager.instance().error(this, "Error on removing record in cluster: " + cluster, ioe);
-        }
-
-=======
       } catch (Exception e) {
         rollback = true;
         OLogManager.instance().error(this, "Error on creating record in cluster: " + cluster, e);
->>>>>>> 4e8c8c05
         throw ODatabaseException.wrapException(new OStorageException("Error during creation of record"), e);
       } finally {
         atomicOperationsManager.endAtomicOperation(rollback);
@@ -4887,27 +4728,13 @@
         if (context != null) {
           context.executeOperations(this);
         }
-<<<<<<< HEAD
-        atomicOperationsManager.endAtomicOperation(false, null);
-=======
->>>>>>> 4e8c8c05
       } catch (Exception e) {
         rollback = true;
         OLogManager.instance().error(this, "Error on updating record " + rid + " (cluster: " + cluster + ")", e);
-<<<<<<< HEAD
-
-        final int recordVersion = -1;
-        if (callback != null) {
-          callback.call(rid, recordVersion);
-        }
-
-        return new OStorageOperationResult<>(recordVersion);
-=======
         throw OException
             .wrapException(new OStorageException("Error on updating record " + rid + " (cluster: " + cluster.getName() + ")"), e);
       } finally {
         atomicOperationsManager.endAtomicOperation(rollback);
->>>>>>> 4e8c8c05
       }
 
       //if we do not update content of the record we should keep version of the record the same
@@ -4958,17 +4785,6 @@
         if (context != null) {
           context.executeOperations(this);
         }
-<<<<<<< HEAD
-        atomicOperationsManager.endAtomicOperation(false, null);
-      } catch (RuntimeException e) {
-        atomicOperationsManager.endAtomicOperation(true, e);
-        throw e;
-      } catch (Exception e) {
-        atomicOperationsManager.endAtomicOperation(true, e);
-
-        OLogManager.instance().error(this, "Error on recycling record " + rid + " (cluster: " + cluster + ")", e);
-=======
->>>>>>> 4e8c8c05
 
       } catch (Exception e) {
         rollback = true;
@@ -4997,14 +4813,8 @@
 
       final OPhysicalPosition ppos = cluster.getPhysicalPosition(new OPhysicalPosition(rid.getClusterPosition()));
 
-<<<<<<< HEAD
-      if (ppos == null)
-      // ALREADY DELETED
-      {
-=======
       if (ppos == null) {
         // ALREADY DELETED
->>>>>>> 4e8c8c05
         return new OStorageOperationResult<>(false);
       }
 
@@ -5029,10 +4839,6 @@
         if (context != null) {
           context.executeOperations(this);
         }
-<<<<<<< HEAD
-        atomicOperationsManager.endAtomicOperation(false, null);
-=======
->>>>>>> 4e8c8c05
       } catch (Exception e) {
         rollback = true;
         throw e;
@@ -5057,14 +4863,8 @@
     try {
       final OPhysicalPosition ppos = cluster.getPhysicalPosition(new OPhysicalPosition(rid.getClusterPosition()));
 
-<<<<<<< HEAD
-      if (ppos == null)
-      // ALREADY HIDDEN
-      {
-=======
       if (ppos == null) {
         // ALREADY HIDDEN
->>>>>>> 4e8c8c05
         return new OStorageOperationResult<>(false);
       }
 
@@ -5078,11 +4878,6 @@
         if (context != null) {
           context.executeOperations(this);
         }
-<<<<<<< HEAD
-
-        atomicOperationsManager.endAtomicOperation(false, null);
-=======
->>>>>>> 4e8c8c05
       } catch (Exception e) {
         rollback = true;
         throw e;
@@ -5389,15 +5184,11 @@
     for (OBaseIndexEngine engine : indexEngines) {
       if (engine != null) {
         if (onDelete) {
-<<<<<<< HEAD
-          engine.delete();
-=======
           try {
             engine.delete();
           } catch (IOException e) {
             OLogManager.instance().error(this, "Can not delete index engine " + engine.getName(), e);
           }
->>>>>>> 4e8c8c05
         } else {
           engine.close();
         }
@@ -5666,11 +5457,7 @@
   }
 
   @Override
-<<<<<<< HEAD
   public final String incrementalBackup(String backupDirectory) throws UnsupportedOperationException {
-=======
-  public String incrementalBackup(String backupDirectory) throws UnsupportedOperationException {
->>>>>>> 4e8c8c05
     throw new UnsupportedOperationException("Incremental backup is supported only in enterprise version");
   }
 
