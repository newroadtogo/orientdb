/*
 *
 *  *  Copyright 2014 Orient Technologies LTD (info(at)orientechnologies.com)
 *  *
 *  *  Licensed under the Apache License, Version 2.0 (the "License");
 *  *  you may not use this file except in compliance with the License.
 *  *  You may obtain a copy of the License at
 *  *
 *  *       http://www.apache.org/licenses/LICENSE-2.0
 *  *
 *  *  Unless required by applicable law or agreed to in writing, software
 *  *  distributed under the License is distributed on an "AS IS" BASIS,
 *  *  WITHOUT WARRANTIES OR CONDITIONS OF ANY KIND, either express or implied.
 *  *  See the License for the specific language governing permissions and
 *  *  limitations under the License.
 *  *
 *  * For more information: http://www.orientechnologies.com
 *
 */

package com.orientechnologies.orient.core.storage.impl.local;

import com.orientechnologies.common.concur.lock.OLockManager;
import com.orientechnologies.common.concur.lock.OModificationLock;
import com.orientechnologies.common.exception.OException;
import com.orientechnologies.common.log.OLogManager;
import com.orientechnologies.common.types.OModifiableBoolean;
import com.orientechnologies.common.util.OCommonConst;
import com.orientechnologies.orient.core.OOrientShutdownListener;
import com.orientechnologies.orient.core.OOrientStartupListener;
import com.orientechnologies.orient.core.Orient;
import com.orientechnologies.orient.core.command.OCommandExecutor;
import com.orientechnologies.orient.core.command.OCommandManager;
import com.orientechnologies.orient.core.command.OCommandOutputListener;
import com.orientechnologies.orient.core.command.OCommandRequestText;
import com.orientechnologies.orient.core.config.OGlobalConfiguration;
import com.orientechnologies.orient.core.config.OStorageClusterConfiguration;
import com.orientechnologies.orient.core.config.OStoragePaginatedClusterConfiguration;
import com.orientechnologies.orient.core.conflict.ORecordConflictStrategy;
import com.orientechnologies.orient.core.db.ODatabaseDocumentInternal;
import com.orientechnologies.orient.core.db.ODatabaseListener;
import com.orientechnologies.orient.core.db.ODatabaseRecordThreadLocal;
import com.orientechnologies.orient.core.db.record.OCurrentStorageComponentsFactory;
import com.orientechnologies.orient.core.db.record.OIdentifiable;
import com.orientechnologies.orient.core.db.record.ORecordOperation;
import com.orientechnologies.orient.core.db.record.ridbag.sbtree.OSBTreeCollectionManagerShared;
import com.orientechnologies.orient.core.exception.OCommandExecutionException;
import com.orientechnologies.orient.core.exception.OConcurrentModificationException;
import com.orientechnologies.orient.core.exception.OConfigurationException;
import com.orientechnologies.orient.core.exception.OFastConcurrentModificationException;
import com.orientechnologies.orient.core.exception.OLowDiskSpaceException;
import com.orientechnologies.orient.core.exception.ORecordNotFoundException;
import com.orientechnologies.orient.core.exception.OStorageException;
import com.orientechnologies.orient.core.id.ORID;
import com.orientechnologies.orient.core.id.ORecordId;
import com.orientechnologies.orient.core.metadata.OMetadataDefault;
import com.orientechnologies.orient.core.metadata.OMetadataInternal;
import com.orientechnologies.orient.core.metadata.schema.OClass;
import com.orientechnologies.orient.core.metadata.security.OSecurityUser;
import com.orientechnologies.orient.core.metadata.security.OToken;
import com.orientechnologies.orient.core.record.ORecord;
import com.orientechnologies.orient.core.record.ORecordInternal;
import com.orientechnologies.orient.core.record.impl.ODirtyManager;
import com.orientechnologies.orient.core.record.impl.ODocument;
import com.orientechnologies.orient.core.record.impl.ODocumentInternal;
import com.orientechnologies.orient.core.serialization.serializer.record.OSerializationSetThreadLocal;
import com.orientechnologies.orient.core.storage.OCluster;
import com.orientechnologies.orient.core.storage.OIdentifiableStorage;
import com.orientechnologies.orient.core.storage.OPhysicalPosition;
import com.orientechnologies.orient.core.storage.ORawBuffer;
import com.orientechnologies.orient.core.storage.ORecordCallback;
import com.orientechnologies.orient.core.storage.ORecordMetadata;
import com.orientechnologies.orient.core.storage.OStorageAbstract;
import com.orientechnologies.orient.core.storage.OStorageOperationResult;
import com.orientechnologies.orient.core.storage.cache.OCacheEntry;
import com.orientechnologies.orient.core.storage.cache.OCachePointer;
import com.orientechnologies.orient.core.storage.cache.OPageDataVerificationError;
import com.orientechnologies.orient.core.storage.cache.OReadCache;
import com.orientechnologies.orient.core.storage.cache.OWriteCache;
import com.orientechnologies.orient.core.storage.impl.local.paginated.OOfflineCluster;
import com.orientechnologies.orient.core.storage.impl.local.paginated.OOfflineClusterException;
import com.orientechnologies.orient.core.storage.impl.local.paginated.ORecordSerializationContext;
import com.orientechnologies.orient.core.storage.impl.local.paginated.OStorageTransaction;
import com.orientechnologies.orient.core.storage.impl.local.paginated.atomicoperations.OAtomicOperationsManager;
import com.orientechnologies.orient.core.storage.impl.local.paginated.base.ODurablePage;
import com.orientechnologies.orient.core.storage.impl.local.paginated.wal.OAbstractCheckPointStartRecord;
import com.orientechnologies.orient.core.storage.impl.local.paginated.wal.OAtomicUnitEndRecord;
import com.orientechnologies.orient.core.storage.impl.local.paginated.wal.OAtomicUnitStartRecord;
import com.orientechnologies.orient.core.storage.impl.local.paginated.wal.OCheckpointEndRecord;
import com.orientechnologies.orient.core.storage.impl.local.paginated.wal.ODiskWriteAheadLog;
import com.orientechnologies.orient.core.storage.impl.local.paginated.wal.OFileCreatedWALRecord;
import com.orientechnologies.orient.core.storage.impl.local.paginated.wal.OFileDeletedWALRecord;
import com.orientechnologies.orient.core.storage.impl.local.paginated.wal.OFullCheckpointStartRecord;
import com.orientechnologies.orient.core.storage.impl.local.paginated.wal.OFuzzyCheckpointEndRecord;
import com.orientechnologies.orient.core.storage.impl.local.paginated.wal.OFuzzyCheckpointStartRecord;
import com.orientechnologies.orient.core.storage.impl.local.paginated.wal.OLogSequenceNumber;
import com.orientechnologies.orient.core.storage.impl.local.paginated.wal.ONonTxOperationPerformedWALRecord;
import com.orientechnologies.orient.core.storage.impl.local.paginated.wal.OOperationUnitId;
import com.orientechnologies.orient.core.storage.impl.local.paginated.wal.OOperationUnitRecord;
import com.orientechnologies.orient.core.storage.impl.local.paginated.wal.OPaginatedClusterFactory;
import com.orientechnologies.orient.core.storage.impl.local.paginated.wal.OUpdatePageRecord;
import com.orientechnologies.orient.core.storage.impl.local.paginated.wal.OWALPageBrokenException;
import com.orientechnologies.orient.core.storage.impl.local.paginated.wal.OWALRecord;
import com.orientechnologies.orient.core.storage.impl.local.paginated.wal.OWriteAheadLog;
import com.orientechnologies.orient.core.tx.OTransaction;
import com.orientechnologies.orient.core.tx.OTransactionAbstract;
import com.orientechnologies.orient.core.tx.OTxListener;
import com.orientechnologies.orient.core.type.tree.provider.OMVRBTreeRIDProvider;
import com.orientechnologies.orient.core.version.ORecordVersion;
import com.orientechnologies.orient.core.version.OVersionFactory;
import edu.umd.cs.findbugs.annotations.SuppressFBWarnings;

<<<<<<< HEAD
import java.io.BufferedInputStream;
import java.io.BufferedOutputStream;
import java.io.File;
import java.io.FileInputStream;
import java.io.FileNotFoundException;
import java.io.FileOutputStream;
import java.io.IOException;
import java.io.OutputStreamWriter;
import java.io.PrintWriter;
=======
import java.io.*;
>>>>>>> 4902219a
import java.text.SimpleDateFormat;
import java.util.ArrayList;
import java.util.Collection;
import java.util.Date;
import java.util.HashMap;
import java.util.HashSet;
import java.util.List;
import java.util.Map;
import java.util.Set;
import java.util.concurrent.Callable;
import java.util.concurrent.atomic.AtomicBoolean;
import java.util.zip.ZipEntry;
import java.util.zip.ZipOutputStream;

/**
 * @author Andrey Lomakin
 * @since 28.03.13
 */
public abstract class OAbstractPaginatedStorage extends OStorageAbstract implements OLowDiskSpaceListener,
    OFullCheckpointRequestListener, OIdentifiableStorage, OOrientStartupListener, OOrientShutdownListener {
  private static final int                          RECORD_LOCK_TIMEOUT                        = OGlobalConfiguration.STORAGE_RECORD_LOCK_TIMEOUT
                                                                                                   .getValueAsInteger();

  private final OLockManager<ORID>                  lockManager;
  private final String                              PROFILER_CREATE_RECORD;
  private final String                              PROFILER_READ_RECORD;
  private final String                              PROFILER_UPDATE_RECORD;
  private final String                              PROFILER_DELETE_RECORD;
  private final Map<String, OCluster>               clusterMap                                 = new HashMap<String, OCluster>();
  private volatile ThreadLocal<OStorageTransaction> transaction                                = new ThreadLocal<OStorageTransaction>();
  private final OModificationLock                   modificationLock                           = new OModificationLock();
  private final AtomicBoolean                       checkpointInProgress                       = new AtomicBoolean();
  protected volatile OWriteAheadLog                 writeAheadLog;

  protected volatile OReadCache                     readCache;
  protected volatile OWriteCache                    writeCache;

  private volatile ORecordConflictStrategy          recordConflictStrategy                     = Orient.instance()
                                                                                                   .getRecordConflictStrategy()
                                                                                                   .newInstanceOfDefaultClass();
  private final List<OCluster>                      clusters                                   = new ArrayList<OCluster>();
  private volatile int                              defaultClusterId                           = -1;
  private volatile OAtomicOperationsManager         atomicOperationsManager;
  private volatile boolean                          wereDataRestoredAfterOpen                  = false;
  private volatile boolean                          wereNonTxOperationsPerformedInPreviousOpen = false;
  private boolean                                   makeFullCheckPointAfterClusterCreate       = OGlobalConfiguration.STORAGE_MAKE_FULL_CHECKPOINT_AFTER_CLUSTER_CREATE
                                                                                                   .getValueAsBoolean();
  private volatile OLowDiskSpaceInformation         lowDiskSpace                               = null;
  private volatile boolean                          checkpointRequest                          = false;

  private final int                                 id;

  public OAbstractPaginatedStorage(String name, String filePath, String mode, int id) {
    super(name, filePath, mode, OGlobalConfiguration.STORAGE_LOCK_TIMEOUT.getValueAsInteger());

    this.id = id;
    lockManager = new ORIDOLockManager();

    PROFILER_CREATE_RECORD = "db." + this.name + ".createRecord";
    PROFILER_READ_RECORD = "db." + this.name + ".readRecord";
    PROFILER_UPDATE_RECORD = "db." + this.name + ".updateRecord";
    PROFILER_DELETE_RECORD = "db." + this.name + ".deleteRecord";
  }

  public void open(final String iUserName, final String iUserPassword, final Map<String, Object> iProperties) {
    stateLock.acquireReadLock();
    try {
      if (status == STATUS.OPEN)
        // ALREADY OPENED: THIS IS THE CASE WHEN A STORAGE INSTANCE IS
        // REUSED
        return;
    } finally {
      stateLock.releaseReadLock();
    }

    stateLock.acquireWriteLock();
    try {

      if (status == STATUS.OPEN)
        // ALREADY OPENED: THIS IS THE CASE WHEN A STORAGE INSTANCE IS
        // REUSED
        return;

      if (!exists())
        throw new OStorageException("Cannot open the storage '" + name + "' because it does not exist in path: " + url);

      configuration.load(iProperties);
      componentsFactory = new OCurrentStorageComponentsFactory(configuration);

      preOpenSteps();

      initWalAndDiskCache();

      atomicOperationsManager = new OAtomicOperationsManager(this);
      try {
        atomicOperationsManager.registerMBean();
      } catch (Exception e) {
        OLogManager.instance().error(this, "MBean for atomic operations manager can not be registered.", e);
      }

      restoreIfNeeded();

      // OPEN BASIC SEGMENTS
      int pos;
      addDefaultClusters();

      // REGISTER CLUSTER
      for (int i = 0; i < configuration.clusters.size(); ++i) {
        final OStorageClusterConfiguration clusterConfig = configuration.clusters.get(i);

        if (clusterConfig != null) {
          pos = createClusterFromConfig(clusterConfig);

          try {
            if (pos == -1) {
              clusters.get(i).open();
            } else {
              if (clusterConfig.getName().equals(CLUSTER_DEFAULT_NAME))
                defaultClusterId = pos;

              clusters.get(pos).open();
            }
          } catch (FileNotFoundException e) {
            OLogManager.instance().warn(
                this,
                "Error on loading cluster '" + clusters.get(i).getName() + "' (" + i
                    + "): file not found. It will be excluded from current database '" + getName() + "'.");

            clusterMap.remove(clusters.get(i).getName().toLowerCase(configuration.getLocaleInstance()));

            setCluster(i, null);
          }
        } else {
          setCluster(i, null);
        }
      }

      if (OGlobalConfiguration.STORAGE_MAKE_FULL_CHECKPOINT_AFTER_OPEN.getValueAsBoolean())
        makeFullCheckpoint();

      writeCache.startFuzzyCheckpoints();

      status = STATUS.OPEN;
    } catch (Exception e) {
      for (OCluster c : clusters) {
        try {
          c.close(false);
        } catch (IOException e1) {
          OLogManager.instance().error(this, "Cannot close cluster after exception on open");
        }
      }
      status = STATUS.CLOSED;
      throw new OStorageException("Cannot open local storage '" + url + "' with mode=" + mode, e);
    } finally {
      stateLock.releaseWriteLock();
    }
  }

  public void open(final OToken iToken, final Map<String, Object> iProperties) {
    open(iToken.getUserName(), "", iProperties);
  }

  public void create(final Map<String, Object> iProperties) {
    stateLock.acquireWriteLock();
    try {

      if (status != STATUS.CLOSED)
        throw new OStorageException("Cannot create new storage '" + getURL() + "' because it is not closed");

      if (exists())
        throw new OStorageException("Cannot create new storage '" + getURL() + "' because it already exists");

      if (!configuration.getContextConfiguration().getContextKeys()
          .contains(OGlobalConfiguration.STORAGE_COMPRESSION_METHOD.getKey())) {
        // SAVE COMPRESSION IN STORAGE CFG
        final String compression = iProperties != null ? (String) iProperties.get(OGlobalConfiguration.STORAGE_COMPRESSION_METHOD
            .getKey().toLowerCase()) : null;

        if (compression != null)
          configuration.getContextConfiguration().setValue(OGlobalConfiguration.STORAGE_COMPRESSION_METHOD, compression);
        else
          configuration.getContextConfiguration().setValue(OGlobalConfiguration.STORAGE_COMPRESSION_METHOD,
              OGlobalConfiguration.STORAGE_COMPRESSION_METHOD.getValue());

        // SAVE COMPRESSION OPTIONS IF ANY. THIS IS USED FOR ENCRYPTION AT REST WHERE IN THE 'STORAGE_COMPRESSION_OPTIONS' IS STORED
        // THE KEY
        final String compressionOptions = iProperties != null ? (String) iProperties
            .get(OGlobalConfiguration.STORAGE_COMPRESSION_OPTIONS.getKey().toLowerCase()) : null;
        if (compressionOptions != null)
          configuration.getContextConfiguration().setValue(OGlobalConfiguration.STORAGE_COMPRESSION_OPTIONS, compressionOptions);
        else
          configuration.getContextConfiguration().setValue(OGlobalConfiguration.STORAGE_COMPRESSION_OPTIONS,
              OGlobalConfiguration.STORAGE_COMPRESSION_OPTIONS.getValue());

      }

      componentsFactory = new OCurrentStorageComponentsFactory(configuration);
      initWalAndDiskCache();

      atomicOperationsManager = new OAtomicOperationsManager(this);
      try {
        atomicOperationsManager.registerMBean();
      } catch (Exception e) {
        OLogManager.instance().error(this, "MBean for atomic operations manager can not be registered.", e);
      }

      preCreateSteps();

      status = STATUS.OPEN;

      // ADD THE METADATA CLUSTER TO STORE INTERNAL STUFF
      doAddCluster(OMetadataDefault.CLUSTER_INTERNAL_NAME, false, null);

      configuration.create();

      // ADD THE INDEX CLUSTER TO STORE, BY DEFAULT, ALL THE RECORDS OF
      // INDEXING
      doAddCluster(OMetadataDefault.CLUSTER_INDEX_NAME, false, null);

      // ADD THE INDEX CLUSTER TO STORE, BY DEFAULT, ALL THE RECORDS OF
      // INDEXING
      doAddCluster(OMetadataDefault.CLUSTER_MANUAL_INDEX_NAME, false, null);

      // ADD THE DEFAULT CLUSTER
      defaultClusterId = doAddCluster(CLUSTER_DEFAULT_NAME, false, null);

      clearStorageDirty();
      if (OGlobalConfiguration.STORAGE_MAKE_FULL_CHECKPOINT_AFTER_CREATE.getValueAsBoolean())
        makeFullCheckpoint();

      writeCache.startFuzzyCheckpoints();
      postCreateSteps();

    } catch (OStorageException e) {
      close();
      throw e;
    } catch (IOException e) {
      close();
      throw new OStorageException("Error on creation of storage '" + name + "'", e);
    } finally {
      stateLock.releaseWriteLock();
    }
  }

  @Override
  public void onShutdown() {
    transaction = null;
  }

  @Override
  public void onStartup() {
    if (transaction == null)
      transaction = new ThreadLocal<OStorageTransaction>();
  }

  public void startAtomicOperation(boolean rollbackOnlyMode) throws IOException {
    checkOpeness();
    stateLock.acquireReadLock();
    try {
      checkOpeness();
      makeStorageDirty();

      atomicOperationsManager.startAtomicOperation((String) null, rollbackOnlyMode);
    } finally {
      stateLock.releaseReadLock();
    }
  }

  public void commitAtomicOperation() throws IOException {
    checkOpeness();
    stateLock.acquireReadLock();
    try {
      checkOpeness();
      atomicOperationsManager.endAtomicOperation(false, null);
    } finally {
      stateLock.releaseReadLock();
    }
  }

  public void rollbackAtomicOperation() throws IOException {
    checkOpeness();
    stateLock.acquireReadLock();
    try {
      checkOpeness();
      atomicOperationsManager.endAtomicOperation(true, null);
    } finally {
      stateLock.releaseReadLock();
    }
  }

  public void markDirty() throws IOException {
    checkOpeness();
    stateLock.acquireReadLock();
    try {
      checkOpeness();
      makeStorageDirty();
    } finally {
      stateLock.releaseReadLock();
    }
  }

  @Override
  public void close(final boolean force, boolean onDelete) {
    doClose(force, onDelete);
  }

  public void delete() {
    final long timer = Orient.instance().getProfiler().startChrono();

    stateLock.acquireWriteLock();
    try {
      dataLock.acquireExclusiveLock();
      try {
        // CLOSE THE DATABASE BY REMOVING THE CURRENT USER
        doClose(true, true);

        try {
          Orient.instance().unregisterStorage(this);
        } catch (Exception e) {
          OLogManager.instance().error(this, "Cannot unregister storage", e);
        }

        if (writeAheadLog != null)
          writeAheadLog.delete();

        if (writeCache != null) {
          if (readCache != null)
            readCache.deleteStorage(writeCache);
          else
            writeCache.delete();
        }

        postDeleteSteps();

      } catch (IOException e) {
        throw new OStorageException("Cannot delete database '" + name + "'.", e);
      } finally {
        dataLock.releaseExclusiveLock();

        Orient.instance().getProfiler().stopChrono("db." + name + ".drop", "Drop a database", timer, "db.*.drop");
      }
    } finally {
      stateLock.releaseWriteLock();
    }
  }

  public boolean check(final boolean verbose, final OCommandOutputListener listener) {
    checkOpeness();
    stateLock.acquireReadLock();
    try {
      dataLock.acquireExclusiveLock();
      try {
        checkOpeness();
        final long start = System.currentTimeMillis();

        OPageDataVerificationError[] pageErrors = writeCache.checkStoredPages(verbose ? listener : null);

        listener.onMessage("Check of storage completed in " + (System.currentTimeMillis() - start) + "ms. "
            + (pageErrors.length > 0 ? pageErrors.length + " with errors." : " without errors."));

        return pageErrors.length == 0;
      } finally {
        dataLock.releaseExclusiveLock();
      }
    } finally {
      stateLock.releaseReadLock();
    }
  }

  public void enableFullCheckPointAfterClusterCreate() {
    checkOpeness();
    stateLock.acquireWriteLock();
    try {
      checkOpeness();
      makeFullCheckPointAfterClusterCreate = true;
    } finally {
      stateLock.releaseWriteLock();
    }
  }

  public void disableFullCheckPointAfterClusterCreate() {
    checkOpeness();
    stateLock.acquireWriteLock();
    try {

      checkOpeness();
      makeFullCheckPointAfterClusterCreate = false;
    } finally {
      stateLock.releaseWriteLock();
    }
  }

  public boolean isMakeFullCheckPointAfterClusterCreate() {
    checkOpeness();
    stateLock.acquireReadLock();
    try {
      checkOpeness();

      return makeFullCheckPointAfterClusterCreate;
    } finally {
      stateLock.releaseReadLock();
    }
  }

  public int addCluster(String clusterName, boolean forceListBased, final Object... parameters) {
    checkOpeness();
    checkLowDiskSpaceAndFullCheckpointRequests();

    stateLock.acquireWriteLock();
    try {
      checkOpeness();

      makeStorageDirty();
      return doAddCluster(clusterName, true, parameters);

    } catch (IOException e) {
      throw new OStorageException("Error in creation of new cluster '" + clusterName, e);
    } finally {
      stateLock.releaseWriteLock();
    }
  }

  public int addCluster(String clusterName, int requestedId, boolean forceListBased, Object... parameters) {
    checkOpeness();
    checkLowDiskSpaceAndFullCheckpointRequests();
    stateLock.acquireWriteLock();
    try {
      checkOpeness();

      if (requestedId < 0) {
        throw new OConfigurationException("Cluster id must be positive!");
      }
      if (requestedId < clusters.size() && clusters.get(requestedId) != null) {
        throw new OConfigurationException("Requested cluster ID [" + requestedId + "] is occupied by cluster with name ["
            + clusters.get(requestedId).getName() + "]");
      }

      makeStorageDirty();
      return addClusterInternal(clusterName, requestedId, true, parameters);

    } catch (IOException e) {
      throw new OStorageException("Error in creation of new cluster '" + clusterName + "'", e);
    } finally {
      stateLock.releaseWriteLock();
    }
  }

  public boolean dropCluster(final int clusterId, final boolean iTruncate) {
    checkOpeness();
    checkLowDiskSpaceAndFullCheckpointRequests();

    stateLock.acquireWriteLock();
    try {

      checkOpeness();
      if (clusterId < 0 || clusterId >= clusters.size())
        throw new IllegalArgumentException("Cluster id '" + clusterId + "' is outside the of range of configured clusters (0-"
            + (clusters.size() - 1) + ") in database '" + name + "'");

      final OCluster cluster = clusters.get(clusterId);
      if (cluster == null)
        return false;

      if (iTruncate)
        cluster.truncate();
      cluster.delete();

      makeStorageDirty();
      clusterMap.remove(cluster.getName().toLowerCase(configuration.getLocaleInstance()));
      clusters.set(clusterId, null);

      // UPDATE CONFIGURATION
      configuration.dropCluster(clusterId);

      makeFullCheckpoint();
      return true;
    } catch (Exception e) {
      throw new OStorageException("Error while removing cluster '" + clusterId + "'", e);

    } finally {
      stateLock.releaseWriteLock();
    }
  }

  @Override
  public int getId() {
    return id;
  }

  public boolean setClusterStatus(final int clusterId, final OStorageClusterConfiguration.STATUS iStatus) {
    checkOpeness();
    stateLock.acquireWriteLock();
    try {
      checkOpeness();
      if (clusterId < 0 || clusterId >= clusters.size())
        throw new IllegalArgumentException("Cluster id '" + clusterId + "' is outside the of range of configured clusters (0-"
            + (clusters.size() - 1) + ") in database '" + name + "'");

      final OCluster cluster = clusters.get(clusterId);
      if (cluster == null)
        return false;

      if (iStatus == OStorageClusterConfiguration.STATUS.OFFLINE && cluster instanceof OOfflineCluster
          || iStatus == OStorageClusterConfiguration.STATUS.ONLINE && !(cluster instanceof OOfflineCluster))
        return false;

      final OCluster newCluster;
      if (iStatus == OStorageClusterConfiguration.STATUS.OFFLINE) {
        cluster.close(true);
        newCluster = new OOfflineCluster(this, clusterId, cluster.getName());
      } else {

        newCluster = OPaginatedClusterFactory.INSTANCE.createCluster(cluster.getName(), configuration.version, this);
        newCluster.configure(this, clusterId, cluster.getName());
        newCluster.open();
      }

      clusterMap.put(cluster.getName().toLowerCase(configuration.getLocaleInstance()), newCluster);
      clusters.set(clusterId, newCluster);

      // UPDATE CONFIGURATION
      makeStorageDirty();
      configuration.setClusterStatus(clusterId, iStatus);

      makeFullCheckpoint();
      return true;
    } catch (Exception e) {
      throw new OStorageException("Error while removing cluster '" + clusterId + "'", e);
    } finally {
      stateLock.releaseWriteLock();
    }
  }

  @Override
  public Class<OSBTreeCollectionManagerShared> getCollectionManagerClass() {
    return OSBTreeCollectionManagerShared.class;
  }

  public OReadCache getReadCache() {
    return readCache;
  }

  public OWriteCache getWriteCache() {
    return writeCache;
  }

  public void freeze(boolean throwException, int clusterId) {
    checkOpeness();
    stateLock.acquireReadLock();
    try {
      checkOpeness();

      final OCluster cluster = getClusterById(clusterId);

      final String name = cluster.getName();
      if (OMetadataDefault.CLUSTER_INDEX_NAME.equals(name) || OMetadataDefault.CLUSTER_MANUAL_INDEX_NAME.equals(name)) {
        throw new IllegalArgumentException("It is impossible to freeze and release index or manual index cluster!");
      }

      cluster.getExternalModificationLock().prohibitModifications(throwException);

      try {
        cluster.synch();
        cluster.setSoftlyClosed(true);
      } catch (IOException e) {
        throw new OStorageException("Error on synch cluster '" + name + "'", e);
      }
    } finally {
      stateLock.releaseReadLock();
    }
  }

  public void release(int clusterId) {
    stateLock.acquireReadLock();
    try {
      final OCluster cluster = getClusterById(clusterId);

      final String name = cluster.getName();
      if (OMetadataDefault.CLUSTER_INDEX_NAME.equals(name) || OMetadataDefault.CLUSTER_MANUAL_INDEX_NAME.equals(name)) {
        throw new IllegalArgumentException("It is impossible to freeze and release index or manualindex cluster!");
      }

      try {
        cluster.setSoftlyClosed(false);
      } catch (IOException e) {
        throw new OStorageException("Error on unfreeze storage '" + name + "'", e);
      }

      cluster.getExternalModificationLock().allowModifications();
    } finally {
      stateLock.releaseReadLock();
    }
  }

  public long count(final int iClusterId) {
    return count(iClusterId, false);
  }

  @Override
  public long count(int clusterId, boolean countTombstones) {
    if (clusterId == -1)
      throw new OStorageException("Cluster Id " + clusterId + " is invalid in database '" + name + "'");

    // COUNT PHYSICAL CLUSTER IF ANY
    checkOpeness();
    stateLock.acquireReadLock();
    try {
      dataLock.acquireSharedLock();
      try {
        checkOpeness();

        final OCluster cluster = clusters.get(clusterId);
        if (cluster == null)
          return 0;

        if (countTombstones)
          return cluster.getEntries();

        return cluster.getEntries() - cluster.getTombstonesCount();
      } finally {
        dataLock.releaseSharedLock();
      }
    } finally {
      stateLock.releaseReadLock();
    }
  }

  public long[] getClusterDataRange(final int iClusterId) {
    if (iClusterId == -1)
      return new long[] { ORID.CLUSTER_POS_INVALID, ORID.CLUSTER_POS_INVALID };

    checkOpeness();
    stateLock.acquireReadLock();
    try {
      checkOpeness();

      return clusters.get(iClusterId) != null ? new long[] { clusters.get(iClusterId).getFirstPosition(),
          clusters.get(iClusterId).getLastPosition() } : OCommonConst.EMPTY_LONG_ARRAY;

    } catch (IOException ioe) {
      throw new OStorageException("Can not retrieve information about data range", ioe);
    } finally {
      stateLock.releaseReadLock();
    }
  }

  public long count(final int[] iClusterIds) {
    return count(iClusterIds, false);
  }

  @Override
  public long count(int[] iClusterIds, boolean countTombstones) {
    checkOpeness();

    long tot = 0;

    stateLock.acquireReadLock();
    try {
      dataLock.acquireSharedLock();
      try {
        checkOpeness();

        for (int iClusterId : iClusterIds) {
          if (iClusterId >= clusters.size())
            throw new OConfigurationException("Cluster id " + iClusterId + " was not found in database '" + name + "'");

          if (iClusterId > -1) {
            final OCluster c = clusters.get(iClusterId);
            if (c != null)
              tot += c.getEntries() - (countTombstones ? 0L : c.getTombstonesCount());
          }
        }

        return tot;

      } finally {
        dataLock.releaseSharedLock();
      }
    } finally {
      stateLock.releaseReadLock();
    }

  }

  public OStorageOperationResult<OPhysicalPosition> createRecord(final ORecordId rid, final byte[] content,
      ORecordVersion recordVersion, final byte recordType, final int mode, final ORecordCallback<Long> callback) {
    checkOpeness();
    checkLowDiskSpaceAndFullCheckpointRequests();

    final OPhysicalPosition ppos = new OPhysicalPosition(recordType);
    final OCluster cluster = getClusterById(rid.clusterId);

    if (transaction.get() != null) {
      final long timer = Orient.instance().getProfiler().startChrono();
      try {
        return doCreateRecord(rid, content, recordVersion, recordType, callback, cluster, ppos);
      } finally {
        Orient.instance().getProfiler()
            .stopChrono(PROFILER_CREATE_RECORD, "Create a record in database", timer, "db.*.createRecord");
      }
    }

    final long timer = Orient.instance().getProfiler().startChrono();
    stateLock.acquireReadLock();
    try {
      cluster.getExternalModificationLock().requestModificationLock();
      try {
        modificationLock.requestModificationLock();
        try {
          dataLock.acquireSharedLock();
          try {
            checkOpeness();

            return doCreateRecord(rid, content, recordVersion, recordType, callback, cluster, ppos);
          } finally {
            dataLock.releaseSharedLock();
          }
        } finally {
          modificationLock.releaseModificationLock();
        }
      } finally {
        cluster.getExternalModificationLock().releaseModificationLock();
        Orient.instance().getProfiler()
            .stopChrono(PROFILER_CREATE_RECORD, "Create a record in database", timer, "db.*.createRecord");
      }
    } finally {
      stateLock.releaseReadLock();
    }
  }

  @Override
  public ORecordMetadata getRecordMetadata(ORID rid) {
    if (rid.isNew())
      throw new OStorageException("Passed record with id " + rid + " is new and can not be stored.");

    checkOpeness();

    stateLock.acquireReadLock();
    try {
      final OCluster cluster = getClusterById(rid.getClusterId());
      lockManager.acquireLock(rid, OLockManager.LOCK.SHARED);
      try {
        dataLock.acquireSharedLock();
        try {
          checkOpeness();

          final OPhysicalPosition ppos = cluster.getPhysicalPosition(new OPhysicalPosition(rid.getClusterPosition()));
          if (ppos == null)
            return null;

          return new ORecordMetadata(rid, ppos.recordVersion);
        } finally {
          dataLock.releaseSharedLock();
        }
      } catch (IOException ioe) {
        OLogManager.instance().error(this, "Retrieval of record  '" + rid + "' cause: " + ioe.getMessage(), ioe);
      } finally {
        lockManager.releaseLock(this, rid, OLockManager.LOCK.SHARED);
      }
    } finally {
      stateLock.releaseReadLock();
    }

    return null;
  }

  @Override
  public OStorageOperationResult<ORawBuffer> readRecord(final ORecordId iRid, final String iFetchPlan, boolean iIgnoreCache,
      ORecordCallback<ORawBuffer> iCallback) {
    checkOpeness();
    return new OStorageOperationResult<ORawBuffer>(readRecord(getClusterById(iRid.clusterId), iRid));
  }

  @Override
  public OStorageOperationResult<ORawBuffer> readRecordIfVersionIsNotLatest(ORecordId rid, String fetchPlan, boolean ignoreCache,
      ORecordVersion recordVersion) throws ORecordNotFoundException {
    checkOpeness();
    return new OStorageOperationResult<ORawBuffer>(readRecordIfNotLatest(getClusterById(rid.clusterId), rid, recordVersion));
  }

  @Override
  public OStorageOperationResult<ORecordVersion> updateRecord(final ORecordId rid, boolean updateContent, byte[] content,
      final ORecordVersion version, final byte recordType, final int mode, ORecordCallback<ORecordVersion> callback) {
    checkOpeness();
    checkLowDiskSpaceAndFullCheckpointRequests();

    final OCluster cluster = getClusterById(rid.clusterId);
    if (transaction.get() != null) {
      final long timer = Orient.instance().getProfiler().startChrono();
      try {
        return doUpdateRecord(rid, updateContent, content, version, recordType, callback, cluster);
      } finally {
        Orient.instance().getProfiler()
            .stopChrono(PROFILER_UPDATE_RECORD, "Update a record to database", timer, "db.*.updateRecord");
      }
    }

    stateLock.acquireReadLock();
    try {
      final long timer = Orient.instance().getProfiler().startChrono();
      cluster.getExternalModificationLock().requestModificationLock();
      try {
        modificationLock.requestModificationLock();
        try {
          // GET THE SHARED LOCK AND GET AN EXCLUSIVE LOCK AGAINST THE RECORD
          lockManager.acquireLock(rid, OLockManager.LOCK.EXCLUSIVE);
          try {
            dataLock.acquireSharedLock();
            try {
              checkOpeness();

              // UPDATE IT
              return doUpdateRecord(rid, updateContent, content, version, recordType, callback, cluster);
            } finally {
              dataLock.releaseSharedLock();
            }
          } finally {
            lockManager.releaseLock(this, rid, OLockManager.LOCK.EXCLUSIVE);
          }
        } finally {
          modificationLock.releaseModificationLock();
        }
      } finally {
        cluster.getExternalModificationLock().releaseModificationLock();
        Orient.instance().getProfiler()
            .stopChrono(PROFILER_UPDATE_RECORD, "Update a record to database", timer, "db.*.updateRecord");
      }
    } finally {
      stateLock.releaseReadLock();
    }
  }

  public OStorageTransaction getStorageTransaction() {
    return transaction.get();
  }

  public OAtomicOperationsManager getAtomicOperationsManager() {
    return atomicOperationsManager;
  }

  public OWriteAheadLog getWALInstance() {
    return writeAheadLog;
  }

  @Override
  public OStorageOperationResult<Boolean> deleteRecord(final ORecordId rid, final ORecordVersion version, final int mode,
      ORecordCallback<Boolean> callback) {
    checkOpeness();
    checkLowDiskSpaceAndFullCheckpointRequests();

    final OCluster cluster = getClusterById(rid.clusterId);

    if (transaction.get() != null) {
      final long timer = Orient.instance().getProfiler().startChrono();
      try {
        return doDeleteRecord(rid, version, cluster);
      } finally {
        Orient.instance().getProfiler()
            .stopChrono(PROFILER_DELETE_RECORD, "Delete a record from database", timer, "db.*.deleteRecord");
      }
    }

    final long timer = Orient.instance().getProfiler().startChrono();
    stateLock.acquireReadLock();
    try {
      cluster.getExternalModificationLock().requestModificationLock();
      try {
        modificationLock.requestModificationLock();
        try {
          lockManager.acquireLock(rid, OLockManager.LOCK.EXCLUSIVE);
          try {
            dataLock.acquireSharedLock();
            try {
              checkOpeness();

              return doDeleteRecord(rid, version, cluster);
            } finally {
              dataLock.releaseSharedLock();
            }
          } finally {
            lockManager.releaseLock(this, rid, OLockManager.LOCK.EXCLUSIVE);
          }
        } finally {
          modificationLock.releaseModificationLock();
        }
      } finally {
        cluster.getExternalModificationLock().releaseModificationLock();
        Orient.instance().getProfiler()
            .stopChrono(PROFILER_DELETE_RECORD, "Delete a record from database", timer, "db.*.deleteRecord");
      }
    } finally {
      stateLock.releaseReadLock();
    }
  }

  @Override
  public OStorageOperationResult<Boolean> hideRecord(final ORecordId rid, final int mode, ORecordCallback<Boolean> callback) {
    checkOpeness();
    checkLowDiskSpaceAndFullCheckpointRequests();

    final OCluster cluster = getClusterById(rid.clusterId);

    if (transaction.get() != null) {
      final long timer = Orient.instance().getProfiler().startChrono();
      try {
        return doHideMethod(rid, cluster);
      } finally {
        Orient.instance().getProfiler()
            .stopChrono(PROFILER_DELETE_RECORD, "Delete a record from database", timer, "db.*.deleteRecord");
      }
    }

    stateLock.acquireReadLock();
    try {
      final long timer = Orient.instance().getProfiler().startChrono();
      cluster.getExternalModificationLock().requestModificationLock();
      try {
        modificationLock.requestModificationLock();
        try {
          lockManager.acquireLock(rid, OLockManager.LOCK.EXCLUSIVE);
          try {
            dataLock.acquireSharedLock();
            try {
              checkOpeness();

              return doHideMethod(rid, cluster);
            } finally {
              dataLock.releaseSharedLock();
            }
          } finally {
            lockManager.releaseLock(this, rid, OLockManager.LOCK.EXCLUSIVE);
          }
        } finally {
          modificationLock.releaseModificationLock();
        }
      } finally {
        cluster.getExternalModificationLock().releaseModificationLock();
        Orient.instance().getProfiler()
            .stopChrono(PROFILER_DELETE_RECORD, "Delete a record from database", timer, "db.*.deleteRecord");
      }
    } finally {
      stateLock.releaseReadLock();
    }
  }

  @Override
  public <V> V callInLock(Callable<V> iCallable, boolean iExclusiveLock) {
    stateLock.acquireReadLock();
    try {
      if (iExclusiveLock) {
        modificationLock.requestModificationLock();
        try {
          return super.callInLock(iCallable, true);
        } finally {
          modificationLock.releaseModificationLock();
        }
      } else {
        return super.callInLock(iCallable, false);
      }
    } finally {
      stateLock.releaseReadLock();
    }
  }

  public Set<String> getClusterNames() {
    checkOpeness();
    stateLock.acquireReadLock();
    try {
      checkOpeness();

      return new HashSet<String>(clusterMap.keySet());
    } finally {
      stateLock.releaseReadLock();
    }

  }

  public int getClusterIdByName(final String clusterName) {
    checkOpeness();

    if (clusterName == null)
      throw new IllegalArgumentException("Cluster name is null");

    if (clusterName.length() == 0)
      throw new IllegalArgumentException("Cluster name is empty");

    if (Character.isDigit(clusterName.charAt(0)))
      return Integer.parseInt(clusterName);

    stateLock.acquireReadLock();
    try {
      checkOpeness();

      // SEARCH IT BETWEEN PHYSICAL CLUSTERS

      final OCluster segment = clusterMap.get(clusterName.toLowerCase(configuration.getLocaleInstance()));
      if (segment != null)
        return segment.getId();

      return -1;
    } finally {
      stateLock.releaseReadLock();
    }

  }

  public void commit(final OTransaction clientTx, Runnable callback) {
    checkOpeness();
    checkLowDiskSpaceAndFullCheckpointRequests();

    final ODatabaseDocumentInternal databaseRecord = ODatabaseRecordThreadLocal.INSTANCE.get();
    ((OMetadataInternal) databaseRecord.getMetadata()).makeThreadLocalSchemaSnapshot();

    stateLock.acquireReadLock();
    try {
      try {
        modificationLock.requestModificationLock();
        try {
          dataLock.acquireExclusiveLock();
          try {

            checkOpeness();

            if (writeAheadLog == null && clientTx.isUsingLog())
              throw new OStorageException("WAL mode is not active. Transactions are not supported in given mode");

            makeStorageDirty();
            startStorageTx(clientTx);

            final List<ORecordOperation> tmpEntries = new ArrayList<ORecordOperation>();

            while (clientTx.getCurrentRecordEntries().iterator().hasNext()) {
              for (ORecordOperation txEntry : clientTx.getCurrentRecordEntries())
                tmpEntries.add(txEntry);

              clientTx.clearRecordEntries();

              for (ORecordOperation txEntry : tmpEntries) {
                if (txEntry.type == ORecordOperation.CREATED || txEntry.type == ORecordOperation.UPDATED) {
                  final ORecord record = txEntry.getRecord();
                  if (record instanceof ODocument)
                    ((ODocument) record).validate();
                }
              }
            for (ORecordOperation txEntry : tmpEntries) {
              if (txEntry.getRecord().isDirty()) {
                if (txEntry.type == ORecordOperation.CREATED)
                  saveNew(txEntry, clientTx);
              }
            }
            for (ORecordOperation txEntry : tmpEntries) {
              if (txEntry.type != ORecordOperation.CREATED)
                // COMMIT ALL THE SINGLE ENTRIES ONE BY ONE
                commitEntry(clientTx, txEntry);
            }

            }

            if (callback != null)
              callback.run();

            endStorageTx();

            OTransactionAbstract.updateCacheFromEntries(clientTx, clientTx.getAllRecordEntries(), true);

          } catch (IOException ioe) {
            makeRollback(clientTx, ioe);
          } catch (RuntimeException e) {
            makeRollback(clientTx, e);
          } finally {
            transaction.set(null);
            dataLock.releaseExclusiveLock();
          }
        } finally {
          modificationLock.releaseModificationLock();
        }
      } finally {
        ((OMetadataInternal) databaseRecord.getMetadata()).clearThreadLocalSchemaSnapshot();
      }

    } finally {
      stateLock.releaseReadLock();
    }
  }

  private void makeRollback(OTransaction clientTx, Exception e) {
    // WE NEED TO CALL ROLLBACK HERE, IN THE LOCK
    OLogManager.instance().debug(this, "Error during transaction commit, transaction will be rolled back (tx-id=%d)", e,
        clientTx.getId());
    rollback(clientTx);
    if (e instanceof OException)
      throw ((OException) e);
    else
      throw new OStorageException("Error during transaction commit.", e);
    
  }
  
  
  public void saveNew(ORecordOperation txEntry, OTransaction tx) throws IOException {
    List<ORecordOperation> toResave = new ArrayList<ORecordOperation>();
    LinkedList<ODocument> path = new LinkedList<ODocument>();
    ORecord next = txEntry.getRecord();
    ODirtyManager manager = ORecordInternal.getDirtyManager(next);
    do {
      if (next instanceof ODocument) {
        ORecord nextToInspect = null;
        List<OIdentifiable> toSave = manager.getPointed(next);
        if (toSave == null) {
          toSave = ORecordInternal.getDirtyManager(next).getPointed(next);
        }
        if (toSave != null) {
          for (OIdentifiable oIdentifiable : toSave) {
            if (oIdentifiable.getIdentity().isNew()) {
              if (oIdentifiable instanceof ORecord) {
                nextToInspect = (ORecord) oIdentifiable;
                break;
              } else {
                nextToInspect = oIdentifiable.getRecord();
                if (nextToInspect.getIdentity().isNew())
                  break;
                else
                  nextToInspect = null;
              }

            }
          }
        }
        if (nextToInspect != null) {
          if (path.contains(nextToInspect)) {
            // this is wrong, here we should do empty record save here
            OSerializationSetThreadLocal.checkAndAdd((ODocument) nextToInspect);
            ORecordOperation toCommit = tx.getRecordEntry(nextToInspect.getIdentity());
            commitEntry(tx, toCommit);
            OSerializationSetThreadLocal.removeCheck((ODocument) nextToInspect);
            toResave.add(toCommit);
          } else {
            path.push((ODocument) next);
            next = nextToInspect;
          }
        } else {
          ORecordOperation toCommit = tx.getRecordEntry(next.getIdentity());
          commitEntry(tx, toCommit);
          next = path.pollFirst();
        }

      } else {
        ORecordOperation toCommit = tx.getRecordEntry(next.getIdentity());
        commitEntry(tx, toCommit);
        next = path.pollFirst();
      }
    } while (next != null);
    for (ORecordOperation op : toResave) {
      op.getRecord().setDirty();
      commitEntry(tx, op);
    }
  }

  public void rollback(final OTransaction clientTx) {
    checkOpeness();
    stateLock.acquireReadLock();
    try {
      modificationLock.requestModificationLock();
      try {
        dataLock.acquireExclusiveLock();
        try {
          checkOpeness();

          if (transaction.get() == null)
            return;

          if (writeAheadLog == null)
            throw new OStorageException("WAL mode is not active. Transactions are not supported in given mode");

          if (transaction.get().getClientTx().getId() != clientTx.getId())
            throw new OStorageException(
                "Passed in and active transaction are different transactions. Passed in transaction can not be rolled back.");

          makeStorageDirty();
          rollbackStorageTx();

          OTransactionAbstract.updateCacheFromEntries(clientTx, clientTx.getAllRecordEntries(), false);

        } catch (IOException e) {
          throw new OStorageException("Error during transaction rollback.", e);
        } finally {
          transaction.set(null);
          dataLock.releaseExclusiveLock();
        }
      } finally {
        modificationLock.releaseModificationLock();
      }
    } finally {
      stateLock.releaseReadLock();
    }
  }

  @Override
  public boolean checkForRecordValidity(final OPhysicalPosition ppos) {
    return ppos != null && !ppos.recordVersion.isTombstone();
  }

  public void synch() {
    checkOpeness();

    stateLock.acquireReadLock();
    try {
      final long timer = Orient.instance().getProfiler().startChrono();
      modificationLock.prohibitModifications();
      try {
        dataLock.acquireSharedLock();
        try {
          checkOpeness();

          if (writeAheadLog != null) {
            makeFullCheckpoint();
            return;
          }

          writeCache.flush();

          if (configuration != null)
            configuration.synch();

          clearStorageDirty();
        } catch (IOException e) {
          throw new OStorageException("Error on synch storage '" + name + "'", e);

        } finally {
          dataLock.releaseSharedLock();

          Orient.instance().getProfiler().stopChrono("db." + name + ".synch", "Synch a database", timer, "db.*.synch");
        }
      } finally {
        modificationLock.allowModifications();
      }
    } finally {
      stateLock.releaseReadLock();
    }
  }

  public String getPhysicalClusterNameById(final int iClusterId) {
    checkOpeness();

    stateLock.acquireReadLock();
    try {
      checkOpeness();

      if (iClusterId < 0 || iClusterId >= clusters.size())
        return null;

      return clusters.get(iClusterId) != null ? clusters.get(iClusterId).getName() : null;
    } finally {
      stateLock.releaseReadLock();
    }
  }

  public int getDefaultClusterId() {
    return defaultClusterId;
  }

  public void setDefaultClusterId(final int defaultClusterId) {
    this.defaultClusterId = defaultClusterId;
  }

  public OCluster getClusterById(int iClusterId) {
    checkOpeness();
    stateLock.acquireReadLock();
    try {
      checkOpeness();

      if (iClusterId == ORID.CLUSTER_ID_INVALID)
        // GET THE DEFAULT CLUSTER
        iClusterId = defaultClusterId;

      checkClusterSegmentIndexRange(iClusterId);

      final OCluster cluster = clusters.get(iClusterId);
      if (cluster == null)
        throw new IllegalArgumentException("Cluster " + iClusterId + " is null");

      return cluster;
    } finally {
      stateLock.releaseReadLock();
    }
  }

  @Override
  public OCluster getClusterByName(final String clusterName) {
    checkOpeness();

    stateLock.acquireReadLock();
    try {
      checkOpeness();
      final OCluster cluster = clusterMap.get(clusterName.toLowerCase(configuration.getLocaleInstance()));

      if (cluster == null)
        throw new IllegalArgumentException("Cluster " + clusterName + " does not exist in database '" + name + "'");
      return cluster;
    } finally {
      stateLock.releaseReadLock();
    }
  }

  public long getSize() {
    try {

      long size = 0;

      for (OCluster c : clusters)
        if (c != null)
          size += c.getRecordsSize();

      return size;

    } catch (IOException ioe) {
      throw new OStorageException("Can not calculate records size", ioe);
    }
  }

  public int getClusters() {
    checkOpeness();
    stateLock.acquireReadLock();
    try {
      checkOpeness();
      return clusterMap.size();
    } finally {
      stateLock.releaseReadLock();
    }

  }

  public Set<OCluster> getClusterInstances() {
    checkOpeness();
    stateLock.acquireReadLock();
    try {
      checkOpeness();
      final Set<OCluster> result = new HashSet<OCluster>();

      // ADD ALL THE CLUSTERS
      for (OCluster c : clusters)
        if (c != null)
          result.add(c);

      return result;

    } finally {
      stateLock.releaseReadLock();
    }
  }

  /**
   * Method that completes the cluster rename operation. <strong>IT WILL NOT RENAME A CLUSTER, IT JUST CHANGES THE NAME IN THE
   * INTERNAL MAPPING</strong>
   */
  public void renameCluster(final String oldName, final String newName) {
    clusterMap.put(newName.toLowerCase(configuration.getLocaleInstance()),
        clusterMap.remove(oldName.toLowerCase(configuration.getLocaleInstance())));
  }

  @Override
  public boolean cleanOutRecord(ORecordId recordId, ORecordVersion recordVersion, int iMode, ORecordCallback<Boolean> callback) {
    return deleteRecord(recordId, recordVersion, iMode, callback).getResult();
  }

  public void freeze(boolean throwException) {
    checkOpeness();
    stateLock.acquireReadLock();
    try {
      checkOpeness();

      modificationLock.prohibitModifications(throwException);
      synch();

      try {
        unlock();

        writeCache.setSoftlyClosed(true);

        if (configuration != null)
          configuration.setSoftlyClosed(true);

      } catch (IOException e) {
        modificationLock.allowModifications();
        try {
          lock();
        } catch (IOException ignored) {
        }
        throw new OStorageException("Error on freeze of storage '" + name + "'", e);
      }
    } finally {
      stateLock.releaseReadLock();
    }
  }

  public void release() {
    try {
      lock();

      writeCache.setSoftlyClosed(false);

      if (configuration != null)
        configuration.setSoftlyClosed(false);

    } catch (IOException e) {
      throw new OStorageException("Error on release of storage '" + name + "'", e);
    }

    modificationLock.allowModifications();
  }

  public boolean wereDataRestoredAfterOpen() {
    return wereDataRestoredAfterOpen;
  }

  public boolean wereNonTxOperationsPerformedInPreviousOpen() {
    return wereNonTxOperationsPerformedInPreviousOpen;
  }

  public void reload() {
  }

  public String getMode() {
    return mode;
  }

  @Override
  public void lowDiskSpace(OLowDiskSpaceInformation information) {
    lowDiskSpace = information;
  }

  @Override
  public void requestCheckpoint() {
    checkpointRequest = true;
  }

  /**
   * Executes the command request and return the result back.
   */
  public Object command(final OCommandRequestText iCommand) {
    final OCommandExecutor executor = OCommandManager.instance().getExecutor(iCommand);

    // COPY THE CONTEXT FROM THE REQUEST
    executor.setContext(iCommand.getContext());

    executor.setProgressListener(iCommand.getProgressListener());
    executor.parse(iCommand);

    return executeCommand(iCommand, executor);
  }

  public Object executeCommand(final OCommandRequestText iCommand, final OCommandExecutor executor) {
    if (iCommand.isIdempotent() && !executor.isIdempotent())
      throw new OCommandExecutionException("Cannot execute non idempotent command");

    long beginTime = Orient.instance().getProfiler().startChrono();

    try {

      ODatabaseDocumentInternal db = ODatabaseRecordThreadLocal.INSTANCE.get();

      // CALL BEFORE COMMAND
      Iterable<ODatabaseListener> listeners = db.getListeners();
      for (ODatabaseListener oDatabaseListener : listeners) {
        oDatabaseListener.onBeforeCommand(iCommand, executor);
      }

      boolean foundInCache = false;
      Object result = null;
      if (iCommand.isCacheableResult() && executor.isCacheable() && iCommand.getParameters() == null) {
        // TRY WITH COMMAND CACHE
        result = db.getMetadata().getCommandCache().get(db.getUser(), iCommand.getText(), iCommand.getLimit());

        if (result != null) {
          foundInCache = true;

          if (iCommand.getResultListener() != null) {
            // INVOKE THE LISTENER IF ANY
            if (result instanceof Collection) {
              for (Object o : (Collection) result)
                iCommand.getResultListener().result(o);
            } else
              iCommand.getResultListener().result(result);

            // RESET THE RESULT TO AVOID TO SEND IT TWICE
            result = null;
          }
        }
      }

      if (!foundInCache) {
        // EXECUTE THE COMMAND
        result = executor.execute(iCommand.getParameters());

        if (result != null && iCommand.isCacheableResult() && executor.isCacheable()
            && (iCommand.getParameters() == null || iCommand.getParameters().isEmpty()))
          // CACHE THE COMMAND RESULT
          db.getMetadata()
              .getCommandCache()
              .put(db.getUser(), iCommand.getText(), result, iCommand.getLimit(), executor.getInvolvedClusters(),
                  System.currentTimeMillis() - beginTime);
      }

      // CALL AFTER COMMAND
      for (ODatabaseListener oDatabaseListener : listeners) {
        oDatabaseListener.onAfterCommand(iCommand, executor, result);
      }

      return result;

    } catch (OException e) {
      // PASS THROUGH
      throw e;
    } catch (Exception e) {
      throw new OCommandExecutionException("Error on execution of command: " + iCommand, e);

    } finally {
      if (Orient.instance().getProfiler().isRecording()) {
        final ODatabaseDocumentInternal db = ODatabaseRecordThreadLocal.INSTANCE.getIfDefined();
        if (db != null) {
          final OSecurityUser user = db.getUser();
          final String userString = user != null ? user.toString() : null;
          Orient
              .instance()
              .getProfiler()
              .stopChrono("db." + ODatabaseRecordThreadLocal.INSTANCE.get().getName() + ".command." + iCommand.toString(),
                  "Command executed against the database", beginTime, "db.*.command.*", null, userString);
        }
      }
    }
  }

  @Override
  public OPhysicalPosition[] higherPhysicalPositions(int currentClusterId, OPhysicalPosition physicalPosition) {
    if (currentClusterId == -1)
      return new OPhysicalPosition[0];

    checkOpeness();

    stateLock.acquireReadLock();
    try {
      dataLock.acquireSharedLock();
      try {
        checkOpeness();

        final OCluster cluster = getClusterById(currentClusterId);
        return cluster.higherPositions(physicalPosition);
      } catch (IOException ioe) {
        throw new OStorageException("Cluster Id " + currentClusterId + " is invalid in storage '" + name + '\'', ioe);
      } finally {
        dataLock.releaseSharedLock();
      }
    } finally {
      stateLock.releaseReadLock();
    }
  }

  @Override
  public OPhysicalPosition[] ceilingPhysicalPositions(int clusterId, OPhysicalPosition physicalPosition) {
    if (clusterId == -1)
      return new OPhysicalPosition[0];

    checkOpeness();

    stateLock.acquireReadLock();
    try {
      dataLock.acquireSharedLock();
      try {
        checkOpeness();

        final OCluster cluster = getClusterById(clusterId);
        return cluster.ceilingPositions(physicalPosition);
      } catch (IOException ioe) {
        throw new OStorageException("Cluster Id " + clusterId + " is invalid in storage '" + name + '\'', ioe);
      } finally {
        dataLock.releaseSharedLock();
      }
    } finally {
      stateLock.releaseReadLock();
    }

  }

  @Override
  public OPhysicalPosition[] lowerPhysicalPositions(int currentClusterId, OPhysicalPosition physicalPosition) {
    if (currentClusterId == -1)
      return new OPhysicalPosition[0];

    checkOpeness();

    stateLock.acquireReadLock();
    try {
      dataLock.acquireSharedLock();
      try {
        checkOpeness();

        final OCluster cluster = getClusterById(currentClusterId);

        return cluster.lowerPositions(physicalPosition);
      } catch (IOException ioe) {
        throw new OStorageException("Cluster Id " + currentClusterId + " is invalid in storage '" + name + '\'', ioe);
      } finally {
        dataLock.releaseSharedLock();
      }
    } finally {
      stateLock.releaseReadLock();
    }
  }

  @Override
  public OPhysicalPosition[] floorPhysicalPositions(int clusterId, OPhysicalPosition physicalPosition) {
    if (clusterId == -1)
      return new OPhysicalPosition[0];

    checkOpeness();

    stateLock.acquireReadLock();
    try {
      dataLock.acquireSharedLock();
      try {
        checkOpeness();

        final OCluster cluster = getClusterById(clusterId);

        return cluster.floorPositions(physicalPosition);
      } catch (IOException ioe) {
        throw new OStorageException("Cluster Id " + clusterId + " is invalid in storage '" + name + '\'', ioe);
      } finally {
        dataLock.releaseSharedLock();
      }
    } finally {
      stateLock.releaseReadLock();
    }
  }

  public void acquireWriteLock(final ORID rid) {
    assert !dataLock.assertSharedLockHold() && !dataLock.assertExclusiveLockHold() : " a record lock should not be taken inside a storage lock";
    lockManager.acquireLock(rid, OLockManager.LOCK.EXCLUSIVE, RECORD_LOCK_TIMEOUT);
  }

  public void releaseWriteLock(final ORID rid) {
    assert !dataLock.assertSharedLockHold() && !dataLock.assertExclusiveLockHold() : " a record lock should not be released inside a storage lock";
    lockManager.releaseLock(this, rid, OLockManager.LOCK.EXCLUSIVE);
  }

  public void acquireReadLock(final ORID rid) {
    lockManager.acquireLock(rid, OLockManager.LOCK.SHARED, RECORD_LOCK_TIMEOUT);
  }

  public void releaseReadLock(final ORID rid) {
    assert !dataLock.assertSharedLockHold() && !dataLock.assertExclusiveLockHold() : " a record lock should not be released inside a storage lock";
    lockManager.releaseLock(this, rid, OLockManager.LOCK.SHARED);
  }

  public ORecordConflictStrategy getConflictStrategy() {
    return recordConflictStrategy;
  }

  public void setConflictStrategy(final ORecordConflictStrategy conflictResolver) {
    this.recordConflictStrategy = conflictResolver;
  }

  /**
   * Checks if the storage is open. If it's closed an exception is raised.
   */
  protected void checkOpeness() {
    if (status != STATUS.OPEN)
      throw new OStorageException("Storage " + name + " is not opened.");
  }

  protected void makeFullCheckpoint() throws IOException {
    if (writeAheadLog == null)
      return;

    try {
      writeAheadLog.flush();

      if (configuration != null)
        configuration.synch();

      final OLogSequenceNumber lastLSN = writeAheadLog.logFullCheckpointStart();
      writeCache.flush();
      writeAheadLog.logFullCheckpointEnd();
      writeAheadLog.flush();

      writeAheadLog.cutTill(lastLSN);

      clearStorageDirty();
    } catch (IOException ioe) {
      throw new OStorageException("Error during checkpoint creation for storage " + name, ioe);
    }
  }

  protected void preOpenSteps() throws IOException {
  }

  protected void postCreateSteps() {
  }

  protected void preCreateSteps() throws IOException {
  }

  protected abstract void initWalAndDiskCache() throws IOException;

  protected void postCloseSteps(boolean onDelete) throws IOException {
  }

  protected void preCloseSteps() throws IOException {
  }

  protected void postDeleteSteps() {
  }

  protected void makeStorageDirty() throws IOException {
  }

  protected void clearStorageDirty() throws IOException {
  }

  protected boolean isDirty() throws IOException {
    return false;
  }

  /**
   * Locks all the clusters to avoid access outside current process.
   */
  protected void lock() throws IOException {
    OLogManager.instance().debug(this, "Locking storage %s...", name);
    configuration.lock();
    writeCache.lock();
  }

  /**
   * Unlocks all the clusters to allow access outside current process.
   */
  protected void unlock() throws IOException {
    OLogManager.instance().debug(this, "Unlocking storage %s...", name);
    configuration.unlock();
    writeCache.unlock();
  }

  private ORawBuffer readRecordIfNotLatest(final OCluster cluster, final ORecordId rid, final ORecordVersion recordVersion)
      throws ORecordNotFoundException {
    checkOpeness();

    if (!rid.isPersistent())
      throw new IllegalArgumentException("Cannot read record " + rid + " since the position is invalid in database '" + name + '\'');

    if (transaction.get() != null) {
      final long timer = Orient.instance().getProfiler().startChrono();
      try {
        return doReadRecordIfNotLatest(cluster, rid, recordVersion);
      } finally {
        Orient.instance().getProfiler().stopChrono(PROFILER_READ_RECORD, "Read a record from database", timer, "db.*.readRecord");
      }
    }

    stateLock.acquireReadLock();
    try {
      final long timer = Orient.instance().getProfiler().startChrono();
      cluster.getExternalModificationLock().requestModificationLock();
      try {
        lockManager.acquireLock(rid, OLockManager.LOCK.SHARED);
        try {
          ORawBuffer buff;
          dataLock.acquireSharedLock();
          try {
            checkOpeness();

            buff = doReadRecordIfNotLatest(cluster, rid, recordVersion);
            return buff;
          } finally {
            dataLock.releaseSharedLock();
          }
        } finally {
          lockManager.releaseLock(this, rid, OLockManager.LOCK.SHARED);
        }
      } finally {
        cluster.getExternalModificationLock().releaseModificationLock();

        Orient.instance().getProfiler().stopChrono(PROFILER_READ_RECORD, "Read a record from database", timer, "db.*.readRecord");
      }
    } finally {
      stateLock.releaseReadLock();
    }

  }

  private ORawBuffer readRecord(final OCluster clusterSegment, final ORecordId rid) {
    checkOpeness();

    if (!rid.isPersistent())
      throw new IllegalArgumentException("Cannot read record " + rid + " since the position is invalid in database '" + name + '\'');

    if (transaction.get() != null) {
      final long timer = Orient.instance().getProfiler().startChrono();
      try {
        // Disabled this assert have no meaning anymore
        // assert iLockingStrategy.equals(LOCKING_STRATEGY.DEFAULT);
        return doReadRecord(clusterSegment, rid);
      } finally {
        Orient.instance().getProfiler().stopChrono(PROFILER_READ_RECORD, "Read a record from database", timer, "db.*.readRecord");
      }
    }

    stateLock.acquireReadLock();
    try {
      final long timer = Orient.instance().getProfiler().startChrono();
      clusterSegment.getExternalModificationLock().requestModificationLock();
      try {
        lockManager.acquireLock(rid, OLockManager.LOCK.SHARED);
        try {
          ORawBuffer buff;
          dataLock.acquireSharedLock();
          try {
            checkOpeness();

            buff = doReadRecord(clusterSegment, rid);
            return buff;
          } finally {
            dataLock.releaseSharedLock();
          }
        } finally {
          lockManager.releaseLock(this, rid, OLockManager.LOCK.SHARED);
        }
      } finally {
        clusterSegment.getExternalModificationLock().releaseModificationLock();

        Orient.instance().getProfiler().stopChrono(PROFILER_READ_RECORD, "Read a record from database", timer, "db.*.readRecord");
      }
    } finally {
      stateLock.releaseReadLock();
    }
  }

  private void endStorageTx() throws IOException {
    atomicOperationsManager.endAtomicOperation(false, null);

    assert atomicOperationsManager.getCurrentOperation() == null;
  }

  private void startStorageTx(OTransaction clientTx) throws IOException {
    if (writeAheadLog == null)
      return;

    final OStorageTransaction storageTx = transaction.get();
    if (storageTx != null && storageTx.getClientTx().getId() != clientTx.getId())
      rollback(clientTx);

    assert atomicOperationsManager.getCurrentOperation() == null;

    transaction.set(new OStorageTransaction(clientTx));
    try {
      atomicOperationsManager.startAtomicOperation((String) null, false);
    } catch (RuntimeException e) {
      transaction.set(null);
      throw e;
    }
  }

  private void rollbackStorageTx() throws IOException {
    if (writeAheadLog == null || transaction.get() == null)
      return;

    atomicOperationsManager.endAtomicOperation(true, null);

    assert atomicOperationsManager.getCurrentOperation() == null;
  }

  private void restoreIfNeeded() throws Exception {
    if (isDirty()) {
      OLogManager.instance().warn(this, "Storage " + name + " was not closed properly. Will try to restore from write ahead log.");
      try {
        wereDataRestoredAfterOpen = restoreFromWAL();
      } catch (Exception e) {
        OLogManager.instance().error(this, "Exception during storage data restore.", e);
        throw e;
      }

      OLogManager.instance().info(this, "Storage data restore was completed");
    }
  }

  private OStorageOperationResult<OPhysicalPosition> doCreateRecord(ORecordId rid, byte[] content, ORecordVersion recordVersion,
      byte recordType, ORecordCallback<Long> callback, OCluster cluster, OPhysicalPosition ppos) {
    if (content == null)
      throw new IllegalArgumentException("Record is null");

    try {
      if (recordVersion.getCounter() > -1)
        recordVersion.increment();
      else
        recordVersion = OVersionFactory.instance().createVersion();

      makeStorageDirty();
      atomicOperationsManager.startAtomicOperation((String) null, false);
      try {
        ppos = cluster.createRecord(content, recordVersion, recordType);
        rid.clusterPosition = ppos.clusterPosition;

        final ORecordSerializationContext context = ORecordSerializationContext.getContext();
        if (context != null)
          context.executeOperations(this);
        atomicOperationsManager.endAtomicOperation(false, null);
      } catch (Exception e) {
        atomicOperationsManager.endAtomicOperation(true, e);

        if (e instanceof OOfflineClusterException)
          throw (OOfflineClusterException) e;

        OLogManager.instance().error(this, "Error on creating record in cluster: " + cluster, e);

        try {
          if (ppos.clusterPosition != ORID.CLUSTER_POS_INVALID)
            cluster.deleteRecord(ppos.clusterPosition);
        } catch (IOException ioe) {
          OLogManager.instance().error(this, "Error on removing record in cluster: " + cluster, ioe);
        }

        return null;
      }

      if (callback != null)
        callback.call(rid, ppos.clusterPosition);

      if (OLogManager.instance().isDebugEnabled())
        OLogManager.instance().debug(this, "Created record %s v.%s size=%d bytes", rid, recordVersion, content.length);

      return new OStorageOperationResult<OPhysicalPosition>(ppos);
    } catch (IOException ioe) {
      try {
        if (ppos.clusterPosition != ORID.CLUSTER_POS_INVALID)
          cluster.deleteRecord(ppos.clusterPosition);
      } catch (IOException e) {
        OLogManager.instance().error(this, "Error on creating record in cluster: " + cluster, e);
      }

      OLogManager.instance().error(this, "Error on creating record in cluster: " + cluster, ioe);

      throw new OStorageException("Error during record deletion", ioe);
    }
  }

  private OStorageOperationResult<ORecordVersion> doUpdateRecord(ORecordId rid, boolean updateContent, byte[] content,
      ORecordVersion version, byte recordType, ORecordCallback<ORecordVersion> callback, OCluster cluster) {

    try {
      final OPhysicalPosition ppos = cluster.getPhysicalPosition(new OPhysicalPosition(rid.clusterPosition));
      if (!checkForRecordValidity(ppos)) {
        final ORecordVersion recordVersion = OVersionFactory.instance().createUntrackedVersion();
        if (callback != null)
          callback.call(rid, recordVersion);

        return new OStorageOperationResult<ORecordVersion>(recordVersion);
      }

      boolean contentModified = false;
      if (updateContent) {
        final ORecordVersion oldVersion = ppos.recordVersion.copy();

        final byte[] newContent = checkAndIncrementVersion(cluster, rid, version, ppos.recordVersion, content, recordType);
        assert ppos.recordVersion.compareTo(oldVersion) >= 0;

        if (newContent != null) {
          contentModified = true;
          content = newContent;
        }
      }

      makeStorageDirty();
      atomicOperationsManager.startAtomicOperation((String) null, false);
      try {
        if (updateContent)
          cluster.updateRecord(rid.clusterPosition, content, ppos.recordVersion, recordType);

        final ORecordSerializationContext context = ORecordSerializationContext.getContext();
        if (context != null)
          context.executeOperations(this);
        atomicOperationsManager.endAtomicOperation(false, null);
      } catch (Exception e) {
        atomicOperationsManager.endAtomicOperation(true, e);

        OLogManager.instance().error(this, "Error on updating record " + rid + " (cluster: " + cluster + ")", e);

        final ORecordVersion recordVersion = OVersionFactory.instance().createUntrackedVersion();
        if (callback != null)
          callback.call(rid, recordVersion);

        return new OStorageOperationResult<ORecordVersion>(recordVersion);
      }

      if (callback != null)
        callback.call(rid, ppos.recordVersion);

      if (OLogManager.instance().isDebugEnabled())
        OLogManager.instance().debug(this, "Updated record %s v.%s size=%d", rid, ppos.recordVersion, content.length);

      if (contentModified)
        return new OStorageOperationResult<ORecordVersion>(ppos.recordVersion, content, false);
      else
        return new OStorageOperationResult<ORecordVersion>(ppos.recordVersion);
    } catch (IOException ioe) {
      OLogManager.instance().error(this, "Error on updating record " + rid + " (cluster: " + cluster + ")", ioe);

      final ORecordVersion recordVersion = OVersionFactory.instance().createUntrackedVersion();
      if (callback != null)
        callback.call(rid, recordVersion);

      return new OStorageOperationResult<ORecordVersion>(recordVersion);
    }
  }

  private OStorageOperationResult<Boolean> doDeleteRecord(ORecordId rid, ORecordVersion version, OCluster cluster) {
    try {
      final OPhysicalPosition ppos = cluster.getPhysicalPosition(new OPhysicalPosition(rid.clusterPosition));

      if (ppos == null)
        // ALREADY DELETED
        return new OStorageOperationResult<Boolean>(false);

      // MVCC TRANSACTION: CHECK IF VERSION IS THE SAME
      if (version.getCounter() > -1 && !ppos.recordVersion.equals(version))
        if (OFastConcurrentModificationException.enabled())
          throw OFastConcurrentModificationException.instance();
        else
          throw new OConcurrentModificationException(rid, ppos.recordVersion, version, ORecordOperation.DELETED);

      makeStorageDirty();
      atomicOperationsManager.startAtomicOperation((String) null, false);
      try {
        final ORecordSerializationContext context = ORecordSerializationContext.getContext();
        if (context != null)
          context.executeOperations(this);

        cluster.deleteRecord(ppos.clusterPosition);
        atomicOperationsManager.endAtomicOperation(false, null);
      } catch (Exception e) {
        atomicOperationsManager.endAtomicOperation(true, e);
        OLogManager.instance().error(this, "Error on deleting record " + rid + "( cluster: " + cluster + ")", e);
        return new OStorageOperationResult<Boolean>(false);
      }

      if (OLogManager.instance().isDebugEnabled())
        OLogManager.instance().debug(this, "Deleted record %s v.%s", rid, version);

      return new OStorageOperationResult<Boolean>(true);
    } catch (IOException ioe) {
      OLogManager.instance().error(this, "Error on deleting record " + rid + "( cluster: " + cluster + ")", ioe);
      throw new OStorageException("Error on deleting record " + rid + "( cluster: " + cluster + ")", ioe);
    }
  }

  private OStorageOperationResult<Boolean> doHideMethod(ORecordId rid, OCluster cluster) {
    try {
      final OPhysicalPosition ppos = cluster.getPhysicalPosition(new OPhysicalPosition(rid.clusterPosition));

      if (ppos == null)
        // ALREADY HIDDEN
        return new OStorageOperationResult<Boolean>(false);

      makeStorageDirty();
      atomicOperationsManager.startAtomicOperation((String) null, false);
      try {
        final ORecordSerializationContext context = ORecordSerializationContext.getContext();
        if (context != null)
          context.executeOperations(this);

        cluster.hideRecord(ppos.clusterPosition);
        atomicOperationsManager.endAtomicOperation(false, null);
      } catch (Exception e) {
        atomicOperationsManager.endAtomicOperation(true, e);
        OLogManager.instance().error(this, "Error on deleting record " + rid + "( cluster: " + cluster + ")", e);

        return new OStorageOperationResult<Boolean>(false);
      }

      return new OStorageOperationResult<Boolean>(true);
    } catch (IOException ioe) {
      OLogManager.instance().error(this, "Error on deleting record " + rid + "( cluster: " + cluster + ")", ioe);
      throw new OStorageException("Error on deleting record " + rid + "( cluster: " + cluster + ")", ioe);
    }
  }

  private ORawBuffer doReadRecord(final OCluster clusterSegment, final ORecordId rid) {
    try {
      ORawBuffer buff;
      buff = clusterSegment.readRecord(rid.clusterPosition);

      if (buff != null && OLogManager.instance().isDebugEnabled())
        OLogManager.instance().debug(this, "Read record %s v.%s size=%d bytes", rid, buff.version,
            buff.buffer != null ? buff.buffer.length : 0);

      return buff;
    } catch (IOException e) {
      throw new OStorageException("Error during read of record with rid = " + rid, e);
    }
  }

  private ORawBuffer doReadRecordIfNotLatest(final OCluster cluster, final ORecordId rid, final ORecordVersion recordVersion)
      throws ORecordNotFoundException {
    try {
      return cluster.readRecordIfVersionIsNotLatest(rid.clusterPosition, recordVersion);
    } catch (IOException e) {
      throw new OStorageException("Error during read of record with rid = " + rid, e);
    }
  }

  private void addDefaultClusters() throws IOException {
    final String storageCompression = getConfiguration().getContextConfiguration().getValueAsString(
        OGlobalConfiguration.STORAGE_COMPRESSION_METHOD);

    final String storageCompressionOptions = getConfiguration().getContextConfiguration().getValueAsString(
        OGlobalConfiguration.STORAGE_COMPRESSION_OPTIONS);

    final String stgConflictStrategy = getConflictStrategy().getName();

    createClusterFromConfig(new OStoragePaginatedClusterConfiguration(configuration, clusters.size(),
        OMetadataDefault.CLUSTER_INTERNAL_NAME, null, true, 20, 4, storageCompression, storageCompressionOptions,
        stgConflictStrategy, OStorageClusterConfiguration.STATUS.ONLINE));

    createClusterFromConfig(new OStoragePaginatedClusterConfiguration(configuration, clusters.size(),
        OMetadataDefault.CLUSTER_INDEX_NAME, null, false, OStoragePaginatedClusterConfiguration.DEFAULT_GROW_FACTOR,
        OStoragePaginatedClusterConfiguration.DEFAULT_GROW_FACTOR, storageCompression, storageCompressionOptions,
        stgConflictStrategy, OStorageClusterConfiguration.STATUS.ONLINE));

    createClusterFromConfig(new OStoragePaginatedClusterConfiguration(configuration, clusters.size(),
        OMetadataDefault.CLUSTER_MANUAL_INDEX_NAME, null, false, 1, 1, storageCompression, storageCompressionOptions,
        stgConflictStrategy, OStorageClusterConfiguration.STATUS.ONLINE));

    defaultClusterId = createClusterFromConfig(new OStoragePaginatedClusterConfiguration(configuration, clusters.size(),
        CLUSTER_DEFAULT_NAME, null, true, OStoragePaginatedClusterConfiguration.DEFAULT_GROW_FACTOR,
        OStoragePaginatedClusterConfiguration.DEFAULT_GROW_FACTOR, storageCompression, storageCompressionOptions,
        stgConflictStrategy, OStorageClusterConfiguration.STATUS.ONLINE));
  }

  private int createClusterFromConfig(final OStorageClusterConfiguration config) throws IOException {
    OCluster cluster = clusterMap.get(config.getName().toLowerCase(configuration.getLocaleInstance()));

    if (cluster != null) {
      cluster.configure(this, config);
      return -1;
    }

    if (config.getStatus() == OStorageClusterConfiguration.STATUS.ONLINE)
      cluster = OPaginatedClusterFactory.INSTANCE.createCluster(config.getName(), configuration.version, this);
    else
      cluster = new OOfflineCluster(this, config.getId(), config.getName());
    cluster.configure(this, config);

    return registerCluster(cluster);
  }

  private void setCluster(int id, OCluster cluster) {
    if (clusters.size() <= id) {
      while (clusters.size() < id)
        clusters.add(null);

      clusters.add(cluster);
    } else
      clusters.set(id, cluster);
  }

  /**
   * Register the cluster internally.
   *
   * @param cluster
   *          OCluster implementation
   * @return The id (physical position into the array) of the new cluster just created. First is 0.
   * @throws IOException
   */
  private int registerCluster(final OCluster cluster) throws IOException {
    final int id;

    if (cluster != null) {
      // CHECK FOR DUPLICATION OF NAMES
      if (clusterMap.containsKey(cluster.getName().toLowerCase(configuration.getLocaleInstance())))
        throw new OConfigurationException("Cannot add cluster '" + cluster.getName()
            + "' because it is already registered in database '" + name + "'");
      // CREATE AND ADD THE NEW REF SEGMENT
      clusterMap.put(cluster.getName().toLowerCase(configuration.getLocaleInstance()), cluster);
      id = cluster.getId();
    } else {
      id = clusters.size();
    }

    setCluster(id, cluster);

    return id;
  }

  private int doAddCluster(String clusterName, boolean fullCheckPoint, Object[] parameters) throws IOException {
    // FIND THE FIRST AVAILABLE CLUSTER ID
    int clusterPos = clusters.size();
    for (int i = 0; i < clusters.size(); ++i) {
      if (clusters.get(i) == null) {
        clusterPos = i;
        break;
      }
    }

    return addClusterInternal(clusterName, clusterPos, fullCheckPoint, parameters);
  }

  private int addClusterInternal(String clusterName, int clusterPos, boolean fullCheckPoint, Object... parameters)
      throws IOException {

    final OCluster cluster;
    if (clusterName != null) {
      clusterName = clusterName.toLowerCase(configuration.getLocaleInstance());

      cluster = OPaginatedClusterFactory.INSTANCE.createCluster(clusterName, configuration.version, this);
      cluster.configure(this, clusterPos, clusterName, parameters);

      if (clusterName.equals(OMVRBTreeRIDProvider.PERSISTENT_CLASS_NAME.toLowerCase(configuration.getLocaleInstance()))) {
        cluster.set(OCluster.ATTRIBUTES.USE_WAL, false);
        cluster.set(OCluster.ATTRIBUTES.RECORD_GROW_FACTOR, 5);
        cluster.set(OCluster.ATTRIBUTES.RECORD_OVERFLOW_GROW_FACTOR, 2);
      }

    } else {
      cluster = null;
    }

    final int createdClusterId = registerCluster(cluster);

    if (cluster != null) {
      if (!cluster.exists()) {
        cluster.create(-1);
        if (makeFullCheckPointAfterClusterCreate && fullCheckPoint)
          makeFullCheckpoint();
      } else {
        cluster.open();
      }

      configuration.update();
    }

    return createdClusterId;
  }

  private void doClose(boolean force, boolean onDelete) {
    if (!force && !onDelete)
      return;

    if (status == STATUS.CLOSED)
      return;

    final long timer = Orient.instance().getProfiler().startChrono();

    stateLock.acquireWriteLock();
    try {
      if (status == STATUS.CLOSED)
        return;

      status = STATUS.CLOSING;

      if (!onDelete)
        makeFullCheckpoint();

      preCloseSteps();

      for (OCluster cluster : clusters)
        if (cluster != null)
          cluster.close(!onDelete);

      clusters.clear();
      clusterMap.clear();

      if (configuration != null)
        configuration.close();

      super.close(force, onDelete);

      writeCache.removeLowDiskSpaceListener(this);
      if (writeAheadLog != null)
        writeAheadLog.removeFullCheckpointListener(this);

      if (!onDelete)
        readCache.closeStorage(writeCache);
      else
        readCache.deleteStorage(writeCache);

      if (writeAheadLog != null) {
        writeAheadLog.close();
        if (onDelete)
          writeAheadLog.delete();
      }

      postCloseSteps(onDelete);

      try {
        atomicOperationsManager.unregisterMBean();
      } catch (Exception e) {
        OLogManager.instance().error(this, "MBean for atomic opeations manager can not be unregistered.", e);
      }

      status = STATUS.CLOSED;
    } catch (IOException e) {
      OLogManager.instance().error(this, "Error on closing of storage '" + name, e, OStorageException.class);

    } finally {
      Orient.instance().getProfiler().stopChrono("db." + name + ".close", "Close a database", timer, "db.*.close");
      stateLock.releaseWriteLock();
    }
  }

  @SuppressFBWarnings(value = "PZLA_PREFER_ZERO_LENGTH_ARRAYS")
  private byte[] checkAndIncrementVersion(final OCluster iCluster, final ORecordId rid, final ORecordVersion version,
      final ORecordVersion iDatabaseVersion, final byte[] iRecordContent, final byte iRecordType) {
    // VERSION CONTROL CHECK
    final int v = version.getCounter();

    switch (v) {
    // DOCUMENT UPDATE, NO VERSION CONTROL
    case -1:
      iDatabaseVersion.increment();
      break;

    // DOCUMENT UPDATE, NO VERSION CONTROL, NO VERSION UPDATE
    case -2:
      break;

    default:
      // MVCC CONTROL AND RECORD UPDATE OR WRONG VERSION VALUE
      // MVCC TRANSACTION: CHECK IF VERSION IS THE SAME
      if (v < -2) {
        // OVERWRITE VERSION: THIS IS USED IN CASE OF FIX OF RECORDS IN DISTRIBUTED MODE
        version.clearRollbackMode();
        iDatabaseVersion.setCounter(version.getCounter());
      } else if (!version.equals(iDatabaseVersion)) {
        final ORecordConflictStrategy strategy = iCluster.getRecordConflictStrategy() != null ? iCluster
            .getRecordConflictStrategy() : recordConflictStrategy;
        return strategy.onUpdate(this, iRecordType, rid, version, iRecordContent, iDatabaseVersion);
      } else
        // OK, INCREMENT DB VERSION
        iDatabaseVersion.increment();
    }

    return null;
  }

  private void commitEntry(final OTransaction clientTx, final ORecordOperation txEntry) throws IOException {

    final ORecord rec = txEntry.getRecord();
    if (txEntry.type != ORecordOperation.DELETED && !rec.isDirty())
      return;

    ORecordId rid = (ORecordId) rec.getIdentity();

    if (txEntry.type == ORecordOperation.UPDATED && rid.isNew())
      // OVERWRITE OPERATION AS CREATE
      txEntry.type = ORecordOperation.CREATED;

    ORecordSerializationContext.pushContext();
    try {
      int clusterId = rid.clusterId;
      if (rid.clusterId == ORID.CLUSTER_ID_INVALID && rec instanceof ODocument
          && ODocumentInternal.getImmutableSchemaClass(((ODocument) rec)) != null) {
        // TRY TO FIX CLUSTER ID TO THE DEFAULT CLUSTER ID DEFINED IN SCHEMA CLASS

        final OClass schemaClass = ODocumentInternal.getImmutableSchemaClass(((ODocument) rec));
        clusterId = schemaClass.getClusterForNewInstance((ODocument) rec);
      }

      final OCluster cluster = getClusterById(clusterId);

      if (cluster.getName().equals(OMetadataDefault.CLUSTER_INDEX_NAME)
          || cluster.getName().equals(OMetadataDefault.CLUSTER_MANUAL_INDEX_NAME))
        // AVOID TO COMMIT INDEX STUFF
        return;

      if (rec instanceof OTxListener)
        ((OTxListener) rec).onEvent(txEntry, OTxListener.EVENT.BEFORE_COMMIT);

      switch (txEntry.type) {
      case ORecordOperation.LOADED:
        break;

      case ORecordOperation.CREATED: {
        // CHECK 2 TIMES TO ASSURE THAT IT'S A CREATE OR AN UPDATE BASED ON RECURSIVE TO-STREAM METHOD
<<<<<<< HEAD
=======
        final ORecordId oldRID;
        if (rid.isNew()) {
          oldRID = rid.copy();
        } else
          oldRID = rid;
>>>>>>> 4902219a

        final byte[] stream = rec.toStream();
        if (stream == null) {
          OLogManager.instance().warn(this, "Null serialization on committing new record %s in transaction", rid);
          break;
<<<<<<< HEAD
        }
        final ORecordId oldRID = rid.isNew() ? rid.copy() : rid;

        if (rid.isNew()) {
          rid = rid.copy();
          rid.clusterId = cluster.getId();
          final OPhysicalPosition ppos;

          final byte recordType = ORecordInternal.getRecordType(rec);
          ppos = doCreateRecord(rid, stream, rec.getRecordVersion(), recordType, null, cluster, new OPhysicalPosition(recordType))
              .getResult();

          rid.clusterPosition = ppos.clusterPosition;
          rec.getRecordVersion().copyFrom(ppos.recordVersion);
          clientTx.updateIdentityAfterCommit(oldRID, rid);
        } else {
          // ORecordInternal.setContentChanged(rec, true);
          rec.getRecordVersion().copyFrom(
              updateRecord(rid, ORecordInternal.isContentChanged(rec), stream, rec.getRecordVersion(),
                  ORecordInternal.getRecordType(rec), -1, null).getResult());
=======
        }

        if (rid.isNew()) {
          rid = rid.copy();
          rid.clusterId = cluster.getId();
          final OPhysicalPosition ppos;

          final byte recordType = ORecordInternal.getRecordType(rec);
          ppos = doCreateRecord(rid, stream, rec.getRecordVersion(), recordType, null, cluster, new OPhysicalPosition(recordType))
              .getResult();

          rid.clusterPosition = ppos.clusterPosition;
          rec.getRecordVersion().copyFrom(ppos.recordVersion);
          clientTx.updateIdentityAfterCommit(oldRID, rid);
        } else {
          // ORecordInternal.setContentChanged(rec, true);
          rec.getRecordVersion().copyFrom(updateRecord(rid, ORecordInternal.isContentChanged(rec), stream, rec.getRecordVersion(),
              ORecordInternal.getRecordType(rec), -1, null).getResult());
        }
        break;
      }

      case ORecordOperation.UPDATED: {
        final byte[] stream = rec.toStream();
        if (stream == null) {
          OLogManager.instance().warn(this, "Null serialization on committing updated record %s in transaction", rid);
          break;
>>>>>>> 4902219a
        }
        break;
      }

<<<<<<< HEAD
      case ORecordOperation.UPDATED: {
        final byte[] stream = rec.toStream();
        if (stream == null) {
          OLogManager.instance().warn(this, "Null serialization on committing updated record %s in transaction", rid);
          break;
=======
        OStorageOperationResult<ORecordVersion> updateRes = doUpdateRecord(rid, ORecordInternal.isContentChanged(rec), stream,
            rec.getRecordVersion(), ORecordInternal.getRecordType(rec), null, cluster);
        rec.getRecordVersion().copyFrom(updateRes.getResult());
        if (updateRes.getModifiedRecordContent() != null) {
          ORecordInternal.fill(rec, rid, updateRes.getResult(), updateRes.getModifiedRecordContent(), false);
>>>>>>> 4902219a
        }
        break;
      }

<<<<<<< HEAD
        rec.getRecordVersion().copyFrom(
            doUpdateRecord(rid, ORecordInternal.isContentChanged(rec), stream, rec.getRecordVersion(),
                ORecordInternal.getRecordType(rec), null, cluster).getResult());
        break;
      }

=======
>>>>>>> 4902219a
      case ORecordOperation.DELETED: {
        deleteRecord(rid, rec.getRecordVersion(), -1, null);
        break;
      }

      default:
        throw new OStorageException("Unknown record operation " + txEntry.type);
      }
    } finally {
      ORecordSerializationContext.pullContext();
    }

    // RESET TRACKING
    if (rec instanceof ODocument && ((ODocument) rec).isTrackingChanges()) {
      ODocumentInternal.clearTrackData(((ODocument) rec));
    }

    ORecordInternal.unsetDirty(rec);

    if (rec instanceof OTxListener)
      ((OTxListener) rec).onEvent(txEntry, OTxListener.EVENT.AFTER_COMMIT);
  }

  private void checkClusterSegmentIndexRange(final int iClusterId) {
    if (iClusterId < 0 || iClusterId > clusters.size() - 1)
      throw new IllegalArgumentException("Cluster segment #" + iClusterId + " does not exist in database '" + name + "'");
  }

  private boolean restoreFromWAL() throws IOException {
    if (writeAheadLog == null) {
      OLogManager.instance().error(this, "Restore is not possible because write ahead logging is switched off.");
      return true;
    }

    if (writeAheadLog.begin() == null) {
      OLogManager.instance().error(this, "Restore is not possible because write ahead log is empty.");
      return false;
    }

    OLogManager.instance().info(this, "Looking for last checkpoint...");

    OLogSequenceNumber lastCheckPoint;
    try {
      lastCheckPoint = writeAheadLog.getLastCheckpoint();
    } catch (OWALPageBrokenException e) {
      lastCheckPoint = null;
    }

    if (lastCheckPoint == null) {
      OLogManager.instance().info(this, "Checkpoints are absent, the restore will start from the beginning.");
      return restoreFromBegging();
    }

    OWALRecord checkPointRecord;
    try {
      checkPointRecord = writeAheadLog.read(lastCheckPoint);
    } catch (OWALPageBrokenException e) {
      checkPointRecord = null;
    }

    if (checkPointRecord == null) {
      OLogManager.instance().info(this, "Checkpoints are absent, the restore will start from the beginning.");
      return restoreFromBegging();
    }

    if (checkPointRecord instanceof OFuzzyCheckpointStartRecord) {
      OLogManager.instance().info(this, "Found FUZZY checkpoint.");

      boolean fuzzyCheckPointIsComplete = checkFuzzyCheckPointIsComplete(lastCheckPoint);
      if (!fuzzyCheckPointIsComplete) {
        OLogManager.instance().warn(this, "FUZZY checkpoint is not complete.");

        OLogSequenceNumber previousCheckpoint = ((OFuzzyCheckpointStartRecord) checkPointRecord).getPreviousCheckpoint();
        checkPointRecord = null;

        if (previousCheckpoint != null)
          checkPointRecord = writeAheadLog.read(previousCheckpoint);

        if (checkPointRecord != null) {
          OLogManager.instance().warn(this, "Restore will start from the previous checkpoint.");
          return restoreFromCheckPoint((OAbstractCheckPointStartRecord) checkPointRecord);
        } else {
          OLogManager.instance().warn(this, "Restore will start from the beginning.");
          return restoreFromBegging();
        }
      } else
        return restoreFromCheckPoint((OAbstractCheckPointStartRecord) checkPointRecord);
    }

    if (checkPointRecord instanceof OFullCheckpointStartRecord) {
      OLogManager.instance().info(this, "FULL checkpoint found.");
      boolean fullCheckPointIsComplete = checkFullCheckPointIsComplete(lastCheckPoint);
      if (!fullCheckPointIsComplete) {
        OLogManager.instance().warn(this, "FULL checkpoint has not completed.");

        OLogSequenceNumber previousCheckpoint = ((OFullCheckpointStartRecord) checkPointRecord).getPreviousCheckpoint();
        checkPointRecord = null;
        if (previousCheckpoint != null)
          checkPointRecord = writeAheadLog.read(previousCheckpoint);

        if (checkPointRecord != null) {
          OLogManager.instance().warn(this, "Restore will start from the previous checkpoint.");
          return restoreFromCheckPoint((OAbstractCheckPointStartRecord) checkPointRecord);
        } else {
          OLogManager.instance().warn(this, "Restore will start from the beginning.");
          return restoreFromBegging();
        }
      } else
        return restoreFromCheckPoint((OAbstractCheckPointStartRecord) checkPointRecord);
    }

    throw new OStorageException("Unknown checkpoint record type " + checkPointRecord.getClass().getName());

  }

  private boolean checkFullCheckPointIsComplete(OLogSequenceNumber lastCheckPoint) throws IOException {
    try {
      OLogSequenceNumber lsn = writeAheadLog.next(lastCheckPoint);

      while (lsn != null) {
        OWALRecord walRecord = writeAheadLog.read(lsn);
        if (walRecord instanceof OCheckpointEndRecord)
          return true;

        lsn = writeAheadLog.next(lsn);
      }
    } catch (OWALPageBrokenException e) {
      return false;
    }

    return false;
  }

  private boolean checkFuzzyCheckPointIsComplete(OLogSequenceNumber lastCheckPoint) throws IOException {
    try {
      OLogSequenceNumber lsn = writeAheadLog.next(lastCheckPoint);

      while (lsn != null) {
        OWALRecord walRecord = writeAheadLog.read(lsn);
        if (walRecord instanceof OFuzzyCheckpointEndRecord)
          return true;

        lsn = writeAheadLog.next(lsn);
      }
    } catch (OWALPageBrokenException e) {
      return false;
    }

    return false;
  }

  private boolean restoreFromCheckPoint(OAbstractCheckPointStartRecord checkPointRecord) throws IOException {
    if (checkPointRecord instanceof OFuzzyCheckpointStartRecord) {
      return restoreFromFuzzyCheckPoint((OFuzzyCheckpointStartRecord) checkPointRecord);
    }

    if (checkPointRecord instanceof OFullCheckpointStartRecord) {
      return restoreFromFullCheckPoint((OFullCheckpointStartRecord) checkPointRecord);
    }

    throw new OStorageException("Unknown checkpoint record type " + checkPointRecord.getClass().getName());
  }

  private boolean restoreFromFullCheckPoint(OFullCheckpointStartRecord checkPointRecord) throws IOException {
    OLogManager.instance().info(this, "Data restore procedure from full checkpoint is started. Restore is performed from LSN %s",
        checkPointRecord.getLsn());

    final OLogSequenceNumber lsn = writeAheadLog.next(checkPointRecord.getLsn());
    return restoreFrom(lsn);
  }

  private boolean restoreFromFuzzyCheckPoint(OFuzzyCheckpointStartRecord checkPointRecord) throws IOException {
    OLogManager.instance().info(this, "Data restore procedure from FUZZY checkpoint is started.");
    OLogSequenceNumber flushedLsn = checkPointRecord.getFlushedLsn();

    if (flushedLsn.compareTo(writeAheadLog.begin()) < 0)
      flushedLsn = writeAheadLog.begin();

    return restoreFrom(flushedLsn);
  }

  private boolean restoreFromBegging() throws IOException {
    OLogManager.instance().info(this, "Data restore procedure is started.");
    OLogSequenceNumber lsn = writeAheadLog.begin();

    return restoreFrom(lsn);
  }

  private boolean restoreFrom(OLogSequenceNumber lsn) throws IOException {
    final OModifiableBoolean atLeastOnePageUpdate = new OModifiableBoolean(false);

    long recordsProcessed = 0;

    final int reportInterval = OGlobalConfiguration.WAL_REPORT_AFTER_OPERATIONS_DURING_RESTORE.getValueAsInteger();
    final Map<OOperationUnitId, List<OWALRecord>> operationUnits = new HashMap<OOperationUnitId, List<OWALRecord>>();

    try {
      while (lsn != null) {
        OWALRecord walRecord = writeAheadLog.read(lsn);

        if (walRecord instanceof OAtomicUnitEndRecord) {
          OAtomicUnitEndRecord atomicUnitEndRecord = (OAtomicUnitEndRecord) walRecord;
          List<OWALRecord> atomicUnit = operationUnits.remove(atomicUnitEndRecord.getOperationUnitId());

          // in case of data restore from fuzzy checkpoint part of operations may be already flushed to the disk
          if (atomicUnit != null) {
            atomicUnit.add(walRecord);
            restoreAtomicUnit(atomicUnit, atLeastOnePageUpdate);
          }

        } else if (walRecord instanceof OAtomicUnitStartRecord) {
          List<OWALRecord> operationList = new ArrayList<OWALRecord>();

          assert !operationUnits.containsKey(((OAtomicUnitStartRecord) walRecord).getOperationUnitId());

          operationUnits.put(((OAtomicUnitStartRecord) walRecord).getOperationUnitId(), operationList);
          operationList.add(walRecord);
        } else if (walRecord instanceof OOperationUnitRecord) {
          OOperationUnitRecord operationUnitRecord = (OOperationUnitRecord) walRecord;

          // in case of data restore from fuzzy checkpoint part of operations may be already flushed to the disk
          List<OWALRecord> operationList = operationUnits.get(operationUnitRecord.getOperationUnitId());
          if (operationList == null) {
            operationList = new ArrayList<OWALRecord>();
            operationUnits.put(operationUnitRecord.getOperationUnitId(), operationList);
          }

          operationList.add(operationUnitRecord);
        } else if (walRecord instanceof ONonTxOperationPerformedWALRecord) {
          if (!wereNonTxOperationsPerformedInPreviousOpen) {
            OLogManager.instance().warn(this, "Non tx operation was used during data modification we will need index rebuild.");
            wereNonTxOperationsPerformedInPreviousOpen = true;
          }
        } else
          OLogManager.instance().warn(this, "Record %s will be skipped during data restore.", walRecord);

        recordsProcessed++;

        if (reportInterval > 0 && recordsProcessed % reportInterval == 0) {
          OLogManager.instance().info(this, "%d operations were processed, current LSN is %s last LSN is %s", recordsProcessed,
              lsn, writeAheadLog.end());

        }

        lsn = writeAheadLog.next(lsn);
      }
    } catch (OWALPageBrokenException e) {
      OLogManager.instance().error(this,
          "Data restore was paused because broken WAL page was found. The rest of changes will be rolled back.");
    } catch (RuntimeException e) {
      OLogManager
          .instance()
          .error(
              this,
              "Data restore was paused because of exception. The rest of changes will be rolled back and WAL files will be backed up."
                  + " Please report issue about this exception to bug tracker and provide WAL files which are backed up in 'wal_backup' directory.");
      backUpWAL(e);
    }

    return atLeastOnePageUpdate.getValue();
  }

  private void backUpWAL(Exception e) {
    try {
      final File rootDir = new File(configuration.getDirectory());
      final File backUpDir = new File(rootDir, "wal_backup");
      if (!backUpDir.exists()) {
        final boolean created = backUpDir.mkdir();
        if (!created) {
          OLogManager.instance().error(this, "Can not create directory for backup files " + backUpDir.getAbsolutePath());
          return;
        }
      }

      final Date date = new Date();
      final SimpleDateFormat dateFormat = new SimpleDateFormat("dd_MM_yy_HH_mm_ss");
      final String strDate = dateFormat.format(date);
      final String archiveName = "wal_backup_" + strDate + ".zip";
      final String metadataName = "wal_metadata_" + strDate + ".txt";

      final File archiveFile = new File(backUpDir, archiveName);
      if (!archiveFile.createNewFile()) {
        OLogManager.instance().error(this, "Can not create backup file " + archiveFile.getAbsolutePath());
        return;
      }

      final FileOutputStream archiveOutputStream = new FileOutputStream(archiveFile);
      final ZipOutputStream archiveZipOutputStream = new ZipOutputStream(new BufferedOutputStream(archiveOutputStream));

      final ZipEntry metadataEntry = new ZipEntry(metadataName);

      archiveZipOutputStream.putNextEntry(metadataEntry);

      final PrintWriter metadataFileWriter = new PrintWriter(new OutputStreamWriter(archiveZipOutputStream, "UTF-8"));
      metadataFileWriter.append("Storage name : ").append(getName()).append("\r\n");
      metadataFileWriter.append("Date : ").append(strDate).append("\r\n");
      metadataFileWriter.append("Stacktrace : \r\n");
      e.printStackTrace(metadataFileWriter);
      metadataFileWriter.flush();
      archiveZipOutputStream.closeEntry();

      final List<String> walPaths = ((ODiskWriteAheadLog) writeAheadLog).getWalFiles();
      for (String walSegment : walPaths) {
        archiveEntry(archiveZipOutputStream, walSegment);
      }

      archiveEntry(archiveZipOutputStream, ((ODiskWriteAheadLog) writeAheadLog).getWMRFile());

      archiveZipOutputStream.close();
    } catch (IOException ioe) {
      OLogManager.instance().error(this, "Error during WAL backup.", ioe);
    }

  }

  private void archiveEntry(ZipOutputStream archiveZipOutputStream, String walSegment) throws IOException {
    final File walFile = new File(walSegment);
    final ZipEntry walZipEntry = new ZipEntry(walFile.getName());
    archiveZipOutputStream.putNextEntry(walZipEntry);
    try {
      final FileInputStream walInputStream = new FileInputStream(walFile);
      try {
        final BufferedInputStream walBufferedInputStream = new BufferedInputStream(walInputStream);
        try {
          final byte[] buffer = new byte[1024];
          int readBytes = 0;

          while ((readBytes = walBufferedInputStream.read(buffer)) > -1) {
            archiveZipOutputStream.write(buffer, 0, readBytes);
          }
        } finally {
          walBufferedInputStream.close();
        }
      } finally {
        walInputStream.close();
      }
    } finally {
      archiveZipOutputStream.closeEntry();
    }
  }

  protected void restoreAtomicUnit(List<OWALRecord> atomicUnit, OModifiableBoolean atLeastOnePageUpdate) throws IOException {
    assert atomicUnit.get(atomicUnit.size() - 1) instanceof OAtomicUnitEndRecord;

    for (OWALRecord walRecord : atomicUnit) {
      if (walRecord instanceof OFileDeletedWALRecord) {
        OFileDeletedWALRecord fileDeletedWALRecord = (OFileDeletedWALRecord) walRecord;
        if (writeCache.exists(fileDeletedWALRecord.getFileId()))
          readCache.deleteFile(fileDeletedWALRecord.getFileId(), writeCache);
      } else if (walRecord instanceof OFileCreatedWALRecord) {
        OFileCreatedWALRecord fileCreatedCreatedWALRecord = (OFileCreatedWALRecord) walRecord;
        if (writeCache.exists(fileCreatedCreatedWALRecord.getFileName())) {
          readCache.openFile(fileCreatedCreatedWALRecord.getFileName(), fileCreatedCreatedWALRecord.getFileId(), writeCache);
        } else {
          readCache.addFile(fileCreatedCreatedWALRecord.getFileName(), fileCreatedCreatedWALRecord.getFileId(), writeCache);
        }
      } else if (walRecord instanceof OUpdatePageRecord) {
        final OUpdatePageRecord updatePageRecord = (OUpdatePageRecord) walRecord;

        final long fileId = updatePageRecord.getFileId();
        final long pageIndex = updatePageRecord.getPageIndex();

        if (!writeCache.isOpen(fileId))
          readCache.openFile(fileId, writeCache);

        OCacheEntry cacheEntry = readCache.load(fileId, pageIndex, true, writeCache);
        if (cacheEntry == null) {
          do {
            if (cacheEntry != null)
              readCache.release(cacheEntry, writeCache);

            cacheEntry = readCache.allocateNewPage(fileId, writeCache);
          } while (cacheEntry.getPageIndex() != pageIndex);
        }

        final OCachePointer cachePointer = cacheEntry.getCachePointer();
        cachePointer.acquireExclusiveLock();
        try {
          ODurablePage durablePage = new ODurablePage(cacheEntry, null);
          durablePage.restoreChanges(updatePageRecord.getChanges());
          durablePage.setLsn(updatePageRecord.getLsn());
        } finally {
          cachePointer.releaseExclusiveLock();
          readCache.release(cacheEntry, writeCache);
        }

        atLeastOnePageUpdate.setValue(true);
      } else if (walRecord instanceof OAtomicUnitStartRecord) {
        continue;
      } else if (walRecord instanceof OAtomicUnitEndRecord) {
        continue;
      } else {
        OLogManager.instance().error(this, "Invalid WAL record type was passed %s. Given record will be skipped.",
            walRecord.getClass());

        assert false : "Invalid WAL record type was passed " + walRecord.getClass().getName();
      }
    }
  }

  private void checkLowDiskSpaceAndFullCheckpointRequests() {
    if (transaction.get() != null)
      return;

    if (lowDiskSpace != null) {
      if (checkpointInProgress.compareAndSet(false, true)) {
        try {
          writeCache.makeFuzzyCheckpoint();

          if (writeCache.checkLowDiskSpace()) {
            synch();

            if (writeCache.checkLowDiskSpace()) {
              throw new OLowDiskSpaceException("Error occurred while executing a write operation to database '" + name
                  + "' due to limited free space on the disk (" + (lowDiskSpace.freeSpace / (1024 * 1024))
                  + " MB). The database is now working in read-only mode."
                  + " Please close the database (or stop OrientDB), make room on your hard drive and then reopen the database. "
                  + "The minimal required space is " + (lowDiskSpace.requiredSpace / (1024 * 1024)) + " MB. "
                  + "Required space is now set to " + OGlobalConfiguration.DISK_CACHE_FREE_SPACE_LIMIT.getValueAsInteger()
                  + "MB (you can change it by setting parameter " + OGlobalConfiguration.DISK_CACHE_FREE_SPACE_LIMIT.getKey()
                  + ") .");
            } else {
              lowDiskSpace = null;
            }
          } else
            lowDiskSpace = null;
        } finally {
          checkpointInProgress.set(false);
        }
      }
    }

    if (checkpointRequest && writeAheadLog instanceof ODiskWriteAheadLog) {
      if (checkpointInProgress.compareAndSet(false, true)) {
        try {
          final ODiskWriteAheadLog diskWriteAheadLog = (ODiskWriteAheadLog) writeAheadLog;
          final long size = diskWriteAheadLog.size();

          writeCache.makeFuzzyCheckpoint();
          if (size <= diskWriteAheadLog.size())
            synch();

          checkpointRequest = false;
        } finally {
          checkpointInProgress.set(false);
        }
      }
    }
  }

  private static class ORIDOLockManager extends OLockManager<ORID> {
    public ORIDOLockManager() {
      super(true, -1);
    }

    @Override
    protected ORID getImmutableResourceId(ORID iResourceId) {
      return new ORecordId(iResourceId);
    }
  }
}<|MERGE_RESOLUTION|>--- conflicted
+++ resolved
@@ -83,25 +83,7 @@
 import com.orientechnologies.orient.core.storage.impl.local.paginated.OStorageTransaction;
 import com.orientechnologies.orient.core.storage.impl.local.paginated.atomicoperations.OAtomicOperationsManager;
 import com.orientechnologies.orient.core.storage.impl.local.paginated.base.ODurablePage;
-import com.orientechnologies.orient.core.storage.impl.local.paginated.wal.OAbstractCheckPointStartRecord;
-import com.orientechnologies.orient.core.storage.impl.local.paginated.wal.OAtomicUnitEndRecord;
-import com.orientechnologies.orient.core.storage.impl.local.paginated.wal.OAtomicUnitStartRecord;
-import com.orientechnologies.orient.core.storage.impl.local.paginated.wal.OCheckpointEndRecord;
-import com.orientechnologies.orient.core.storage.impl.local.paginated.wal.ODiskWriteAheadLog;
-import com.orientechnologies.orient.core.storage.impl.local.paginated.wal.OFileCreatedWALRecord;
-import com.orientechnologies.orient.core.storage.impl.local.paginated.wal.OFileDeletedWALRecord;
-import com.orientechnologies.orient.core.storage.impl.local.paginated.wal.OFullCheckpointStartRecord;
-import com.orientechnologies.orient.core.storage.impl.local.paginated.wal.OFuzzyCheckpointEndRecord;
-import com.orientechnologies.orient.core.storage.impl.local.paginated.wal.OFuzzyCheckpointStartRecord;
-import com.orientechnologies.orient.core.storage.impl.local.paginated.wal.OLogSequenceNumber;
-import com.orientechnologies.orient.core.storage.impl.local.paginated.wal.ONonTxOperationPerformedWALRecord;
-import com.orientechnologies.orient.core.storage.impl.local.paginated.wal.OOperationUnitId;
-import com.orientechnologies.orient.core.storage.impl.local.paginated.wal.OOperationUnitRecord;
-import com.orientechnologies.orient.core.storage.impl.local.paginated.wal.OPaginatedClusterFactory;
-import com.orientechnologies.orient.core.storage.impl.local.paginated.wal.OUpdatePageRecord;
-import com.orientechnologies.orient.core.storage.impl.local.paginated.wal.OWALPageBrokenException;
-import com.orientechnologies.orient.core.storage.impl.local.paginated.wal.OWALRecord;
-import com.orientechnologies.orient.core.storage.impl.local.paginated.wal.OWriteAheadLog;
+import com.orientechnologies.orient.core.storage.impl.local.paginated.wal.*;
 import com.orientechnologies.orient.core.tx.OTransaction;
 import com.orientechnologies.orient.core.tx.OTransactionAbstract;
 import com.orientechnologies.orient.core.tx.OTxListener;
@@ -110,7 +92,6 @@
 import com.orientechnologies.orient.core.version.OVersionFactory;
 import edu.umd.cs.findbugs.annotations.SuppressFBWarnings;
 
-<<<<<<< HEAD
 import java.io.BufferedInputStream;
 import java.io.BufferedOutputStream;
 import java.io.File;
@@ -120,15 +101,13 @@
 import java.io.IOException;
 import java.io.OutputStreamWriter;
 import java.io.PrintWriter;
-=======
-import java.io.*;
->>>>>>> 4902219a
 import java.text.SimpleDateFormat;
 import java.util.ArrayList;
 import java.util.Collection;
 import java.util.Date;
 import java.util.HashMap;
 import java.util.HashSet;
+import java.util.LinkedList;
 import java.util.List;
 import java.util.Map;
 import java.util.Set;
@@ -163,7 +142,7 @@
   private volatile ORecordConflictStrategy          recordConflictStrategy                     = Orient.instance()
                                                                                                    .getRecordConflictStrategy()
                                                                                                    .newInstanceOfDefaultClass();
-  private final List<OCluster>                      clusters                                   = new ArrayList<OCluster>();
+  private List<OCluster>                            clusters                                   = new ArrayList<OCluster>();
   private volatile int                              defaultClusterId                           = -1;
   private volatile OAtomicOperationsManager         atomicOperationsManager;
   private volatile boolean                          wereDataRestoredAfterOpen                  = false;
@@ -274,6 +253,7 @@
           OLogManager.instance().error(this, "Cannot close cluster after exception on open");
         }
       }
+
       status = STATUS.CLOSED;
       throw new OStorageException("Cannot open local storage '" + url + "' with mode=" + mode, e);
     } finally {
@@ -297,9 +277,8 @@
 
       if (!configuration.getContextConfiguration().getContextKeys()
           .contains(OGlobalConfiguration.STORAGE_COMPRESSION_METHOD.getKey())) {
-        // SAVE COMPRESSION IN STORAGE CFG
         final String compression = iProperties != null ? (String) iProperties.get(OGlobalConfiguration.STORAGE_COMPRESSION_METHOD
-            .getKey().toLowerCase()) : null;
+            .getKey().toLowerCase(configuration.getLocaleInstance())) : null;
 
         if (compression != null)
           configuration.getContextConfiguration().setValue(OGlobalConfiguration.STORAGE_COMPRESSION_METHOD, compression);
@@ -310,7 +289,7 @@
         // SAVE COMPRESSION OPTIONS IF ANY. THIS IS USED FOR ENCRYPTION AT REST WHERE IN THE 'STORAGE_COMPRESSION_OPTIONS' IS STORED
         // THE KEY
         final String compressionOptions = iProperties != null ? (String) iProperties
-            .get(OGlobalConfiguration.STORAGE_COMPRESSION_OPTIONS.getKey().toLowerCase()) : null;
+            .get(OGlobalConfiguration.STORAGE_COMPRESSION_OPTIONS.getKey().toLowerCase(configuration.getLocaleInstance())) : null;
         if (compressionOptions != null)
           configuration.getContextConfiguration().setValue(OGlobalConfiguration.STORAGE_COMPRESSION_OPTIONS, compressionOptions);
         else
@@ -1167,17 +1146,17 @@
                     ((ODocument) record).validate();
                 }
               }
-            for (ORecordOperation txEntry : tmpEntries) {
-              if (txEntry.getRecord().isDirty()) {
-                if (txEntry.type == ORecordOperation.CREATED)
-                  saveNew(txEntry, clientTx);
+              for (ORecordOperation txEntry : tmpEntries) {
+                if (txEntry.getRecord().isDirty()) {
+                  if (txEntry.type == ORecordOperation.CREATED)
+                    saveNew(txEntry, clientTx);
+                }
               }
-            }
-            for (ORecordOperation txEntry : tmpEntries) {
-              if (txEntry.type != ORecordOperation.CREATED)
-                // COMMIT ALL THE SINGLE ENTRIES ONE BY ONE
-                commitEntry(clientTx, txEntry);
-            }
+              for (ORecordOperation txEntry : tmpEntries) {
+                if (txEntry.type != ORecordOperation.CREATED)
+                  // COMMIT ALL THE SINGLE ENTRIES ONE BY ONE
+                  commitEntry(clientTx, txEntry);
+              }
 
             }
 
@@ -1217,10 +1196,9 @@
       throw ((OException) e);
     else
       throw new OStorageException("Error during transaction commit.", e);
-    
-  }
-  
-  
+
+  }
+
   public void saveNew(ORecordOperation txEntry, OTransaction tx) throws IOException {
     List<ORecordOperation> toResave = new ArrayList<ORecordOperation>();
     LinkedList<ODocument> path = new LinkedList<ODocument>();
@@ -2502,22 +2480,17 @@
 
       case ORecordOperation.CREATED: {
         // CHECK 2 TIMES TO ASSURE THAT IT'S A CREATE OR AN UPDATE BASED ON RECURSIVE TO-STREAM METHOD
-<<<<<<< HEAD
-=======
         final ORecordId oldRID;
         if (rid.isNew()) {
           oldRID = rid.copy();
         } else
           oldRID = rid;
->>>>>>> 4902219a
 
         final byte[] stream = rec.toStream();
         if (stream == null) {
           OLogManager.instance().warn(this, "Null serialization on committing new record %s in transaction", rid);
           break;
-<<<<<<< HEAD
-        }
-        final ORecordId oldRID = rid.isNew() ? rid.copy() : rid;
+        }
 
         if (rid.isNew()) {
           rid = rid.copy();
@@ -2536,25 +2509,6 @@
           rec.getRecordVersion().copyFrom(
               updateRecord(rid, ORecordInternal.isContentChanged(rec), stream, rec.getRecordVersion(),
                   ORecordInternal.getRecordType(rec), -1, null).getResult());
-=======
-        }
-
-        if (rid.isNew()) {
-          rid = rid.copy();
-          rid.clusterId = cluster.getId();
-          final OPhysicalPosition ppos;
-
-          final byte recordType = ORecordInternal.getRecordType(rec);
-          ppos = doCreateRecord(rid, stream, rec.getRecordVersion(), recordType, null, cluster, new OPhysicalPosition(recordType))
-              .getResult();
-
-          rid.clusterPosition = ppos.clusterPosition;
-          rec.getRecordVersion().copyFrom(ppos.recordVersion);
-          clientTx.updateIdentityAfterCommit(oldRID, rid);
-        } else {
-          // ORecordInternal.setContentChanged(rec, true);
-          rec.getRecordVersion().copyFrom(updateRecord(rid, ORecordInternal.isContentChanged(rec), stream, rec.getRecordVersion(),
-              ORecordInternal.getRecordType(rec), -1, null).getResult());
         }
         break;
       }
@@ -2564,37 +2518,17 @@
         if (stream == null) {
           OLogManager.instance().warn(this, "Null serialization on committing updated record %s in transaction", rid);
           break;
->>>>>>> 4902219a
-        }
-        break;
-      }
-
-<<<<<<< HEAD
-      case ORecordOperation.UPDATED: {
-        final byte[] stream = rec.toStream();
-        if (stream == null) {
-          OLogManager.instance().warn(this, "Null serialization on committing updated record %s in transaction", rid);
-          break;
-=======
+        }
+
         OStorageOperationResult<ORecordVersion> updateRes = doUpdateRecord(rid, ORecordInternal.isContentChanged(rec), stream,
             rec.getRecordVersion(), ORecordInternal.getRecordType(rec), null, cluster);
         rec.getRecordVersion().copyFrom(updateRes.getResult());
         if (updateRes.getModifiedRecordContent() != null) {
           ORecordInternal.fill(rec, rid, updateRes.getResult(), updateRes.getModifiedRecordContent(), false);
->>>>>>> 4902219a
         }
         break;
       }
 
-<<<<<<< HEAD
-        rec.getRecordVersion().copyFrom(
-            doUpdateRecord(rid, ORecordInternal.isContentChanged(rec), stream, rec.getRecordVersion(),
-                ORecordInternal.getRecordType(rec), null, cluster).getResult());
-        break;
-      }
-
-=======
->>>>>>> 4902219a
       case ORecordOperation.DELETED: {
         deleteRecord(rid, rec.getRecordVersion(), -1, null);
         break;
