--- conflicted
+++ resolved
@@ -478,17 +478,15 @@
     |
     token = <LUCENE>
     |
-<<<<<<< HEAD
     token = <CLASS>
     |
     token = <CLASSES>
     |
     token = <MINDEPTH>
-=======
+    |
     token = <NEAR>
     |
     token = <WITHIN>
->>>>>>> 964519e1
     |
     (
     //TODO REPLACE THIS WITH <QUOTED_IDENTIFIER>
