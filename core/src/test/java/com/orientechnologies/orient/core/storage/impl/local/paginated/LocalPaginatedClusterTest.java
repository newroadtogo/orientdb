--- conflicted
+++ resolved
@@ -121,7 +121,6 @@
   public void beforeMethod() throws IOException {
     paginatedCluster.truncate();
   }
-<<<<<<< HEAD
 
   public void testDeleteRecordAndAddNewOnItsPlace() throws IOException {
     byte[] smallRecord = new byte[] { 1, 2, 3, 4, 5, 6, 7, 8, 9, 0 };
@@ -138,25 +137,6 @@
 
     Assert.assertEquals(physicalPosition.recordVersion, recordVersion);
   }
-=======
-//
-//  public void testDeleteRecordAndAddNewOnItsPlace() throws IOException {
-//    byte[] smallRecord = new byte[] { 1, 2, 3, 4, 5, 6, 7, 8, 9, 0 };
-//    ORecordVersion recordVersion = OVersionFactory.instance().createVersion();
-//    recordVersion.increment();
-//    recordVersion.increment();
-//
-//    OPhysicalPosition physicalPosition = paginatedCluster.createRecord(smallRecord, recordVersion, (byte) 1);
-//    Assert.assertEquals(physicalPosition.clusterPosition, 0);
-//    paginatedCluster.deleteRecord(physicalPosition.clusterPosition);
-//
-//    physicalPosition = paginatedCluster.createRecord(smallRecord, recordVersion, (byte) 1);
-//    Assert.assertEquals(physicalPosition.clusterPosition, 1);
-//
-//    recordVersion.increment();
-//    Assert.assertEquals(physicalPosition.recordVersion, recordVersion);
-//  }
->>>>>>> 4105b9be
 
   public void testAddOneSmallRecord() throws IOException {
     byte[] smallRecord = new byte[] { 1, 2, 3, 4, 5, 6, 7, 8, 9, 0 };
