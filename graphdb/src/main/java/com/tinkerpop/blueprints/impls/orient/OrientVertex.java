--- conflicted
+++ resolved
@@ -13,11 +13,8 @@
 import com.orientechnologies.orient.core.command.traverse.OTraverse;
 import com.orientechnologies.orient.core.db.record.OIdentifiable;
 import com.orientechnologies.orient.core.db.record.ORecordLazyMultiValue;
-<<<<<<< HEAD
 import com.orientechnologies.orient.core.db.record.ridbag.ORidBag;
-=======
 import com.orientechnologies.orient.core.db.record.OTrackedList;
->>>>>>> 3ef71aa5
 import com.orientechnologies.orient.core.metadata.schema.OClass;
 import com.orientechnologies.orient.core.metadata.schema.OProperty;
 import com.orientechnologies.orient.core.record.impl.ODocument;
@@ -553,26 +550,24 @@
       out = iTo;
     else if (found instanceof OIdentifiable) {
       // DOUBLE: SCALE UP THE LINK INTO A COLLECTION
-<<<<<<< HEAD
-      final ORidBag bag = new ORidBag();
-      bag.add((OIdentifiable) found);
-      bag.add(iTo);
-      out = bag;
+
+	  if (found.equals(iTo))
+		// SAME LINK, SKIP IT
+	    return found;
+
+      final OProperty prop = iFromVertex.getSchemaClass().getProperty(iFieldName);
+	  if (prop != null && "true".equalsIgnoreCase(prop.getCustom("ordered"))) {
+	   	final Collection coll = new OTrackedList<Object>(iFromVertex);
+	 	coll.add(found);
+		coll.add(iTo);
+		out = coll;
+	  } else {
+		final ORidBag bag = new ORidBag();
+		bag.add((OIdentifiable) found);
+	 	bag.add(iTo);
+		out = bag;
+	  }
     } else if (found instanceof ORidBag) {
-=======
-      final OProperty prop = iFromVertex.getSchemaClass().getProperty(iFieldName);
-
-      final Collection coll;
-      if (prop != null && "true".equalsIgnoreCase(prop.getCustom("ordered")))
-        coll = new OTrackedList<Object>(iFromVertex);
-      else
-        coll = new OMVRBTreeRIDSet(iFromVertex);
-
-      coll.add(found);
-      coll.add(iTo);
-      out = coll;
-    } else if (found instanceof OMVRBTreeRIDSet) {
->>>>>>> 3ef71aa5
       // ADD THE LINK TO THE COLLECTION
       out = null;
       ((ORidBag) found).add(iTo);
@@ -715,24 +710,6 @@
                 removeInverseEdge(iVertex, iFieldName, iVertexToRemove, curr, useVertexFieldsForEdgeLabels);
               found = true;
               break;
-<<<<<<< HEAD
-=======
-
-            } else if (curr.getSchemaClass().isSubClassOf(OrientEdgeType.CLASS_NAME)) {
-              // EDGE
-              if (curr.getSchemaClass().isSubClassOf(OrientEdgeType.CLASS_NAME)) {
-                final Direction direction = getConnectionDirection(iFieldName, useVertexFieldsForEdgeLabels);
-
-                // EDGE, REMOVE THE EDGE
-                if (iVertexToRemove.equals(OrientEdge.getConnection(curr, direction.opposite()))) {
-                  it.remove();
-                  if (iAlsoInverse)
-                    removeInverseEdge(iVertex, iFieldName, iVertexToRemove, curr, useVertexFieldsForEdgeLabels);
-                  found = true;
-                  break;
-                }
-              }
->>>>>>> 3ef71aa5
             }
           }
         }
