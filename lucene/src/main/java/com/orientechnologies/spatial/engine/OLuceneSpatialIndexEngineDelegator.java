/**
 * Copyright 2010-2016 OrientDB LTD (http://orientdb.com)
 * <p>
 * Licensed under the Apache License, Version 2.0 (the "License");
 * you may not use this file except in compliance with the License.
 * You may obtain a copy of the License at
 * <p>
 * http://www.apache.org/licenses/LICENSE-2.0
 * <p>
 * Unless required by applicable law or agreed to in writing, software
 * distributed under the License is distributed on an "AS IS" BASIS,
 * WITHOUT WARRANTIES OR CONDITIONS OF ANY KIND, either express or implied.
 * See the License for the specific language governing permissions and
 * limitations under the License.
 * <p>
 * For more information: http://www.orientdb.com
 */
package com.orientechnologies.spatial.engine;

import com.orientechnologies.common.exception.OException;
import com.orientechnologies.common.serialization.types.OBinarySerializer;
import com.orientechnologies.lucene.engine.OLuceneIndexEngine;
import com.orientechnologies.lucene.query.OLuceneQueryContext;
import com.orientechnologies.lucene.tx.OLuceneTxChanges;
import com.orientechnologies.orient.core.db.record.OIdentifiable;
import com.orientechnologies.orient.core.encryption.OEncryption;
import com.orientechnologies.orient.core.id.OContextualRecordId;
import com.orientechnologies.orient.core.id.ORID;
import com.orientechnologies.orient.core.index.OIndexCursor;
import com.orientechnologies.orient.core.index.OIndexDefinition;
import com.orientechnologies.orient.core.index.OIndexException;
import com.orientechnologies.orient.core.index.OIndexKeyCursor;
import com.orientechnologies.orient.core.index.OIndexKeyUpdater;
import com.orientechnologies.orient.core.metadata.schema.OClass;
import com.orientechnologies.orient.core.metadata.schema.OType;
import com.orientechnologies.orient.core.record.impl.ODocument;
import com.orientechnologies.orient.core.storage.OStorage;
import com.orientechnologies.spatial.shape.OShapeFactory;
import org.apache.lucene.analysis.Analyzer;
import org.apache.lucene.document.Document;
import org.apache.lucene.search.IndexSearcher;
import org.apache.lucene.search.Query;
import org.apache.lucene.search.ScoreDoc;
import org.apache.lucene.spatial.SpatialStrategy;

import java.io.IOException;
import java.util.Map;
import java.util.Set;

/**
 * Created by Enrico Risa on 04/09/15.
 */
public class OLuceneSpatialIndexEngineDelegator implements OLuceneIndexEngine, OLuceneSpatialIndexContainer {

  private final Boolean                           durableInNonTxMode;
  private final OStorage                          storage;
  private final int                               version;
  private final String                            indexName;
  private       OLuceneSpatialIndexEngineAbstract delegate;

  public OLuceneSpatialIndexEngineDelegator(String name, Boolean durableInNonTxMode, OStorage storage, int version) {

    this.indexName = name;
    this.durableInNonTxMode = durableInNonTxMode;
    this.storage = storage;
    this.version = version;
  }

  @Override
  public void init(String indexName, String indexType, OIndexDefinition indexDefinition, boolean isAutomatic, ODocument metadata) {
    if (delegate == null) {
      if (OClass.INDEX_TYPE.SPATIAL.name().equalsIgnoreCase(indexType)) {
        if (indexDefinition.getFields().size() > 1) {
          delegate = new OLuceneLegacySpatialIndexEngine(storage, indexName, OShapeFactory.INSTANCE);
        } else {
          delegate = new OLuceneGeoSpatialIndexEngine(storage, indexName, OShapeFactory.INSTANCE);
        }
      }
      delegate.init(indexName, indexType, indexDefinition, isAutomatic, metadata);
    }

  }

  @Override
  public void flush() {
    delegate.flush();
  }

  @Override
  public void create(OBinarySerializer valueSerializer, boolean isAutomatic, OType[] keyTypes, boolean nullPointerSupport,
      OBinarySerializer keySerializer, int keySize, Set<String> clustersToIndex, Map<String, String> engineProperties,
      ODocument metadata, OEncryption encryption) {

  }

  @Override
  public void delete() {
    if (delegate != null)
      delegate.delete();
  }

  @Override
  public void deleteWithoutLoad(String indexName) {
    if (delegate != null)
      delegate.deleteWithoutLoad(indexName);
  }

  @Override
  public void load(String indexName, OBinarySerializer valueSerializer, boolean isAutomatic, OBinarySerializer keySerializer,
      OType[] keyTypes, boolean nullPointerSupport, int keySize, Map<String, String> engineProperties, OEncryption encryption) {
    if (delegate != null)
      delegate.load(indexName, valueSerializer, isAutomatic, keySerializer, keyTypes, nullPointerSupport, keySize, engineProperties,
          encryption);

  }

  @Override
  public boolean contains(Object key) {
    return delegate.contains(key);
  }

  @Override
  public boolean remove(Object key) {
    return delegate.remove(key);
  }

  @Override
  public void clear() {

    delegate.clear();
  }

  @Override
  public void close() {

    delegate.close();
  }

  @Override
  public Object get(Object key) {
    return delegate.get(key);
  }

  @Override
  public void put(Object key, Object value) {

    try {
      delegate.put(key, value);
    } catch (IOException e) {
      throw OException.wrapException(new OIndexException("Error during insertion of key " + key + " in index " + indexName), e);
    }
  }

  @Override
  public void update(Object key, OIndexKeyUpdater<Object> updater) {
    try {
      delegate.update(key, updater);
    } catch (IOException e) {
      throw OException.wrapException(new OIndexException("Error during update of key " + key + " in index " + indexName), e);
    }
  }

  @Override
<<<<<<< HEAD
  public boolean validatedPut(Object key, ORID value, Validator<Object, ORID> validator) {
    return delegate.validatedPut(key, value, validator);
=======
  public boolean validatedPut(Object key, OIdentifiable value, Validator<Object, OIdentifiable> validator) {
    try {
      return delegate.validatedPut(key, value, validator);
    } catch (IOException e) {
      throw OException.wrapException(new OIndexException("Error during insertion of key " + key + " in index " + indexName), e);
    }
>>>>>>> 4e8c8c05
  }

  @Override
  public Object getFirstKey() {
    return delegate.getFirstKey();
  }

  @Override
  public Object getLastKey() {
    return delegate.getFirstKey();
  }

  @Override
  public OIndexCursor iterateEntriesBetween(Object rangeFrom, boolean fromInclusive, Object rangeTo, boolean toInclusive,
      boolean ascSortOrder, ValuesTransformer transformer) {
    return delegate.iterateEntriesBetween(rangeFrom, fromInclusive, rangeTo, toInclusive, ascSortOrder, transformer);
  }

  @Override
  public OIndexCursor iterateEntriesMajor(Object fromKey, boolean isInclusive, boolean ascSortOrder,
      ValuesTransformer transformer) {
    return delegate.iterateEntriesMajor(fromKey, isInclusive, ascSortOrder, transformer);
  }

  @Override
  public OIndexCursor iterateEntriesMinor(Object toKey, boolean isInclusive, boolean ascSortOrder, ValuesTransformer transformer) {
    return delegate.iterateEntriesMinor(toKey, isInclusive, ascSortOrder, transformer);
  }

  @Override
  public OIndexCursor cursor(ValuesTransformer valuesTransformer) {
    return delegate.cursor(valuesTransformer);
  }

  @Override
  public OIndexCursor descCursor(ValuesTransformer valuesTransformer) {
    return delegate.descCursor(valuesTransformer);
  }

  @Override
  public OIndexKeyCursor keyCursor() {
    return delegate.keyCursor();
  }

  @Override
  public long size(ValuesTransformer transformer) {
    return delegate.size(transformer);
  }

  @Override
  public boolean hasRangeQuerySupport() {
    return delegate.hasRangeQuerySupport();
  }

  @Override
  public int getVersion() {
    return version;
  }

  @Override
  public String getName() {
    return delegate.getName();
  }

  @Override
  public String indexName() {
    return indexName;
  }

  @Override
  public void onRecordAddedToResultSet(OLuceneQueryContext queryContext, OContextualRecordId recordId, Document ret,
      ScoreDoc score) {
    delegate.onRecordAddedToResultSet(queryContext, recordId, ret, score);
  }

  @Override
  public Document buildDocument(Object key, OIdentifiable value) {
    return delegate.buildDocument(key, value);
  }

  @Override
  public Query buildQuery(Object query) {
    return delegate.buildQuery(query);
  }

  @Override
  public Analyzer indexAnalyzer() {
    return delegate.indexAnalyzer();
  }

  @Override
  public Analyzer queryAnalyzer() {
    return delegate.queryAnalyzer();
  }

  @Override
  public boolean remove(Object key, OIdentifiable value) {
    return delegate.remove(key, value);
  }

  @Override
  public IndexSearcher searcher() {
    return delegate.searcher();
  }

  @Override
  public void release(IndexSearcher searcher) {
    delegate.release(searcher);
  }

  @Override
  public SpatialStrategy strategy() {
    return delegate.strategy();
  }

  @Override
  public boolean isLegacy() {
    return delegate.isLegacy();
  }

  @Override
  public Set<OIdentifiable> getInTx(Object key, OLuceneTxChanges changes) {
    return delegate.getInTx(key, changes);
  }

  @Override
  public long sizeInTx(OLuceneTxChanges changes) {
    return delegate.sizeInTx(changes);
  }

  @Override
  public OLuceneTxChanges buildTxChanges() throws IOException {
    return delegate.buildTxChanges();
  }

  @Override
  public Query deleteQuery(Object key, OIdentifiable value) {
    return delegate.deleteQuery(key, value);
  }

  @Override
  public boolean isCollectionIndex() {
    return delegate.isCollectionIndex();
  }

  @Override
  public void freeze(boolean throwException) {
    delegate.freeze(throwException);
  }

  @Override
  public void release() {
    delegate.release();
  }

  @Override
  public boolean isFrozen() {
    return delegate.isFrozen();
  }

  @Override
  public boolean acquireAtomicExclusiveLock(Object key) {
    return true; // do nothing
  }

  @Override
  public String getIndexNameByKey(Object key) {
    return delegate.getIndexNameByKey(key);
  }

  public OLuceneIndexEngine getDelegate() {
    return delegate;
  }
}<|MERGE_RESOLUTION|>--- conflicted
+++ resolved
@@ -161,17 +161,12 @@
   }
 
   @Override
-<<<<<<< HEAD
   public boolean validatedPut(Object key, ORID value, Validator<Object, ORID> validator) {
-    return delegate.validatedPut(key, value, validator);
-=======
-  public boolean validatedPut(Object key, OIdentifiable value, Validator<Object, OIdentifiable> validator) {
     try {
       return delegate.validatedPut(key, value, validator);
     } catch (IOException e) {
       throw OException.wrapException(new OIndexException("Error during insertion of key " + key + " in index " + indexName), e);
     }
->>>>>>> 4e8c8c05
   }
 
   @Override
