--- conflicted
+++ resolved
@@ -1,1687 +1,1673 @@
-/*
- *
- *  *  Copyright 2014 Orient Technologies LTD (info(at)orientechnologies.com)
- *  *
- *  *  Licensed under the Apache License, Version 2.0 (the "License");
- *  *  you may not use this file except in compliance with the License.
- *  *  You may obtain a copy of the License at
- *  *
- *  *       http://www.apache.org/licenses/LICENSE-2.0
- *  *
- *  *  Unless required by applicable law or agreed to in writing, software
- *  *  distributed under the License is distributed on an "AS IS" BASIS,
- *  *  WITHOUT WARRANTIES OR CONDITIONS OF ANY KIND, either express or implied.
- *  *  See the License for the specific language governing permissions and
- *  *  limitations under the License.
- *  *
- *  * For more information: http://www.orientechnologies.com
- *
- */
-package com.orientechnologies.orient.server.distributed;
-
-import java.io.File;
-import java.io.IOException;
-import java.io.InputStream;
-import java.io.OutputStream;
-import java.util.*;
-import java.util.concurrent.BlockingQueue;
-import java.util.concurrent.Callable;
-import java.util.concurrent.ConcurrentHashMap;
-import java.util.concurrent.LinkedBlockingQueue;
-import java.util.concurrent.atomic.AtomicLong;
-
-import com.orientechnologies.common.concur.ONeedRetryException;
-import com.orientechnologies.common.exception.OException;
-import com.orientechnologies.common.log.OLogManager;
-import com.orientechnologies.common.util.OCallable;
-import com.orientechnologies.common.util.OPair;
-import com.orientechnologies.orient.core.Orient;
-import com.orientechnologies.orient.core.command.OCommandDistributedReplicateRequest;
-import com.orientechnologies.orient.core.command.OCommandExecutor;
-import com.orientechnologies.orient.core.command.OCommandManager;
-import com.orientechnologies.orient.core.command.OCommandOutputListener;
-import com.orientechnologies.orient.core.command.OCommandRequestText;
-import com.orientechnologies.orient.core.command.ODistributedCommand;
-import com.orientechnologies.orient.core.command.script.OCommandScript;
-import com.orientechnologies.orient.core.config.OGlobalConfiguration;
-import com.orientechnologies.orient.core.config.OStorageConfiguration;
-import com.orientechnologies.orient.core.conflict.ORecordConflictStrategy;
-import com.orientechnologies.orient.core.db.ODatabase;
-import com.orientechnologies.orient.core.db.ODatabaseDocumentInternal;
-import com.orientechnologies.orient.core.db.ODatabaseRecordThreadLocal;
-import com.orientechnologies.orient.core.db.OExecutionThreadLocal;
-import com.orientechnologies.orient.core.db.OScenarioThreadLocal;
-import com.orientechnologies.orient.core.db.OScenarioThreadLocal.RUN_MODE;
-import com.orientechnologies.orient.core.db.document.ODatabaseDocumentTx;
-import com.orientechnologies.orient.core.db.record.OCurrentStorageComponentsFactory;
-import com.orientechnologies.orient.core.db.record.OPlaceholder;
-import com.orientechnologies.orient.core.db.record.ORecordOperation;
-import com.orientechnologies.orient.core.db.record.ridbag.sbtree.OSBTreeCollectionManager;
-import com.orientechnologies.orient.core.exception.ORecordNotFoundException;
-import com.orientechnologies.orient.core.exception.OStorageException;
-import com.orientechnologies.orient.core.exception.OTransactionException;
-import com.orientechnologies.orient.core.exception.OValidationException;
-import com.orientechnologies.orient.core.id.ORID;
-import com.orientechnologies.orient.core.id.ORecordId;
-import com.orientechnologies.orient.core.metadata.schema.OClass;
-import com.orientechnologies.orient.core.metadata.schema.clusterselection.OClusterSelectionStrategy;
-import com.orientechnologies.orient.core.record.ORecord;
-import com.orientechnologies.orient.core.record.ORecordInternal;
-import com.orientechnologies.orient.core.record.impl.ODocument;
-import com.orientechnologies.orient.core.replication.OAsyncReplicationError;
-import com.orientechnologies.orient.core.replication.OAsyncReplicationOk;
-import com.orientechnologies.orient.core.sql.OCommandExecutorSQLDelegate;
-import com.orientechnologies.orient.core.sql.OCommandExecutorSQLSelect;
-import com.orientechnologies.orient.core.sql.OCommandSQL;
-import com.orientechnologies.orient.core.sql.functions.OSQLFunctionRuntime;
-import com.orientechnologies.orient.core.storage.OAutoshardedStorage;
-import com.orientechnologies.orient.core.storage.OCluster;
-import com.orientechnologies.orient.core.storage.OPhysicalPosition;
-import com.orientechnologies.orient.core.storage.ORawBuffer;
-import com.orientechnologies.orient.core.storage.ORecordCallback;
-import com.orientechnologies.orient.core.storage.ORecordMetadata;
-import com.orientechnologies.orient.core.storage.OStorage;
-import com.orientechnologies.orient.core.storage.OStorageOperationResult;
-import com.orientechnologies.orient.core.storage.impl.local.OAbstractPaginatedStorage;
-import com.orientechnologies.orient.core.storage.impl.local.OFreezableStorage;
-import com.orientechnologies.orient.core.tx.OTransaction;
-import com.orientechnologies.orient.core.tx.OTransactionAbstract;
-import com.orientechnologies.orient.core.tx.OTransactionInternal;
-import com.orientechnologies.orient.core.tx.OTransactionRealAbstract;
-import com.orientechnologies.orient.server.OServer;
-import com.orientechnologies.orient.server.distributed.ODistributedRequest.EXECUTION_MODE;
-import com.orientechnologies.orient.server.distributed.task.*;
-import com.orientechnologies.orient.server.security.OSecurityServerUser;
-
-/**
- * Distributed storage implementation that routes to the owner node the request.
- *
- * @author Luca Garulli (l.garulli--at--orientechnologies.com)
- */
-public class ODistributedStorage implements OStorage, OFreezableStorage, OAutoshardedStorage {
-  protected final OServer                   serverInstance;
-  protected final ODistributedServerManager dManager;
-  protected final OAbstractPaginatedStorage wrapped;
-
-<<<<<<< HEAD
-  protected final TimerTask                                          purgeDeletedRecordsTask;
-=======
-  protected final TimerTask purgeDeletedRecordsTask;
->>>>>>> ac225cc3
-  protected final ConcurrentHashMap<ORecordId, OPair<Long, Integer>> deletedRecords  = new ConcurrentHashMap<ORecordId, OPair<Long, Integer>>();
-  protected final AtomicLong                                         lastOperationId = new AtomicLong();
-
-  protected final BlockingQueue<OAsynchDistributedOperation> asynchronousOperationsQueue;
-  protected final Thread                                     asynchWorker;
-  protected volatile boolean                                 running         = true;
-  protected volatile File                                    lastValidBackup = null;
-
-  public ODistributedStorage(final OServer iServer, final OAbstractPaginatedStorage wrapped) {
-    this.serverInstance = iServer;
-    this.dManager = iServer.getDistributedManager();
-    this.wrapped = wrapped;
-
-    ODistributedServerLog.debug(this, dManager != null ? dManager.getLocalNodeName() : "?", null,
-        ODistributedServerLog.DIRECTION.NONE, "Installing distributed storage on database '%s'", wrapped.getName());
-
-    purgeDeletedRecordsTask = new TimerTask() {
-      @Override
-      public void run() {
-        final long now = System.currentTimeMillis();
-<<<<<<< HEAD
-        for (Iterator<Map.Entry<ORecordId, OPair<Long, Integer>>> it = deletedRecords.entrySet().iterator(); it.hasNext();) {
-=======
-        for (Iterator<Map.Entry<ORecordId, OPair<Long, Integer>>> it = deletedRecords.entrySet().iterator(); it.hasNext(); ) {
->>>>>>> ac225cc3
-          final Map.Entry<ORecordId, OPair<Long, Integer>> entry = it.next();
-
-          try {
-            final ORecordId rid = entry.getKey();
-            final long time = entry.getValue().getKey();
-            final int version = entry.getValue().getValue();
-
-            if (now - time > (OGlobalConfiguration.DISTRIBUTED_ASYNCH_RESPONSES_TIMEOUT.getValueAsLong() * 2)) {
-              // DELETE RECORD
-              final OStorageOperationResult<Boolean> result = wrapped.deleteRecord(rid, version, 0, null);
-              if (result == null || !result.getResult())
-                OLogManager.instance().error(this, "Error on deleting record %s v.%s", rid, version);
-            }
-          } finally {
-            // OK, REMOVE IT
-            it.remove();
-          }
-        }
-      }
-    };
-
-    Orient.instance().scheduleTask(purgeDeletedRecordsTask,
-        OGlobalConfiguration.DISTRIBUTED_PURGE_RESPONSES_TIMER_DELAY.getValueAsLong(),
-        OGlobalConfiguration.DISTRIBUTED_PURGE_RESPONSES_TIMER_DELAY.getValueAsLong());
-
-    final int queueSize = OGlobalConfiguration.DISTRIBUTED_ASYNCH_QUEUE_SIZE.getValueAsInteger();
-    if (queueSize <= 0)
-      asynchronousOperationsQueue = new LinkedBlockingQueue<OAsynchDistributedOperation>();
-    else
-      asynchronousOperationsQueue = new LinkedBlockingQueue<OAsynchDistributedOperation>(queueSize);
-
-    asynchWorker = new Thread() {
-      @Override
-      public void run() {
-        while (running || !asynchronousOperationsQueue.isEmpty()) {
-          try {
-            final OAsynchDistributedOperation operation = asynchronousOperationsQueue.take();
-
-            final Object result = dManager.sendRequest(operation.getDatabaseName(), operation.getClusterNames(),
-                operation.getNodes(), operation.getTask(),
-                operation.getCallback() != null ? EXECUTION_MODE.RESPONSE : EXECUTION_MODE.NO_RESPONSE);
-
-            if (operation.getCallback() != null)
-              operation.getCallback().call(result);
-
-          } catch (InterruptedException e) {
-
-            final int pendingMessages = asynchronousOperationsQueue.size();
-            if (pendingMessages > 0)
-              ODistributedServerLog.warn(this, dManager != null ? dManager.getLocalNodeName() : "?", null,
-                  ODistributedServerLog.DIRECTION.NONE,
-                  "Received shutdown signal, waiting for asynchronous queue is empty (pending msgs=%d)...", pendingMessages);
-
-            Thread.interrupted();
-
-          } catch (Throwable e) {
-            if (running)
-              // ASYNC: IGNORE IT
-              if (e instanceof ONeedRetryException)
-                ODistributedServerLog.debug(this, dManager != null ? dManager.getLocalNodeName() : "?", null,
-                    ODistributedServerLog.DIRECTION.OUT, "Error on executing asynchronous operation", e);
-              else
-                ODistributedServerLog.error(this, dManager != null ? dManager.getLocalNodeName() : "?", null,
-                    ODistributedServerLog.DIRECTION.OUT, "Error on executing asynchronous operation", e);
-          }
-        }
-        ODistributedServerLog.warn(this, dManager != null ? dManager.getLocalNodeName() : "?", null,
-            ODistributedServerLog.DIRECTION.NONE, "Shutdown asynchronous queue worker for database '%s' completed",
-            wrapped.getName());
-      }
-    };
-    asynchWorker.setName("OrientDB Distributed asynch ops node=" + getNodeId() + " db=" + getName());
-    asynchWorker.start();
-  }
-
-  @Override
-  public boolean isDistributed() {
-    return true;
-  }
-
-  @Override
-  public boolean isAssigningClusterIds() {
-    return true;
-  }
-
-  public Object command(final OCommandRequestText iCommand) {
-
-    List<String> servers = (List<String>) iCommand.getContext().getVariable("servers");
-    if (servers == null) {
-      servers = new ArrayList<String>();
-      iCommand.getContext().setVariable("servers", servers);
-    }
-    final String localNodeName = dManager.getLocalNodeName();
-
-    servers.add(localNodeName);
-
-    if (OScenarioThreadLocal.INSTANCE.get() == RUN_MODE.RUNNING_DISTRIBUTED)
-      // ALREADY DISTRIBUTED
-      return wrapped.command(iCommand);
-
-    final ODistributedConfiguration dbCfg = dManager.getDatabaseConfiguration(getName());
-    if (!dbCfg.isReplicationActive(null, localNodeName))
-      // DON'T REPLICATE
-      return wrapped.command(iCommand);
-
-    final OCommandExecutor executor = OCommandManager.instance().getExecutor(iCommand);
-
-    executor.setProgressListener(iCommand.getProgressListener());
-    executor.parse(iCommand);
-
-    final OCommandExecutor exec = executor instanceof OCommandExecutorSQLDelegate
-        ? ((OCommandExecutorSQLDelegate) executor).getDelegate() : executor;
-
-    if (!exec.isIdempotent())
-      checkNodeIsMaster(localNodeName, dbCfg);
-
-    try {
-      Object result = null;
-      OCommandDistributedReplicateRequest.DISTRIBUTED_EXECUTION_MODE executionMode = OCommandDistributedReplicateRequest.DISTRIBUTED_EXECUTION_MODE.LOCAL;
-      OCommandDistributedReplicateRequest.DISTRIBUTED_RESULT_MGMT resultMgmt = OCommandDistributedReplicateRequest.DISTRIBUTED_RESULT_MGMT.CHECK_FOR_EQUALS;
-
-      if (OScenarioThreadLocal.INSTANCE.get() != RUN_MODE.RUNNING_DISTRIBUTED) {
-        if (exec instanceof OCommandDistributedReplicateRequest) {
-          executionMode = ((OCommandDistributedReplicateRequest) exec).getDistributedExecutionMode();
-          resultMgmt = ((OCommandDistributedReplicateRequest) exec).getDistributedResultManagement();
-        }
-      }
-
-      switch (executionMode) {
-      case LOCAL:
-        // CALL IN DEFAULT MODE TO LET OWN COMMAND TO REDISTRIBUTE CHANGES (LIKE INSERT)
-        return wrapped.command(iCommand);
-
-      case REPLICATE:
-        // REPLICATE IT, GET ALL THE INVOLVED NODES
-        final Collection<String> involvedClusters = exec.getInvolvedClusters();
-
-        if (resultMgmt == OCommandDistributedReplicateRequest.DISTRIBUTED_RESULT_MGMT.MERGE) {
-
-          final Map<String, Collection<String>> nodeClusterMap = dbCfg.getServerClusterMap(involvedClusters, localNodeName);
-
-          final Map<String, Object> results;
-
-          if (nodeClusterMap.size() == 1 && nodeClusterMap.keySet().iterator().next().equals(localNodeName)) {
-            // LOCAL NODE, AVOID TO DISTRIBUTE IT
-            // CALL IN DEFAULT MODE TO LET OWN COMMAND TO REDISTRIBUTE CHANGES (LIKE INSERT)
-            result = wrapped.command(iCommand);
-
-            results = new HashMap<String, Object>(1);
-            results.put(localNodeName, result);
-
-          } else {
-            // SELECT: SPLIT CLASSES/CLUSTER IF ANY
-            results = executeOnServers(iCommand, involvedClusters, nodeClusterMap);
-          }
-
-          final OCommandExecutorSQLSelect select = exec instanceof OCommandExecutorSQLSelect ? (OCommandExecutorSQLSelect) exec
-              : null;
-
-          if (select != null && select.isAnyFunctionAggregates() && !select.hasGroupBy()) {
-            result = mergeResultByAggregation(select, results);
-          } else {
-            // MIX & FILTER RESULT SET AVOIDING DUPLICATES
-            // TODO: ONCE OPTIMIZED (SEE ABOVE) AVOID TO FILTER HERE
-
-            result = exec.mergeResults(results);
-          }
-
-        } else {
-          final OAbstractCommandTask task = iCommand instanceof OCommandScript ? new OScriptTask(iCommand)
-              : new OSQLCommandTask(iCommand, new HashSet<String>());
-          task.setResultStrategy(OAbstractRemoteTask.RESULT_STRATEGY.ANY);
-
-          final Collection<String> nodes = dbCfg.getServers(involvedClusters);
-
-          if (iCommand instanceof ODistributedCommand)
-            nodes.removeAll(((ODistributedCommand) iCommand).nodesToExclude());
-
-          if (nodes.isEmpty())
-            // / NO NODE TO REPLICATE
-            return null;
-
-          if (executeLocally(localNodeName, dbCfg, exec, involvedClusters, nodes))
-            // LOCAL NODE, AVOID TO DISTRIBUTE IT
-            // CALL IN DEFAULT MODE TO LET OWN COMMAND TO REDISTRIBUTE CHANGES (LIKE INSERT)
-            return wrapped.command(iCommand);
-
-          result = dManager.sendRequest(getName(), involvedClusters, nodes, task, EXECUTION_MODE.RESPONSE);
-          if (exec.involveSchema())
-            // UPDATE THE SCHEMA
-            dManager.propagateSchemaChanges(ODatabaseRecordThreadLocal.INSTANCE.get());
-        }
-
-        break;
-      }
-
-      if (result instanceof ONeedRetryException)
-        throw (ONeedRetryException) result;
-      else if (result instanceof Exception)
-        throw OException.wrapException(new ODistributedException("Error on execution distributed COMMAND"), (Exception) result);
-
-      return result;
-    } catch (ONeedRetryException e) {
-      // PASS THROUGH
-      throw e;
-    } catch (Exception e) {
-      handleDistributedException("Cannot route COMMAND operation to the distributed node", e);
-      // UNREACHABLE
-      return null;
-    }
-  }
-
-  protected Map<String, Object> executeOnServers(final OCommandRequestText iCommand, final Collection<String> involvedClusters,
-      final Map<String, Collection<String>> nodeClusterMap) {
-
-    final Map<String, Object> results = new HashMap<String, Object>(nodeClusterMap.size());
-
-    // EXECUTE DIFFERENT TASK ON EACH SERVER
-    final List<String> nodes = new ArrayList<String>(1);
-    for (Map.Entry<String, Collection<String>> c : nodeClusterMap.entrySet()) {
-      final String nodeName = c.getKey();
-
-      if (!dManager.isNodeAvailable(nodeName, getName())) {
-
-        ODistributedServerLog.warn(this, dManager.getLocalNodeName(), nodeName, ODistributedServerLog.DIRECTION.OUT,
-            "Node '%s' is involved in the command '%s' against database '%s', but the node is not active. Excluding it", nodeName,
-            iCommand, wrapped.getName());
-
-      } else {
-
-        final OAbstractCommandTask task = iCommand instanceof OCommandScript ? new OScriptTask(iCommand)
-            : new OSQLCommandTask(iCommand, c.getValue());
-        task.setResultStrategy(OAbstractRemoteTask.RESULT_STRATEGY.ANY);
-
-        nodes.clear();
-        nodes.add(nodeName);
-
-        results.put(nodeName, dManager.sendRequest(getName(), involvedClusters, nodes, task, EXECUTION_MODE.RESPONSE));
-
-      }
-    }
-
-    if (results.isEmpty())
-      throw new ODistributedException("No active nodes found to execute command: " + iCommand);
-
-    return results;
-  }
-
-  protected Object mergeResultByAggregation(final OCommandExecutorSQLSelect select, final Map<String, Object> iResults) {
-    final List<Object> list = new ArrayList<Object>();
-    final ODocument doc = new ODocument();
-    list.add(doc);
-
-    boolean hasNonAggregates = false;
-    final Map<String, Object> proj = select.getProjections();
-    for (Map.Entry<String, Object> p : proj.entrySet()) {
-      if (!(p.getValue() instanceof OSQLFunctionRuntime)) {
-        hasNonAggregates = true;
-        break;
-      }
-    }
-
-    if (hasNonAggregates) {
-      // MERGE NON AGGREGATED FIELDS
-      for (Map.Entry<String, Object> entry : iResults.entrySet()) {
-        final List<Object> resultSet = (List<Object>) entry.getValue();
-
-        for (Object r : resultSet) {
-          if (r instanceof ODocument) {
-            final ODocument d = (ODocument) r;
-
-            for (Map.Entry<String, Object> p : proj.entrySet()) {
-              // WRITE THE FIELD AS IS
-              if (!(p.getValue() instanceof OSQLFunctionRuntime))
-                doc.field(p.getKey(), ((ODocument) r).field(p.getKey()));
-            }
-          }
-        }
-      }
-    }
-
-    final List<Object> toMerge = new ArrayList<Object>();
-
-    // MERGE AGGREGATED FIELDS
-    for (Map.Entry<String, Object> p : proj.entrySet()) {
-      if (p.getValue() instanceof OSQLFunctionRuntime) {
-        // MERGE RESULTS
-        final OSQLFunctionRuntime f = (OSQLFunctionRuntime) p.getValue();
-
-        toMerge.clear();
-        for (Map.Entry<String, Object> entry : iResults.entrySet()) {
-          final List<Object> resultSet = (List<Object>) entry.getValue();
-
-          for (Object r : resultSet) {
-            if (r instanceof ODocument) {
-              final ODocument d = (ODocument) r;
-              toMerge.add(d.rawField(p.getKey()));
-            }
-          }
-
-        }
-
-        // WRITE THE FINAL MERGED RESULT
-        doc.field(p.getKey(), f.getFunction().mergeDistributedResult(toMerge));
-      }
-    }
-
-    return list;
-  }
-
-  protected boolean executeLocally(final String localNodeName, final ODistributedConfiguration dbCfg, final OCommandExecutor exec,
-      final Collection<String> involvedClusters, final Collection<String> nodes) {
-    boolean executeLocally = false;
-    if (exec.isIdempotent()) {
-      // IDEMPOTENT: CHECK IF CAN WORK LOCALLY ONLY
-      int maxReadQuorum;
-      if (involvedClusters.isEmpty())
-        maxReadQuorum = dbCfg.getReadQuorum(null);
-      else {
-        maxReadQuorum = 0;
-        for (String cl : involvedClusters)
-          maxReadQuorum = Math.max(maxReadQuorum, dbCfg.getReadQuorum(cl));
-      }
-
-      if (nodes.size() == 1 && nodes.iterator().next().equals(localNodeName) && maxReadQuorum <= 1)
-        executeLocally = true;
-
-    } else if (nodes.size() == 1 && nodes.iterator().next().equals(localNodeName))
-      executeLocally = true;
-
-    return executeLocally;
-  }
-
-<<<<<<< HEAD
-  public OStorageOperationResult<OPhysicalPosition> createRecord(final ORecordId iRecordId, final byte[] iContent,
-      final int iRecordVersion, final byte iRecordType, final int iMode, final ORecordCallback<Long> iCallback) {
-=======
-  public OStorageOperationResult<OPhysicalPosition> createRecord(final ORecordId iRecordId, final byte[] iContent, final int iRecordVersion, final byte iRecordType, final int iMode, final ORecordCallback<Long> iCallback) {
->>>>>>> ac225cc3
-    resetLastValidBackup();
-
-    if (OScenarioThreadLocal.INSTANCE.get() == RUN_MODE.RUNNING_DISTRIBUTED)
-      // ALREADY DISTRIBUTED
-      return wrapped.createRecord(iRecordId, iContent, iRecordVersion, iRecordType, iMode, iCallback);
-
-    try {
-      // ASSIGN DESTINATION NODE
-      String clusterName = getClusterNameByRID(iRecordId);
-
-      int clusterId = iRecordId.getClusterId();
-      if (clusterId == ORID.CLUSTER_ID_INVALID)
-        throw new IllegalArgumentException("Cluster not valid");
-
-      final String localNodeName = dManager.getLocalNodeName();
-
-      final ODistributedConfiguration dbCfg = dManager.getDatabaseConfiguration(getName());
-
-      checkNodeIsMaster(localNodeName, dbCfg);
-
-      List<String> nodes = dbCfg.getServers(clusterName, null);
-
-      if (nodes.isEmpty()) {
-        // DON'T REPLICATE OR DISTRIBUTE
-        return (OStorageOperationResult<OPhysicalPosition>) ODistributedAbstractPlugin.runInDistributedMode(new Callable() {
-          @Override
-          public Object call() throws Exception {
-            return wrapped.createRecord(iRecordId, iContent, iRecordVersion, iRecordType, iMode, iCallback);
-          }
-        });
-      }
-
-      String masterNode = nodes.get(0);
-      if (!masterNode.equals(localNodeName)) {
-        final OCluster cl = getClusterByName(clusterName);
-        final ODatabaseDocumentInternal db = ODatabaseRecordThreadLocal.INSTANCE.get();
-        final OClass cls = db.getMetadata().getSchema().getClassByClusterId(cl.getId());
-        String newClusterName = null;
-        if (cls != null) {
-          OClusterSelectionStrategy clSel = cls.getClusterSelection();
-          if (!(clSel instanceof OLocalClusterStrategy)) {
-            dManager.propagateSchemaChanges(db);
-            clSel = cls.getClusterSelection();
-          }
-
-          newClusterName = getPhysicalClusterNameById(clSel.getCluster(cls, null));
-          nodes = dbCfg.getServers(newClusterName, null);
-          masterNode = nodes.get(0);
-        }
-
-        if (!masterNode.equals(localNodeName))
-          throw new ODistributedException("Error on inserting into cluster '" + clusterName + "' where local node '" + localNodeName
-              + "' is not the master of it, but it's '" + masterNode + "'");
-
-        OLogManager.instance().warn(this, "Local node '" + localNodeName + "' is not the master for cluster '" + clusterName
-            + "' (it's '" + masterNode + "'). Switching to a valid cluster of the same class: '" + newClusterName + "'");
-
-        clusterName = newClusterName;
-      }
-
-      Boolean executionModeSynch = dbCfg.isExecutionModeSynchronous(clusterName);
-      if (executionModeSynch == null)
-        executionModeSynch = iMode == 0;
-
-      if (executionModeSynch) {
-        // SYNCHRONOUS CALL: REPLICATE IT
-        final Object masterResult = dManager.sendRequest(getName(), Collections.singleton(clusterName), nodes,
-            new OCreateRecordTask(iRecordId, iContent, iRecordVersion, iRecordType), EXECUTION_MODE.RESPONSE);
-
-        if (masterResult instanceof ONeedRetryException)
-          throw (ONeedRetryException) masterResult;
-        else if (masterResult instanceof Exception)
-          throw OException.wrapException(new ODistributedException("Error on execution distributed CREATE_RECORD"),
-              (Exception) masterResult);
-
-        // COPY THE CLUSTER POS -> RID
-        final OPlaceholder masterPlaceholder = (OPlaceholder) masterResult;
-        iRecordId.copyFrom(masterPlaceholder.getIdentity());
-
-<<<<<<< HEAD
-        return new OStorageOperationResult<OPhysicalPosition>(
-            new OPhysicalPosition(masterPlaceholder.getIdentity().getClusterPosition(), masterPlaceholder.getVersion()));
-=======
-        return new OStorageOperationResult<OPhysicalPosition>(new OPhysicalPosition(masterPlaceholder.getIdentity().getClusterPosition(), masterPlaceholder.getVersion()));
->>>>>>> ac225cc3
-      }
-
-      // ASYNCHRONOUS CALL: EXECUTE LOCALLY AND THEN DISTRIBUTE
-      final OStorageOperationResult<OPhysicalPosition> localResult;
-
-      localResult = (OStorageOperationResult<OPhysicalPosition>) ODistributedAbstractPlugin.runInDistributedMode(new Callable() {
-        @Override
-        public Object call() throws Exception {
-          // USE THE DATABASE TO CALL HOOKS
-          final ODatabaseDocumentInternal db = ODatabaseRecordThreadLocal.INSTANCE.get();
-
-          final ORecord record = Orient.instance().getRecordFactoryManager().newInstance(iRecordType);
-          ORecordInternal.fill(record, iRecordId, iRecordVersion, iContent, true);
-          db.save(record);
-
-          final OPhysicalPosition ppos = new OPhysicalPosition(iRecordType);
-          ppos.clusterPosition = record.getIdentity().getClusterPosition();
-          ppos.recordVersion = record.getVersion();
-          return new OStorageOperationResult<OPhysicalPosition>(ppos);
-        }
-      });
-
-      // ASYNCHRONOUSLY REPLICATE IT TO ALL THE OTHER NODES
-      nodes.remove(localNodeName);
-      if (!nodes.isEmpty()) {
-        asynchronousExecution(new OAsynchDistributedOperation(getName(), Collections.singleton(clusterName), nodes,
-            new OCreateRecordTask(iRecordId, iContent, iRecordVersion, iRecordType)));
-      }
-
-      // UPDATE RID WITH NEW POSITION
-      iRecordId.clusterPosition = localResult.getResult().clusterPosition;
-
-      return localResult;
-
-    } catch (ONeedRetryException e) {
-      // PASS THROUGH
-      throw e;
-    } catch (Exception e) {
-      handleDistributedException("Cannot route CREATE_RECORD operation for %s to the distributed node", e, iRecordId);
-      // UNREACHABLE
-      return null;
-    }
-  }
-
-  public OStorageOperationResult<ORawBuffer> readRecord(final ORecordId iRecordId, final String iFetchPlan,
-      final boolean iIgnoreCache, final ORecordCallback<ORawBuffer> iCallback) {
-
-    if (deletedRecords.get(iRecordId) != null)
-      // DELETED
-      throw new ORecordNotFoundException("Record " + iRecordId + " was not found");
-
-    try {
-      final String clusterName = getClusterNameByRID(iRecordId);
-
-      final ODistributedConfiguration dbCfg = dManager.getDatabaseConfiguration(getName());
-      final List<String> nodes = dbCfg.getServers(clusterName, null);
-
-      // CHECK IF LOCAL NODE OWNS THE DATA AND READ-QUORUM = 1: GET IT LOCALLY BECAUSE IT'S FASTER
-      if (nodes.isEmpty() || nodes.contains(dManager.getLocalNodeName()) && dbCfg.getReadQuorum(clusterName) <= 1) {
-        // DON'T REPLICATE
-        return (OStorageOperationResult<ORawBuffer>) ODistributedAbstractPlugin.runInDistributedMode(new Callable() {
-          @Override
-          public Object call() throws Exception {
-            return wrapped.readRecord(iRecordId, iFetchPlan, iIgnoreCache, iCallback);
-          }
-        });
-      }
-
-      // DISTRIBUTE IT
-      final Object result = dManager.sendRequest(getName(), Collections.singleton(clusterName), nodes,
-          new OReadRecordTask(iRecordId), EXECUTION_MODE.RESPONSE);
-
-      if (result instanceof ONeedRetryException)
-        throw (ONeedRetryException) result;
-      else if (result instanceof Exception)
-        throw OException.wrapException(new ODistributedException("Error on execution distributed READ_RECORD"), (Exception) result);
-
-      return new OStorageOperationResult<ORawBuffer>((ORawBuffer) result);
-
-    } catch (ONeedRetryException e) {
-      // PASS THROUGH
-      throw e;
-    } catch (Exception e) {
-      handleDistributedException("Cannot route READ_RECORD operation for %s to the distributed node", e, iRecordId);
-      // UNREACHABLE
-      return null;
-    }
-  }
-
-  @Override
-<<<<<<< HEAD
-  public OStorageOperationResult<ORawBuffer> readRecordIfVersionIsNotLatest(final ORecordId rid, final String fetchPlan,
-      final boolean ignoreCache, final int recordVersion) throws ORecordNotFoundException {
-
-=======
-  public OStorageOperationResult<ORawBuffer> readRecordIfVersionIsNotLatest(final ORecordId rid, final String fetchPlan, final boolean ignoreCache, final int recordVersion) throws ORecordNotFoundException {
->>>>>>> ac225cc3
-    if (deletedRecords.get(rid) != null)
-      // DELETED
-      throw new ORecordNotFoundException("Record " + rid + " was not found");
-
-    try {
-      final String clusterName = getClusterNameByRID(rid);
-
-      final ODistributedConfiguration dbCfg = dManager.getDatabaseConfiguration(getName());
-      final List<String> nodes = dbCfg.getServers(clusterName, null);
-
-      // CHECK IF LOCAL NODE OWNS THE DATA AND READ-QUORUM = 1: GET IT LOCALLY BECAUSE IT'S FASTER
-      if (nodes.isEmpty() || nodes.contains(dManager.getLocalNodeName()) && dbCfg.getReadQuorum(clusterName) <= 1) {
-        // DON'T REPLICATE
-        return (OStorageOperationResult<ORawBuffer>) ODistributedAbstractPlugin.runInDistributedMode(new Callable() {
-          @Override
-          public Object call() throws Exception {
-            return wrapped.readRecordIfVersionIsNotLatest(rid, fetchPlan, ignoreCache, recordVersion);
-          }
-        });
-      }
-
-      // DISTRIBUTE IT
-      final Object result = dManager.sendRequest(getName(), Collections.singleton(clusterName), nodes,
-          new OReadRecordIfNotLatestTask(rid, recordVersion), EXECUTION_MODE.RESPONSE);
-
-      if (result instanceof ONeedRetryException)
-        throw (ONeedRetryException) result;
-      else if (result instanceof Exception)
-        throw OException.wrapException(new ODistributedException("Error on execution distributed READ_RECORD"), (Exception) result);
-
-      return new OStorageOperationResult<ORawBuffer>((ORawBuffer) result);
-
-    } catch (ONeedRetryException e) {
-      // PASS THROUGH
-      throw e;
-    } catch (Exception e) {
-      handleDistributedException("Cannot route READ_RECORD operation for %s to the distributed node", e, rid);
-      // UNREACHABLE
-      return null;
-    }
-  }
-
-  @Override
-  public OSBTreeCollectionManager getSBtreeCollectionManager() {
-    return wrapped.getSBtreeCollectionManager();
-  }
-
-  @Override
-<<<<<<< HEAD
-  public OStorageOperationResult<Integer> updateRecord(final ORecordId iRecordId, final boolean updateContent,
-      final byte[] iContent, final int iVersion, final byte iRecordType, final int iMode,
-      final ORecordCallback<Integer> iCallback) {
-=======
-  public OStorageOperationResult<Integer> updateRecord(final ORecordId iRecordId, final boolean updateContent, final byte[] iContent, final int iVersion, final byte iRecordType, final int iMode, final ORecordCallback<Integer> iCallback) {
->>>>>>> ac225cc3
-    resetLastValidBackup();
-
-    if (deletedRecords.get(iRecordId) != null)
-      // DELETED
-      throw new ORecordNotFoundException("Record " + iRecordId + " was not found");
-
-    if (OScenarioThreadLocal.INSTANCE.get() == RUN_MODE.RUNNING_DISTRIBUTED)
-      // ALREADY DISTRIBUTED
-      return wrapped.updateRecord(iRecordId, updateContent, iContent, iVersion, iRecordType, iMode, iCallback);
-
-    try {
-      final String clusterName = getClusterNameByRID(iRecordId);
-
-      final ODistributedConfiguration dbCfg = dManager.getDatabaseConfiguration(getName());
-
-      final String localNodeName = dManager.getLocalNodeName();
-
-      checkNodeIsMaster(localNodeName, dbCfg);
-
-      final List<String> nodes = dbCfg.getServers(clusterName, null);
-
-      if (nodes.isEmpty()) {
-
-        // DON'T REPLICATE OR DISTRIBUTE
-        return (OStorageOperationResult<Integer>) ODistributedAbstractPlugin.runInDistributedMode(new Callable() {
-          @Override
-          public Object call() throws Exception {
-            return wrapped.updateRecord(iRecordId, updateContent, iContent, iVersion, iRecordType, iMode, iCallback);
-          }
-        });
-      }
-
-      Boolean executionModeSynch = dbCfg.isExecutionModeSynchronous(clusterName);
-      if (executionModeSynch == null)
-        executionModeSynch = iMode == 0;
-
-      if (executionModeSynch) {
-        // SYNCHRONOUS: LOAD PREVIOUS CONTENT TO BE USED IN CASE OF UNDO
-        final OStorageOperationResult<ORawBuffer> previousContent = readRecord(iRecordId, null, false, null);
-        if (previousContent == null)
-          throw new ORecordNotFoundException("Record with rid " + iRecordId + " was not found in database");
-
-        // REPLICATE IT
-        final Object result = dManager.sendRequest(
-            getName(), Collections.singleton(clusterName), nodes, new OUpdateRecordTask(iRecordId,
-                previousContent.getResult().getBuffer(), previousContent.getResult().version, iContent, iVersion, iRecordType),
-            EXECUTION_MODE.RESPONSE);
-
-        if (result instanceof ONeedRetryException)
-          throw (ONeedRetryException) result;
-        else if (result instanceof Exception)
-          throw OException.wrapException(new ODistributedException("Error on execution distributed UPDATE_RECORD"),
-              (Exception) result);
-
-        // UPDATE LOCALLY
-        return new OStorageOperationResult<Integer>((Integer) result);
-      }
-
-      // ASYNCHRONOUS CALL: EXECUTE LOCALLY AND THEN DISTRIBUTE
-      final OStorageOperationResult<Integer> localResult;
-
-      localResult = (OStorageOperationResult<Integer>) ODistributedAbstractPlugin.runInDistributedMode(new Callable() {
-        @Override
-        public Object call() throws Exception {
-          // USE THE DATABASE TO CALL HOOKS
-          final ODatabaseDocumentInternal db = ODatabaseRecordThreadLocal.INSTANCE.get();
-
-          final ORecord record = Orient.instance().getRecordFactoryManager().newInstance(iRecordType);
-          ORecordInternal.fill(record, iRecordId, iVersion, iContent, true);
-          db.save(record);
-
-          return new OStorageOperationResult<Integer>(record.getVersion());
-        }
-      });
-
-      nodes.remove(localNodeName);
-      if (!nodes.isEmpty()) {
-        // LOAD PREVIOUS CONTENT TO BE USED IN CASE OF UNDO
-        final OStorageOperationResult<ORawBuffer> previousContent = readRecord(iRecordId, null, false, null);
-
-        asynchronousExecution(
-            new OAsynchDistributedOperation(getName(), Collections.singleton(clusterName), nodes, new OUpdateRecordTask(iRecordId,
-                previousContent.getResult().getBuffer(), previousContent.getResult().version, iContent, iVersion, iRecordType)));
-      }
-
-      return localResult;
-
-    } catch (ONeedRetryException e) {
-      // PASS THROUGH
-      throw e;
-    } catch (Exception e) {
-      handleDistributedException("Cannot route UPDATE_RECORD operation for %s to the distributed node", e, iRecordId);
-      // UNREACHABLE
-      return null;
-    }
-  }
-
-  @Override
-<<<<<<< HEAD
-  public OStorageOperationResult<Boolean> deleteRecord(final ORecordId iRecordId, final int iVersion, final int iMode,
-      final ORecordCallback<Boolean> iCallback) {
-=======
-  public OStorageOperationResult<Boolean> deleteRecord(final ORecordId iRecordId, final int iVersion, final int iMode, final ORecordCallback<Boolean> iCallback) {
->>>>>>> ac225cc3
-    resetLastValidBackup();
-
-    if (OScenarioThreadLocal.INSTANCE.get() == RUN_MODE.RUNNING_DISTRIBUTED)
-      // ALREADY DISTRIBUTED
-      return wrapped.deleteRecord(iRecordId, iVersion, iMode, iCallback);
-
-    try {
-      final String clusterName = getClusterNameByRID(iRecordId);
-
-      final ODistributedConfiguration dbCfg = dManager.getDatabaseConfiguration(getName());
-
-      final String localNodeName = dManager.getLocalNodeName();
-
-      checkNodeIsMaster(localNodeName, dbCfg);
-
-      final List<String> nodes = dbCfg.getServers(clusterName, null);
-
-      if (nodes.isEmpty()) {
-        // DON'T REPLICATE OR DISTRIBUTE
-        return (OStorageOperationResult<Boolean>) ODistributedAbstractPlugin.runInDistributedMode(new Callable() {
-          @Override
-          public Object call() throws Exception {
-            return wrapped.deleteRecord(iRecordId, iVersion, iMode, iCallback);
-          }
-        });
-      }
-
-      Boolean executionModeSynch = dbCfg.isExecutionModeSynchronous(clusterName);
-      if (executionModeSynch == null)
-        executionModeSynch = iMode == 0;
-
-      if (executionModeSynch) {
-        // REPLICATE IT
-        final Object result = dManager.sendRequest(getName(), Collections.singleton(clusterName), nodes,
-            new ODeleteRecordTask(iRecordId, iVersion), EXECUTION_MODE.RESPONSE);
-
-        if (result instanceof ONeedRetryException)
-          throw (ONeedRetryException) result;
-        else if (result instanceof Exception)
-          throw OException.wrapException(new ODistributedException("Error on execution distributed DELETE_RECORD"),
-              (Exception) result);
-
-        return new OStorageOperationResult<Boolean>(true);
-      }
-
-      // ASYNCHRONOUS CALL: EXECUTE LOCALLY AND THEN DISTRIBUTE
-      final OStorageOperationResult<Boolean> localResult;
-
-      localResult = (OStorageOperationResult<Boolean>) ODistributedAbstractPlugin.runInDistributedMode(new Callable() {
-        @Override
-        public Object call() throws Exception {
-          // USE THE DATABASE TO CALL HOOKS
-          final ODatabaseDocumentInternal db = ODatabaseRecordThreadLocal.INSTANCE.get();
-          try {
-            db.delete(iRecordId, iVersion);
-            return new OStorageOperationResult<Boolean>(true);
-          } catch (ORecordNotFoundException e) {
-            return new OStorageOperationResult<Boolean>(false);
-          }
-        }
-      });
-
-      nodes.remove(localNodeName);
-      if (!nodes.isEmpty())
-        asynchronousExecution(new OAsynchDistributedOperation(getName(), Collections.singleton(clusterName), nodes,
-            new ODeleteRecordTask(iRecordId, iVersion)));
-
-      return localResult;
-
-    } catch (ONeedRetryException e) {
-      // PASS THROUGH
-      throw e;
-    } catch (Exception e) {
-      handleDistributedException("Cannot route DELETE_RECORD operation for %s to the distributed node", e, iRecordId);
-      // UNREACHABLE
-      return null;
-    }
-  }
-
-  @Override
-  public OStorageOperationResult<Boolean> hideRecord(ORecordId recordId, int mode, ORecordCallback<Boolean> callback) {
-    throw new UnsupportedOperationException();
-  }
-
-  @Override
-  public ORecordMetadata getRecordMetadata(ORID rid) {
-    return wrapped.getRecordMetadata(rid);
-  }
-
-  @Override
-  public boolean cleanOutRecord(ORecordId recordId, final int recordVersion, int iMode, ORecordCallback<Boolean> callback) {
-    return wrapped.cleanOutRecord(recordId, recordVersion, iMode, callback);
-  }
-
-  @Override
-  public boolean existsResource(final String iName) {
-    return wrapped.existsResource(iName);
-  }
-
-  public OCluster getClusterByName(final String iName) {
-    return wrapped.getClusterByName(iName);
-  }
-
-  @Override
-  public ORecordConflictStrategy getConflictStrategy() {
-    return getUnderlying().getConflictStrategy();
-  }
-
-  @Override
-  public void setConflictStrategy(final ORecordConflictStrategy iResolver) {
-    getUnderlying().setConflictStrategy(iResolver);
-  }
-
-  @Override
-  @SuppressWarnings("unchecked")
-  public <T> T removeResource(final String iName) {
-    return (T) wrapped.removeResource(iName);
-  }
-
-  @Override
-  public <T> T getResource(final String iName, final Callable<T> iCallback) {
-    return (T) wrapped.getResource(iName, iCallback);
-  }
-
-  @Override
-  public void open(final String iUserName, final String iUserPassword, final Map<String, Object> iProperties) {
-    wrapped.open(iUserName, iUserPassword, iProperties);
-  }
-
-  @Override
-  public void create(final Map<String, Object> iProperties) {
-    wrapped.create(iProperties);
-  }
-
-  @Override
-  public boolean exists() {
-    return wrapped.exists();
-  }
-
-  @Override
-  public void reload() {
-    wrapped.reload();
-  }
-
-  @Override
-  public void delete() {
-    wrapped.delete();
-  }
-
-  @Override
-  public void incrementalBackup(final String backupDirectory) {
-    wrapped.incrementalBackup(backupDirectory);
-  }
-
-  @Override
-  public void restoreFromIncrementalBackup(final String filePath) {
-    wrapped.restoreFromIncrementalBackup(filePath);
-  }
-
-  @Override
-  public void close() {
-    close(false, false);
-  }
-
-  @Override
-  public void close(final boolean iForce, final boolean onDelete) {
-    wrapped.close(iForce, onDelete);
-
-    if (isClosed())
-      shutdownAsynchronousWorker();
-  }
-
-  @Override
-  public boolean isClosed() {
-    return wrapped.isClosed();
-  }
-
-  @Override
-  public void commit(final OTransaction iTx, final Runnable callback) {
-    resetLastValidBackup();
-
-    if (OScenarioThreadLocal.INSTANCE.get() == RUN_MODE.RUNNING_DISTRIBUTED) {
-      // ALREADY DISTRIBUTED
-      wrapped.commit(iTx, callback);
-      return;
-    }
-
-    final ODistributedConfiguration dbCfg = dManager.getDatabaseConfiguration(getName());
-
-    final String localNodeName = dManager.getLocalNodeName();
-
-    checkNodeIsMaster(localNodeName, dbCfg);
-
-    try {
-      if (!dbCfg.isReplicationActive(null, localNodeName)) {
-        // DON'T REPLICATE
-        ODistributedAbstractPlugin.runInDistributedMode(new Callable() {
-          @Override
-          public Object call() throws Exception {
-            wrapped.commit(iTx, callback);
-            return null;
-          }
-        });
-
-        return;
-      }
-
-      OTransactionInternal.setStatus((OTransactionAbstract) iTx, OTransaction.TXSTATUS.BEGUN);
-
-      final OTxTask txTask = new OTxTask();
-      final Set<String> involvedClusters = new HashSet<String>();
-
-      Boolean executionModeSynch = dbCfg.isExecutionModeSynchronous(null);
-      if (executionModeSynch == null)
-        executionModeSynch = Boolean.TRUE;
-
-      final List<ORecordOperation> tmpEntries = new ArrayList<ORecordOperation>();
-
-      for (ORecordOperation txEntry : iTx.getCurrentRecordEntries())
-        tmpEntries.add(txEntry);
-
-      iTx.clearRecordEntries();
-
-      for (ORecordOperation op : tmpEntries) {
-        final OAbstractRecordReplicatedTask task;
-
-        final ORecord record = op.getRecord();
-
-        final ORecordId rid = (ORecordId) record.getIdentity();
-
-        switch (op.type) {
-        case ORecordOperation.CREATED: {
-          if (rid.isNew()) {
-            // CREATE THE TASK PASSING THE RECORD OR A COPY BASED ON EXECUTION TYPE: IF ASYNCHRONOUS THE COPY PREVENT TO EARLY
-            // ASSIGN CLUSTER IDS
-            final ORecord rec = executionModeSynch ? record : record.copy();
-            task = new OCreateRecordTask(rec);
-            if (record instanceof ODocument)
-              ((ODocument) record).validate();
-            break;
-          }
-          // ELSE TREAT IT AS UPDATE: GO DOWN
-        }
-
-        case ORecordOperation.UPDATED: {
-          if (record instanceof ODocument)
-            ((ODocument) record).validate();
-
-          // LOAD PREVIOUS CONTENT TO BE USED IN CASE OF UNDO
-          final OStorageOperationResult<ORawBuffer> previousContent = wrapped.readRecord(rid, null, false, null);
-
-          if (previousContent.getResult() == null)
-            // DELETED
-            throw new ORecordNotFoundException("Cannot update record '" + rid + "' because has been deleted");
-
-          final int v = executionModeSynch ? record.getVersion() : record.getVersion();
-<<<<<<< HEAD
-
-          task = new OUpdateRecordTask(rid, previousContent.getResult().getBuffer(), previousContent.getResult().version,
-              record.toStream(), v, ORecordInternal.getRecordType(record));
-=======
-          task = new OUpdateRecordTask(rid, previousContent.getResult().getBuffer(), previousContent.getResult().version, record.toStream(), v, ORecordInternal.getRecordType(record));
->>>>>>> ac225cc3
-
-          break;
-        }
-
-        case ORecordOperation.DELETED: {
-          final int v = executionModeSynch ? record.getVersion() : record.getVersion();
-          task = new ODeleteRecordTask(rid, v);
-          break;
-        }
-
-        default:
-          continue;
-        }
-
-        involvedClusters.add(getClusterNameByRID(rid));
-        txTask.add(task);
-      }
-
-      OTransactionInternal.setStatus((OTransactionAbstract) iTx, OTransaction.TXSTATUS.COMMITTING);
-
-      final Set<String> nodes = dbCfg.getServers(involvedClusters);
-
-      // if (executionModeSynch && !iTx.hasRecordCreation()) {
-      if (executionModeSynch) {
-        // SYNCHRONOUS
-
-        final int maxAutoRetry = OGlobalConfiguration.DISTRIBUTED_CONCURRENT_TX_MAX_AUTORETRY.getValueAsInteger();
-        final int autoRetryDelay = OGlobalConfiguration.DISTRIBUTED_CONCURRENT_TX_AUTORETRY_DELAY.getValueAsInteger();
-
-        // AUTO-RETRY IN CASE RECORDS ARE LOCKED
-        Object result = null;
-        for (int retry = 1; retry <= maxAutoRetry; ++retry) {
-          // SYNCHRONOUS CALL: REPLICATE IT
-          result = dManager.sendRequest(getName(), involvedClusters, nodes, txTask, EXECUTION_MODE.RESPONSE);
-          if (!processCommitResult(localNodeName, iTx, txTask, involvedClusters, tmpEntries, nodes, autoRetryDelay, result))
-            // RETRY
-            continue;
-
-          return;
-        }
-
-        if (ODistributedServerLog.isDebugEnabled())
-          ODistributedServerLog.debug(this, localNodeName, null, ODistributedServerLog.DIRECTION.NONE,
-              "distributed transaction retries exceed maximum auto-retries (%d)", maxAutoRetry);
-
-        // ONLY CASE: ODistributedRecordLockedException MORE THAN AUTO-RETRY
-        throw (ODistributedRecordLockedException) result;
-      }
-
-      // ASYNCH
-      ODistributedAbstractPlugin.runInDistributedMode(new Callable() {
-        @Override
-        public Object call() throws Exception {
-          ((OTransactionRealAbstract) iTx).restore();
-          wrapped.commit(iTx, callback);
-          return null;
-        }
-      });
-
-      nodes.remove(localNodeName);
-      if (!nodes.isEmpty()) {
-        if (executionModeSynch)
-          dManager.sendRequest(getName(), involvedClusters, nodes, txTask, EXECUTION_MODE.RESPONSE);
-        else {
-          // MANAGE REPLICATION CALLBACK
-          final OAsyncReplicationOk onAsyncReplicationOk = OExecutionThreadLocal.INSTANCE.get().onAsyncReplicationOk;
-          final OAsyncReplicationError onAsyncReplicationError = getAsyncReplicationError();
-
-          // ASYNCHRONOUSLY REPLICATE IT TO ALL THE OTHER NODES
-          asynchronousExecution(new OAsynchDistributedOperation(getName(), involvedClusters, nodes, txTask, new OCallable() {
-            @Override
-            public Object call(final Object iArgument) {
-              if (iArgument instanceof OTxTaskResult) {
-                sendTxCompleted(localNodeName, involvedClusters, nodes, (OTxTaskResult) iArgument);
-
-                if (onAsyncReplicationOk != null)
-                  onAsyncReplicationOk.onAsyncReplicationOk();
-
-                return null;
-              } else if (iArgument instanceof Exception) {
-                try {
-                  final OAbstractRemoteTask undo = txTask.getUndoTaskForLocalStorage(iArgument);
-
-                  if (undo != null)
-                    try {
-
-                      final ODatabaseDocumentTx database = new ODatabaseDocumentTx(getURL());
-                      database.setProperty(ODatabase.OPTIONS.SECURITY.toString(), OSecurityServerUser.class);
-                      database.open("system", "system");
-
-                      try {
-
-                        undo.execute(serverInstance, dManager, database);
-                      } finally {
-                        database.close();
-                      }
-
-                    } catch (Exception e) {
-<<<<<<< HEAD
-                      ODistributedServerLog.error(this, localNodeName, null, ODistributedServerLog.DIRECTION.NONE,
-                          "async distributed transaction failed, cannot revert local transaction. Current node could have a not aligned database. Remote answer: %s",
-                          e, iArgument);
-                      throw OException.wrapException(
-                          new OTransactionException(
-                              "Error on execution async distributed transaction, the database could be inconsistent"),
-                          (Exception) iArgument);
-=======
-                      ODistributedServerLog.error(this, localNodeName, null, ODistributedServerLog.DIRECTION.NONE, "async distributed transaction failed, cannot revert local transaction. Current node could have a not aligned database. Remote answer: %s", e, iArgument);
-                      throw OException.wrapException(new OTransactionException("Error on execution async distributed transaction, the database could be inconsistent"), (Exception) iArgument);
->>>>>>> ac225cc3
-                    }
-
-                  if (ODistributedServerLog.isDebugEnabled())
-                    ODistributedServerLog.debug(this, localNodeName, null, ODistributedServerLog.DIRECTION.NONE,
-                        "async distributed transaction failed: %s", iArgument);
-
-                  if (iArgument instanceof RuntimeException)
-                    throw (RuntimeException) iArgument;
-                  else
-                    throw OException.wrapException(new OTransactionException("Error on execution async distributed transaction"),
-                        (Exception) iArgument);
-
-                } finally {
-
-                  if (onAsyncReplicationError != null)
-                    onAsyncReplicationError.onAsyncReplicationError((Throwable) iArgument, 0);
-
-                }
-              }
-
-              // UNKNOWN RESPONSE TYPE
-              if (ODistributedServerLog.isDebugEnabled())
-                ODistributedServerLog.debug(this, localNodeName, null, ODistributedServerLog.DIRECTION.NONE,
-                    "async distributed transaction error, received unknown response type: %s", iArgument);
-
-              throw new OTransactionException(
-                  "Error on committing async distributed transaction, received unknown response type " + iArgument);
-            }
-          }));
-        }
-      }
-
-    } catch (OValidationException e) {
-      throw e;
-    } catch (Exception e) {
-      handleDistributedException("Cannot route TX operation against distributed node", e);
-    }
-  }
-
-<<<<<<< HEAD
-  protected boolean processCommitResult(String localNodeName, OTransaction iTx, OTxTask txTask, Set<String> involvedClusters,
-      List<ORecordOperation> tmpEntries, Set<String> nodes, int autoRetryDelay, Object result) throws InterruptedException {
-=======
-  protected boolean processCommitResult(String localNodeName, OTransaction iTx, OTxTask txTask, Set<String> involvedClusters, List<ORecordOperation> tmpEntries, Set<String> nodes, int autoRetryDelay, Object result) throws InterruptedException {
->>>>>>> ac225cc3
-    if (result instanceof OTxTaskResult) {
-      final OTxTaskResult txResult = ((OTxTaskResult) result);
-
-      final List<Object> list = txResult.results;
-
-      for (int i = 0; i < txTask.getTasks().size(); ++i) {
-        final Object o = list.get(i);
-
-        final OAbstractRecordReplicatedTask task = txTask.getTasks().get(i);
-
-        if (task instanceof OCreateRecordTask) {
-          final OCreateRecordTask t = (OCreateRecordTask) task;
-          iTx.updateIdentityAfterCommit(t.getRid(), ((OPlaceholder) o).getIdentity());
-          ORecordInternal.setVersion(iTx.getRecord(t.getRid()), ((OPlaceholder) o).getVersion());
-        } else if (task instanceof OUpdateRecordTask) {
-          final OUpdateRecordTask t = (OUpdateRecordTask) task;
-          ORecordInternal.setVersion(iTx.getRecord(t.getRid()), (Integer) o);
-        } else if (task instanceof ODeleteRecordTask) {
-
-        }
-
-      }
-
-      // RESET DIRTY FLAGS TO AVOID CALLING AUTO-SAVE
-      for (ORecordOperation op : tmpEntries) {
-        final ORecord record = op.getRecord();
-        if (record != null)
-          ORecordInternal.unsetDirty(record);
-      }
-
-      sendTxCompleted(localNodeName, involvedClusters, nodes, txResult);
-
-    } else if (result instanceof ODistributedRecordLockedException) {
-      // AUTO RETRY
-      if (autoRetryDelay > 0)
-        Thread.sleep(autoRetryDelay);
-      return false;
-
-    } else if (result instanceof Exception) {
-      // EXCEPTION: LOG IT AND ADD AS NESTED EXCEPTION
-      if (ODistributedServerLog.isDebugEnabled())
-        ODistributedServerLog.debug(this, localNodeName, null, ODistributedServerLog.DIRECTION.NONE,
-            "distributed transaction error: %s", result, result.toString());
-
-      if (result instanceof OTransactionException || result instanceof ONeedRetryException)
-        throw (RuntimeException) result;
-
-      throw OException.wrapException(new OTransactionException("Error on committing distributed transaction"), (Exception) result);
-    } else {
-      // UNKNOWN RESPONSE TYPE
-      if (ODistributedServerLog.isDebugEnabled())
-        ODistributedServerLog.debug(this, localNodeName, null, ODistributedServerLog.DIRECTION.NONE,
-            "distributed transaction error, received unknown response type: %s", result);
-
-      throw new OTransactionException("Error on committing distributed transaction, received unknown response type " + result);
-    }
-    return true;
-  }
-
-  private void sendTxCompleted(String localNodeName, Set<String> involvedClusters, Set<String> nodes, OTxTaskResult txResult) {
-    // SEND FINAL TX COMPLETE TASK TO UNLOCK RECORDS
-    final Object completedResult = dManager.sendRequest(getName(), involvedClusters, nodes, new OCompletedTxTask(txResult.locks),
-        EXECUTION_MODE.RESPONSE);
-
-    if (!(completedResult instanceof Boolean) || !((Boolean) completedResult).booleanValue()) {
-      // EXCEPTION: LOG IT AND ADD AS NESTED EXCEPTION
-      ODistributedServerLog.error(this, localNodeName, null, ODistributedServerLog.DIRECTION.NONE,
-          "distributed transaction complete error: %s", completedResult);
-    }
-  }
-
-  @Override
-  public void rollback(final OTransaction iTx) {
-    wrapped.rollback(iTx);
-  }
-
-  @Override
-  public OStorageConfiguration getConfiguration() {
-    return wrapped.getConfiguration();
-  }
-
-  @Override
-  public int getClusters() {
-    return wrapped.getClusters();
-  }
-
-  @Override
-  public Set<String> getClusterNames() {
-    return wrapped.getClusterNames();
-  }
-
-  @Override
-  public OCluster getClusterById(int iId) {
-    return wrapped.getClusterById(iId);
-  }
-
-  @Override
-  public Collection<? extends OCluster> getClusterInstances() {
-    return wrapped.getClusterInstances();
-  }
-
-  @Override
-  public int addCluster(final String iClusterName, boolean forceListBased, final Object... iParameters) {
-    for (int retry = 0; retry < 10; ++retry) {
-      int clId = wrapped.addCluster(iClusterName, false, iParameters);
-
-      if (OScenarioThreadLocal.INSTANCE.get() == RUN_MODE.DEFAULT) {
-
-        final StringBuilder cmd = new StringBuilder("create cluster ");
-        cmd.append(iClusterName);
-
-        // EXECUTE THIS OUTSIDE LOCK TO AVOID DEADLOCKS
-        OCommandSQL commandSQL = new OCommandSQL(cmd.toString());
-        commandSQL.addExcludedNode(getNodeId());
-
-        final Object result = command(commandSQL);
-        if (result != null && ((Integer) result).intValue() != clId) {
-          OLogManager.instance().warn(this,
-              "Error on creating cluster on distributed nodes: ids are different (local=%d and remote=%d). Retrying %d/%d...", clId,
-              ((Integer) result).intValue(), retry, 10);
-
-          wrapped.dropCluster(clId, false);
-
-          // REMOVE ON REMOTE NODES TOO
-          cmd.setLength(0);
-          cmd.append("drop cluster ");
-          cmd.append(iClusterName);
-
-          commandSQL = new OCommandSQL(cmd.toString());
-          commandSQL.addExcludedNode(getNodeId());
-
-          command(commandSQL);
-
-          try {
-            Thread.sleep(300);
-          } catch (InterruptedException e) {
-          }
-
-          wrapped.reload();
-          continue;
-        }
-      }
-      return clId;
-    }
-
-    throw new ODistributedException("Error on creating cluster on distributed nodes: local and remote ids assigned are different");
-  }
-
-  @Override
-  public int addCluster(String iClusterName, int iRequestedId, boolean forceListBased, Object... iParameters) {
-    return wrapped.addCluster(iClusterName, iRequestedId, forceListBased, iParameters);
-  }
-
-  public boolean dropCluster(final String iClusterName, final boolean iTruncate) {
-    return wrapped.dropCluster(iClusterName, iTruncate);
-  }
-
-  @Override
-  public boolean dropCluster(final int iId, final boolean iTruncate) {
-    return wrapped.dropCluster(iId, iTruncate);
-  }
-
-  @Override
-  public long count(final int iClusterId) {
-    return wrapped.count(iClusterId);
-  }
-
-  @Override
-  public long count(int iClusterId, boolean countTombstones) {
-    return wrapped.count(iClusterId, countTombstones);
-  }
-
-  public long count(final int[] iClusterIds) {
-    return wrapped.count(iClusterIds);
-  }
-
-  @Override
-  public long count(int[] iClusterIds, boolean countTombstones) {
-    return wrapped.count(iClusterIds, countTombstones);
-  }
-
-  @Override
-  public long getSize() {
-    return wrapped.getSize();
-  }
-
-  @Override
-  public long countRecords() {
-    return wrapped.countRecords();
-  }
-
-  @Override
-  public int getDefaultClusterId() {
-    return wrapped.getDefaultClusterId();
-  }
-
-  @Override
-  public void setDefaultClusterId(final int defaultClusterId) {
-    wrapped.setDefaultClusterId(defaultClusterId);
-  }
-
-  @Override
-  public int getClusterIdByName(String iClusterName) {
-    return wrapped.getClusterIdByName(iClusterName);
-  }
-
-  @Override
-  public String getPhysicalClusterNameById(final int iClusterId) {
-    return wrapped.getPhysicalClusterNameById(iClusterId);
-  }
-
-  @Override
-  public boolean checkForRecordValidity(final OPhysicalPosition ppos) {
-    return wrapped.checkForRecordValidity(ppos);
-  }
-
-  @Override
-  public String getName() {
-    return wrapped.getName();
-  }
-
-  @Override
-  public String getURL() {
-    return wrapped.getURL();
-  }
-
-  @Override
-  public long getVersion() {
-    return wrapped.getVersion();
-  }
-
-  @Override
-  public void synch() {
-    wrapped.synch();
-  }
-
-  @Override
-  public long[] getClusterDataRange(final int currentClusterId) {
-    return wrapped.getClusterDataRange(currentClusterId);
-  }
-
-  @Override
-  public <V> V callInLock(final Callable<V> iCallable, final boolean iExclusiveLock) {
-    return wrapped.callInLock(iCallable, iExclusiveLock);
-  }
-
-  public STATUS getStatus() {
-    return wrapped.getStatus();
-  }
-
-  @Override
-  public void checkForClusterPermissions(final String iClusterName) {
-    wrapped.checkForClusterPermissions(iClusterName);
-  }
-
-  @Override
-  public OPhysicalPosition[] higherPhysicalPositions(int currentClusterId, OPhysicalPosition entry) {
-    return wrapped.higherPhysicalPositions(currentClusterId, entry);
-  }
-
-  public OServer getServer() {
-    return serverInstance;
-  }
-
-  public ODistributedServerManager getDistributedManager() {
-    return dManager;
-  }
-
-  @Override
-  public OPhysicalPosition[] ceilingPhysicalPositions(int clusterId, OPhysicalPosition physicalPosition) {
-    return wrapped.ceilingPhysicalPositions(clusterId, physicalPosition);
-  }
-
-  @Override
-  public OPhysicalPosition[] floorPhysicalPositions(int clusterId, OPhysicalPosition physicalPosition) {
-    return wrapped.floorPhysicalPositions(clusterId, physicalPosition);
-  }
-
-  @Override
-  public OPhysicalPosition[] lowerPhysicalPositions(int currentClusterId, OPhysicalPosition entry) {
-    return wrapped.lowerPhysicalPositions(currentClusterId, entry);
-  }
-
-  public OStorage getUnderlying() {
-    return wrapped;
-  }
-
-  @Override
-  public boolean isRemote() {
-    return false;
-  }
-
-  @Override
-  public OCurrentStorageComponentsFactory getComponentsFactory() {
-    return wrapped.getComponentsFactory();
-  }
-
-  @Override
-  public String getType() {
-    return "distributed";
-  }
-
-  @Override
-  public void freeze(final boolean throwException) {
-    getFreezableStorage().freeze(throwException);
-  }
-
-  @Override
-  public void release() {
-    getFreezableStorage().release();
-  }
-
-  @Override
-  public List<String> backup(final OutputStream out, final Map<String, Object> options, final Callable<Object> callable,
-      final OCommandOutputListener iListener, final int compressionLevel, final int bufferSize) throws IOException {
-    final String localNode = dManager.getLocalNodeName();
-
-    final ODistributedServerManager.DB_STATUS prevStatus = dManager.getDatabaseStatus(localNode, getName());
-    if (prevStatus == ODistributedServerManager.DB_STATUS.ONLINE)
-      // SET STATUS = BACKUP
-      dManager.setDatabaseStatus(localNode, getName(), ODistributedServerManager.DB_STATUS.BACKUP);
-
-    try {
-
-      return wrapped.backup(out, options, callable, iListener, compressionLevel, bufferSize);
-
-    } finally {
-      if (prevStatus == ODistributedServerManager.DB_STATUS.ONLINE)
-        // RESTORE PREVIOUS STATUS
-        dManager.setDatabaseStatus(localNode, getName(), ODistributedServerManager.DB_STATUS.ONLINE);
-    }
-  }
-
-  @Override
-  public void restore(final InputStream in, final Map<String, Object> options, final Callable<Object> callable,
-      final OCommandOutputListener iListener) throws IOException {
-    wrapped.restore(in, options, callable, iListener);
-  }
-
-  @Override
-  public long getLastOperationId() {
-    return lastOperationId.get();
-  }
-
-  public void setLastOperationId(final long lastOperationId) {
-    this.lastOperationId.set(lastOperationId);
-  }
-
-  public void pushDeletedRecord(final ORecordId rid, final int version) {
-    resetLastValidBackup();
-
-    deletedRecords.putIfAbsent(rid, new OPair<Long, Integer>(System.currentTimeMillis(), version));
-  }
-
-  public boolean resurrectDeletedRecord(final ORecordId rid) {
-    return deletedRecords.remove(rid) != null;
-  }
-
-  public String getClusterNameByRID(final ORecordId iRid) {
-    final OCluster cluster = getClusterById(iRid.clusterId);
-    return cluster != null ? cluster.getName() : "*";
-  }
-
-  @Override
-  public String getStorageId() {
-    return dManager.getLocalNodeName() + "." + getName();
-  }
-
-  @Override
-  public String getNodeId() {
-    return dManager != null ? dManager.getLocalNodeName() : "?";
-  }
-
-  public void shutdownAsynchronousWorker() {
-    running = false;
-    asynchWorker.interrupt();
-    try {
-      asynchWorker.join();
-    } catch (InterruptedException e) {
-    }
-    asynchronousOperationsQueue.clear();
-  }
-
-  protected void checkNodeIsMaster(final String localNodeName, final ODistributedConfiguration dbCfg) {
-    final ODistributedConfiguration.ROLES nodeRole = dbCfg.getServerRole(localNodeName);
-    if (nodeRole != ODistributedConfiguration.ROLES.MASTER)
-      throw new ODistributedException("Cannot execute write operation on node '" + localNodeName + "' because is non master");
-  }
-
-  public File getLastValidBackup() {
-    return lastValidBackup;
-  }
-
-  public void setLastValidBackup(final File lastValidBackup) {
-    this.lastValidBackup = lastValidBackup;
-  }
-
-  protected void asynchronousExecution(final OAsynchDistributedOperation iOperation) {
-    asynchronousOperationsQueue.offer(iOperation);
-  }
-
-  protected OAsyncReplicationError getAsyncReplicationError() {
-    if (OExecutionThreadLocal.INSTANCE.get().onAsyncReplicationError != null) {
-
-      final OAsyncReplicationError subCallback = OExecutionThreadLocal.INSTANCE.get().onAsyncReplicationError;
-      final ODatabaseDocumentTx currentDatabase = (ODatabaseDocumentTx) ODatabaseRecordThreadLocal.INSTANCE.get();
-      final ODatabaseDocumentTx copyDatabase = currentDatabase.copy();
-      currentDatabase.activateOnCurrentThread();
-
-      return new OAsyncReplicationError() {
-        @Override
-        public ACTION onAsyncReplicationError(final Throwable iException, final int iRetry) {
-          copyDatabase.activateOnCurrentThread();
-          switch (subCallback.onAsyncReplicationError(iException, iRetry)) {
-          case RETRY:
-            break;
-
-          case IGNORE:
-          }
-
-          return OAsyncReplicationError.ACTION.IGNORE;
-        }
-      };
-    } else
-      return null;
-  }
-
-  protected void handleDistributedException(final String iMessage, final Exception e, final Object... iParams) {
-    if (e != null) {
-      if (e instanceof OException)
-        throw (OException) e;
-      else if (e.getCause() instanceof OException)
-        throw (OException) e.getCause();
-      else if (e.getCause() != null && e.getCause().getCause() instanceof OException)
-        throw (OException) e.getCause().getCause();
-    }
-
-    OLogManager.instance().error(this, iMessage, e, iParams);
-    throw OException.wrapException(new OStorageException(String.format(iMessage, iParams)), e);
-  }
-
-  private OFreezableStorage getFreezableStorage() {
-    if (wrapped instanceof OFreezableStorage)
-      return ((OFreezableStorage) wrapped);
-    else
-      throw new UnsupportedOperationException("Storage engine " + wrapped.getType() + " does not support freeze operation");
-  }
-
-  private void resetLastValidBackup() {
-    if (lastValidBackup != null) {
-      lastValidBackup = null;
-    }
-  }
-}
+/*
+ *
+ *  *  Copyright 2014 Orient Technologies LTD (info(at)orientechnologies.com)
+ *  *
+ *  *  Licensed under the Apache License, Version 2.0 (the "License");
+ *  *  you may not use this file except in compliance with the License.
+ *  *  You may obtain a copy of the License at
+ *  *
+ *  *       http://www.apache.org/licenses/LICENSE-2.0
+ *  *
+ *  *  Unless required by applicable law or agreed to in writing, software
+ *  *  distributed under the License is distributed on an "AS IS" BASIS,
+ *  *  WITHOUT WARRANTIES OR CONDITIONS OF ANY KIND, either express or implied.
+ *  *  See the License for the specific language governing permissions and
+ *  *  limitations under the License.
+ *  *
+ *  * For more information: http://www.orientechnologies.com
+ *
+ */
+package com.orientechnologies.orient.server.distributed;
+
+import java.io.File;
+import java.io.IOException;
+import java.io.InputStream;
+import java.io.OutputStream;
+import java.util.*;
+import java.util.concurrent.BlockingQueue;
+import java.util.concurrent.Callable;
+import java.util.concurrent.ConcurrentHashMap;
+import java.util.concurrent.LinkedBlockingQueue;
+import java.util.concurrent.atomic.AtomicLong;
+
+import com.orientechnologies.common.concur.ONeedRetryException;
+import com.orientechnologies.common.exception.OException;
+import com.orientechnologies.common.log.OLogManager;
+import com.orientechnologies.common.util.OCallable;
+import com.orientechnologies.common.util.OPair;
+import com.orientechnologies.orient.core.Orient;
+import com.orientechnologies.orient.core.command.OCommandDistributedReplicateRequest;
+import com.orientechnologies.orient.core.command.OCommandExecutor;
+import com.orientechnologies.orient.core.command.OCommandManager;
+import com.orientechnologies.orient.core.command.OCommandOutputListener;
+import com.orientechnologies.orient.core.command.OCommandRequestText;
+import com.orientechnologies.orient.core.command.ODistributedCommand;
+import com.orientechnologies.orient.core.command.script.OCommandScript;
+import com.orientechnologies.orient.core.config.OGlobalConfiguration;
+import com.orientechnologies.orient.core.config.OStorageConfiguration;
+import com.orientechnologies.orient.core.conflict.ORecordConflictStrategy;
+import com.orientechnologies.orient.core.db.ODatabase;
+import com.orientechnologies.orient.core.db.ODatabaseDocumentInternal;
+import com.orientechnologies.orient.core.db.ODatabaseRecordThreadLocal;
+import com.orientechnologies.orient.core.db.OExecutionThreadLocal;
+import com.orientechnologies.orient.core.db.OScenarioThreadLocal;
+import com.orientechnologies.orient.core.db.OScenarioThreadLocal.RUN_MODE;
+import com.orientechnologies.orient.core.db.document.ODatabaseDocumentTx;
+import com.orientechnologies.orient.core.db.record.OCurrentStorageComponentsFactory;
+import com.orientechnologies.orient.core.db.record.OPlaceholder;
+import com.orientechnologies.orient.core.db.record.ORecordOperation;
+import com.orientechnologies.orient.core.db.record.ridbag.sbtree.OSBTreeCollectionManager;
+import com.orientechnologies.orient.core.exception.ORecordNotFoundException;
+import com.orientechnologies.orient.core.exception.OStorageException;
+import com.orientechnologies.orient.core.exception.OTransactionException;
+import com.orientechnologies.orient.core.exception.OValidationException;
+import com.orientechnologies.orient.core.id.ORID;
+import com.orientechnologies.orient.core.id.ORecordId;
+import com.orientechnologies.orient.core.metadata.schema.OClass;
+import com.orientechnologies.orient.core.metadata.schema.clusterselection.OClusterSelectionStrategy;
+import com.orientechnologies.orient.core.record.ORecord;
+import com.orientechnologies.orient.core.record.ORecordInternal;
+import com.orientechnologies.orient.core.record.impl.ODocument;
+import com.orientechnologies.orient.core.replication.OAsyncReplicationError;
+import com.orientechnologies.orient.core.replication.OAsyncReplicationOk;
+import com.orientechnologies.orient.core.sql.OCommandExecutorSQLDelegate;
+import com.orientechnologies.orient.core.sql.OCommandExecutorSQLSelect;
+import com.orientechnologies.orient.core.sql.OCommandSQL;
+import com.orientechnologies.orient.core.sql.functions.OSQLFunctionRuntime;
+import com.orientechnologies.orient.core.storage.OAutoshardedStorage;
+import com.orientechnologies.orient.core.storage.OCluster;
+import com.orientechnologies.orient.core.storage.OPhysicalPosition;
+import com.orientechnologies.orient.core.storage.ORawBuffer;
+import com.orientechnologies.orient.core.storage.ORecordCallback;
+import com.orientechnologies.orient.core.storage.ORecordMetadata;
+import com.orientechnologies.orient.core.storage.OStorage;
+import com.orientechnologies.orient.core.storage.OStorageOperationResult;
+import com.orientechnologies.orient.core.storage.impl.local.OAbstractPaginatedStorage;
+import com.orientechnologies.orient.core.storage.impl.local.OFreezableStorage;
+import com.orientechnologies.orient.core.tx.OTransaction;
+import com.orientechnologies.orient.core.tx.OTransactionAbstract;
+import com.orientechnologies.orient.core.tx.OTransactionInternal;
+import com.orientechnologies.orient.core.tx.OTransactionRealAbstract;
+import com.orientechnologies.orient.server.OServer;
+import com.orientechnologies.orient.server.distributed.ODistributedRequest.EXECUTION_MODE;
+import com.orientechnologies.orient.server.distributed.task.*;
+import com.orientechnologies.orient.server.security.OSecurityServerUser;
+
+/**
+ * Distributed storage implementation that routes to the owner node the request.
+ *
+ * @author Luca Garulli (l.garulli--at--orientechnologies.com)
+ */
+public class ODistributedStorage implements OStorage, OFreezableStorage, OAutoshardedStorage {
+  protected final OServer                   serverInstance;
+  protected final ODistributedServerManager dManager;
+  protected final OAbstractPaginatedStorage wrapped;
+
+  protected final TimerTask                                          purgeDeletedRecordsTask;
+  protected final ConcurrentHashMap<ORecordId, OPair<Long, Integer>> deletedRecords  = new ConcurrentHashMap<ORecordId, OPair<Long, Integer>>();
+  protected final AtomicLong                                         lastOperationId = new AtomicLong();
+
+  protected final BlockingQueue<OAsynchDistributedOperation> asynchronousOperationsQueue;
+  protected final Thread                                     asynchWorker;
+  protected volatile boolean                                 running         = true;
+  protected volatile File                                    lastValidBackup = null;
+
+  public ODistributedStorage(final OServer iServer, final OAbstractPaginatedStorage wrapped) {
+    this.serverInstance = iServer;
+    this.dManager = iServer.getDistributedManager();
+    this.wrapped = wrapped;
+
+    ODistributedServerLog.debug(this, dManager != null ? dManager.getLocalNodeName() : "?", null,
+        ODistributedServerLog.DIRECTION.NONE, "Installing distributed storage on database '%s'", wrapped.getName());
+
+    purgeDeletedRecordsTask = new TimerTask() {
+      @Override
+      public void run() {
+        final long now = System.currentTimeMillis();
+        for (Iterator<Map.Entry<ORecordId, OPair<Long, Integer>>> it = deletedRecords.entrySet().iterator(); it.hasNext();) {
+          final Map.Entry<ORecordId, OPair<Long, Integer>> entry = it.next();
+
+          try {
+            final ORecordId rid = entry.getKey();
+            final long time = entry.getValue().getKey();
+            final int version = entry.getValue().getValue();
+
+            if (now - time > (OGlobalConfiguration.DISTRIBUTED_ASYNCH_RESPONSES_TIMEOUT.getValueAsLong() * 2)) {
+              // DELETE RECORD
+              final OStorageOperationResult<Boolean> result = wrapped.deleteRecord(rid, version, 0, null);
+              if (result == null || !result.getResult())
+                OLogManager.instance().error(this, "Error on deleting record %s v.%s", rid, version);
+            }
+          } finally {
+            // OK, REMOVE IT
+            it.remove();
+          }
+        }
+      }
+    };
+
+    Orient.instance().scheduleTask(purgeDeletedRecordsTask,
+        OGlobalConfiguration.DISTRIBUTED_PURGE_RESPONSES_TIMER_DELAY.getValueAsLong(),
+        OGlobalConfiguration.DISTRIBUTED_PURGE_RESPONSES_TIMER_DELAY.getValueAsLong());
+
+    final int queueSize = OGlobalConfiguration.DISTRIBUTED_ASYNCH_QUEUE_SIZE.getValueAsInteger();
+    if (queueSize <= 0)
+      asynchronousOperationsQueue = new LinkedBlockingQueue<OAsynchDistributedOperation>();
+    else
+      asynchronousOperationsQueue = new LinkedBlockingQueue<OAsynchDistributedOperation>(queueSize);
+
+    asynchWorker = new Thread() {
+      @Override
+      public void run() {
+        while (running || !asynchronousOperationsQueue.isEmpty()) {
+          try {
+            final OAsynchDistributedOperation operation = asynchronousOperationsQueue.take();
+
+            final Object result = dManager.sendRequest(operation.getDatabaseName(), operation.getClusterNames(),
+                operation.getNodes(), operation.getTask(),
+                operation.getCallback() != null ? EXECUTION_MODE.RESPONSE : EXECUTION_MODE.NO_RESPONSE);
+
+            if (operation.getCallback() != null)
+              operation.getCallback().call(result);
+
+          } catch (InterruptedException e) {
+
+            final int pendingMessages = asynchronousOperationsQueue.size();
+            if (pendingMessages > 0)
+              ODistributedServerLog.warn(this, dManager != null ? dManager.getLocalNodeName() : "?", null,
+                  ODistributedServerLog.DIRECTION.NONE,
+                  "Received shutdown signal, waiting for asynchronous queue is empty (pending msgs=%d)...", pendingMessages);
+
+            Thread.interrupted();
+
+          } catch (Throwable e) {
+            if (running)
+              // ASYNC: IGNORE IT
+              if (e instanceof ONeedRetryException)
+                ODistributedServerLog.debug(this, dManager != null ? dManager.getLocalNodeName() : "?", null,
+                    ODistributedServerLog.DIRECTION.OUT, "Error on executing asynchronous operation", e);
+              else
+                ODistributedServerLog.error(this, dManager != null ? dManager.getLocalNodeName() : "?", null,
+                    ODistributedServerLog.DIRECTION.OUT, "Error on executing asynchronous operation", e);
+          }
+        }
+        ODistributedServerLog.warn(this, dManager != null ? dManager.getLocalNodeName() : "?", null,
+            ODistributedServerLog.DIRECTION.NONE, "Shutdown asynchronous queue worker for database '%s' completed",
+            wrapped.getName());
+      }
+    };
+    asynchWorker.setName("OrientDB Distributed asynch ops node=" + getNodeId() + " db=" + getName());
+    asynchWorker.start();
+  }
+
+  @Override
+  public boolean isDistributed() {
+    return true;
+  }
+
+  @Override
+  public boolean isAssigningClusterIds() {
+    return true;
+  }
+
+  public Object command(final OCommandRequestText iCommand) {
+
+    List<String> servers = (List<String>) iCommand.getContext().getVariable("servers");
+    if (servers == null) {
+      servers = new ArrayList<String>();
+      iCommand.getContext().setVariable("servers", servers);
+    }
+    final String localNodeName = dManager.getLocalNodeName();
+
+    servers.add(localNodeName);
+
+    if (OScenarioThreadLocal.INSTANCE.get() == RUN_MODE.RUNNING_DISTRIBUTED)
+      // ALREADY DISTRIBUTED
+      return wrapped.command(iCommand);
+
+    final ODistributedConfiguration dbCfg = dManager.getDatabaseConfiguration(getName());
+    if (!dbCfg.isReplicationActive(null, localNodeName))
+      // DON'T REPLICATE
+      return wrapped.command(iCommand);
+
+    final OCommandExecutor executor = OCommandManager.instance().getExecutor(iCommand);
+
+    executor.setProgressListener(iCommand.getProgressListener());
+    executor.parse(iCommand);
+
+    final OCommandExecutor exec = executor instanceof OCommandExecutorSQLDelegate
+        ? ((OCommandExecutorSQLDelegate) executor).getDelegate() : executor;
+
+    if (!exec.isIdempotent())
+      checkNodeIsMaster(localNodeName, dbCfg);
+
+    try {
+      Object result = null;
+      OCommandDistributedReplicateRequest.DISTRIBUTED_EXECUTION_MODE executionMode = OCommandDistributedReplicateRequest.DISTRIBUTED_EXECUTION_MODE.LOCAL;
+      OCommandDistributedReplicateRequest.DISTRIBUTED_RESULT_MGMT resultMgmt = OCommandDistributedReplicateRequest.DISTRIBUTED_RESULT_MGMT.CHECK_FOR_EQUALS;
+
+      if (OScenarioThreadLocal.INSTANCE.get() != RUN_MODE.RUNNING_DISTRIBUTED) {
+        if (exec instanceof OCommandDistributedReplicateRequest) {
+          executionMode = ((OCommandDistributedReplicateRequest) exec).getDistributedExecutionMode();
+          resultMgmt = ((OCommandDistributedReplicateRequest) exec).getDistributedResultManagement();
+        }
+      }
+
+      switch (executionMode) {
+      case LOCAL:
+        // CALL IN DEFAULT MODE TO LET OWN COMMAND TO REDISTRIBUTE CHANGES (LIKE INSERT)
+        return wrapped.command(iCommand);
+
+      case REPLICATE:
+        // REPLICATE IT, GET ALL THE INVOLVED NODES
+        final Collection<String> involvedClusters = exec.getInvolvedClusters();
+
+        if (resultMgmt == OCommandDistributedReplicateRequest.DISTRIBUTED_RESULT_MGMT.MERGE) {
+
+          final Map<String, Collection<String>> nodeClusterMap = dbCfg.getServerClusterMap(involvedClusters, localNodeName);
+
+          final Map<String, Object> results;
+
+          if (nodeClusterMap.size() == 1 && nodeClusterMap.keySet().iterator().next().equals(localNodeName)) {
+            // LOCAL NODE, AVOID TO DISTRIBUTE IT
+            // CALL IN DEFAULT MODE TO LET OWN COMMAND TO REDISTRIBUTE CHANGES (LIKE INSERT)
+            result = wrapped.command(iCommand);
+
+            results = new HashMap<String, Object>(1);
+            results.put(localNodeName, result);
+
+          } else {
+            // SELECT: SPLIT CLASSES/CLUSTER IF ANY
+            results = executeOnServers(iCommand, involvedClusters, nodeClusterMap);
+          }
+
+          final OCommandExecutorSQLSelect select = exec instanceof OCommandExecutorSQLSelect ? (OCommandExecutorSQLSelect) exec
+              : null;
+
+          if (select != null && select.isAnyFunctionAggregates() && !select.hasGroupBy()) {
+            result = mergeResultByAggregation(select, results);
+          } else {
+            // MIX & FILTER RESULT SET AVOIDING DUPLICATES
+            // TODO: ONCE OPTIMIZED (SEE ABOVE) AVOID TO FILTER HERE
+
+            result = exec.mergeResults(results);
+          }
+
+        } else {
+          final OAbstractCommandTask task = iCommand instanceof OCommandScript ? new OScriptTask(iCommand)
+              : new OSQLCommandTask(iCommand, new HashSet<String>());
+          task.setResultStrategy(OAbstractRemoteTask.RESULT_STRATEGY.ANY);
+
+          final Collection<String> nodes = dbCfg.getServers(involvedClusters);
+
+          if (iCommand instanceof ODistributedCommand)
+            nodes.removeAll(((ODistributedCommand) iCommand).nodesToExclude());
+
+          if (nodes.isEmpty())
+            // / NO NODE TO REPLICATE
+            return null;
+
+          if (executeLocally(localNodeName, dbCfg, exec, involvedClusters, nodes))
+            // LOCAL NODE, AVOID TO DISTRIBUTE IT
+            // CALL IN DEFAULT MODE TO LET OWN COMMAND TO REDISTRIBUTE CHANGES (LIKE INSERT)
+            return wrapped.command(iCommand);
+
+          result = dManager.sendRequest(getName(), involvedClusters, nodes, task, EXECUTION_MODE.RESPONSE);
+          if (exec.involveSchema())
+            // UPDATE THE SCHEMA
+            dManager.propagateSchemaChanges(ODatabaseRecordThreadLocal.INSTANCE.get());
+        }
+
+        break;
+      }
+
+      if (result instanceof ONeedRetryException)
+        throw (ONeedRetryException) result;
+      else if (result instanceof Exception)
+        throw OException.wrapException(new ODistributedException("Error on execution distributed COMMAND"), (Exception) result);
+
+      return result;
+    } catch (ONeedRetryException e) {
+      // PASS THROUGH
+      throw e;
+    } catch (Exception e) {
+      handleDistributedException("Cannot route COMMAND operation to the distributed node", e);
+      // UNREACHABLE
+      return null;
+    }
+  }
+
+  protected Map<String, Object> executeOnServers(final OCommandRequestText iCommand, final Collection<String> involvedClusters,
+      final Map<String, Collection<String>> nodeClusterMap) {
+
+    final Map<String, Object> results = new HashMap<String, Object>(nodeClusterMap.size());
+
+    // EXECUTE DIFFERENT TASK ON EACH SERVER
+    final List<String> nodes = new ArrayList<String>(1);
+    for (Map.Entry<String, Collection<String>> c : nodeClusterMap.entrySet()) {
+      final String nodeName = c.getKey();
+
+      if (!dManager.isNodeAvailable(nodeName, getName())) {
+
+        ODistributedServerLog.warn(this, dManager.getLocalNodeName(), nodeName, ODistributedServerLog.DIRECTION.OUT,
+            "Node '%s' is involved in the command '%s' against database '%s', but the node is not active. Excluding it", nodeName,
+            iCommand, wrapped.getName());
+
+      } else {
+
+        final OAbstractCommandTask task = iCommand instanceof OCommandScript ? new OScriptTask(iCommand)
+            : new OSQLCommandTask(iCommand, c.getValue());
+        task.setResultStrategy(OAbstractRemoteTask.RESULT_STRATEGY.ANY);
+
+        nodes.clear();
+        nodes.add(nodeName);
+
+        results.put(nodeName, dManager.sendRequest(getName(), involvedClusters, nodes, task, EXECUTION_MODE.RESPONSE));
+
+      }
+    }
+
+    if (results.isEmpty())
+      throw new ODistributedException("No active nodes found to execute command: " + iCommand);
+
+    return results;
+  }
+
+  protected Object mergeResultByAggregation(final OCommandExecutorSQLSelect select, final Map<String, Object> iResults) {
+    final List<Object> list = new ArrayList<Object>();
+    final ODocument doc = new ODocument();
+    list.add(doc);
+
+    boolean hasNonAggregates = false;
+    final Map<String, Object> proj = select.getProjections();
+    for (Map.Entry<String, Object> p : proj.entrySet()) {
+      if (!(p.getValue() instanceof OSQLFunctionRuntime)) {
+        hasNonAggregates = true;
+        break;
+      }
+    }
+
+    if (hasNonAggregates) {
+      // MERGE NON AGGREGATED FIELDS
+      for (Map.Entry<String, Object> entry : iResults.entrySet()) {
+        final List<Object> resultSet = (List<Object>) entry.getValue();
+
+        for (Object r : resultSet) {
+          if (r instanceof ODocument) {
+            final ODocument d = (ODocument) r;
+
+            for (Map.Entry<String, Object> p : proj.entrySet()) {
+              // WRITE THE FIELD AS IS
+              if (!(p.getValue() instanceof OSQLFunctionRuntime))
+                doc.field(p.getKey(), ((ODocument) r).field(p.getKey()));
+            }
+          }
+        }
+      }
+    }
+
+    final List<Object> toMerge = new ArrayList<Object>();
+
+    // MERGE AGGREGATED FIELDS
+    for (Map.Entry<String, Object> p : proj.entrySet()) {
+      if (p.getValue() instanceof OSQLFunctionRuntime) {
+        // MERGE RESULTS
+        final OSQLFunctionRuntime f = (OSQLFunctionRuntime) p.getValue();
+
+        toMerge.clear();
+        for (Map.Entry<String, Object> entry : iResults.entrySet()) {
+          final List<Object> resultSet = (List<Object>) entry.getValue();
+
+          for (Object r : resultSet) {
+            if (r instanceof ODocument) {
+              final ODocument d = (ODocument) r;
+              toMerge.add(d.rawField(p.getKey()));
+            }
+          }
+
+        }
+
+        // WRITE THE FINAL MERGED RESULT
+        doc.field(p.getKey(), f.getFunction().mergeDistributedResult(toMerge));
+      }
+    }
+
+    return list;
+  }
+
+  protected boolean executeLocally(final String localNodeName, final ODistributedConfiguration dbCfg, final OCommandExecutor exec,
+      final Collection<String> involvedClusters, final Collection<String> nodes) {
+    boolean executeLocally = false;
+    if (exec.isIdempotent()) {
+      // IDEMPOTENT: CHECK IF CAN WORK LOCALLY ONLY
+      int maxReadQuorum;
+      if (involvedClusters.isEmpty())
+        maxReadQuorum = dbCfg.getReadQuorum(null);
+      else {
+        maxReadQuorum = 0;
+        for (String cl : involvedClusters)
+          maxReadQuorum = Math.max(maxReadQuorum, dbCfg.getReadQuorum(cl));
+      }
+
+      if (nodes.size() == 1 && nodes.iterator().next().equals(localNodeName) && maxReadQuorum <= 1)
+        executeLocally = true;
+
+    } else if (nodes.size() == 1 && nodes.iterator().next().equals(localNodeName))
+      executeLocally = true;
+
+    return executeLocally;
+  }
+
+  public OStorageOperationResult<OPhysicalPosition> createRecord(final ORecordId iRecordId, final byte[] iContent,
+      final int iRecordVersion, final byte iRecordType, final int iMode, final ORecordCallback<Long> iCallback) {
+    resetLastValidBackup();
+
+    if (OScenarioThreadLocal.INSTANCE.get() == RUN_MODE.RUNNING_DISTRIBUTED)
+      // ALREADY DISTRIBUTED
+      return wrapped.createRecord(iRecordId, iContent, iRecordVersion, iRecordType, iMode, iCallback);
+
+    try {
+      // ASSIGN DESTINATION NODE
+      String clusterName = getClusterNameByRID(iRecordId);
+
+      int clusterId = iRecordId.getClusterId();
+      if (clusterId == ORID.CLUSTER_ID_INVALID)
+        throw new IllegalArgumentException("Cluster not valid");
+
+      final String localNodeName = dManager.getLocalNodeName();
+
+      final ODistributedConfiguration dbCfg = dManager.getDatabaseConfiguration(getName());
+
+      checkNodeIsMaster(localNodeName, dbCfg);
+
+      List<String> nodes = dbCfg.getServers(clusterName, null);
+
+      if (nodes.isEmpty()) {
+        // DON'T REPLICATE OR DISTRIBUTE
+        return (OStorageOperationResult<OPhysicalPosition>) ODistributedAbstractPlugin.runInDistributedMode(new Callable() {
+          @Override
+          public Object call() throws Exception {
+            return wrapped.createRecord(iRecordId, iContent, iRecordVersion, iRecordType, iMode, iCallback);
+          }
+        });
+      }
+
+      String masterNode = nodes.get(0);
+      if (!masterNode.equals(localNodeName)) {
+        final OCluster cl = getClusterByName(clusterName);
+        final ODatabaseDocumentInternal db = ODatabaseRecordThreadLocal.INSTANCE.get();
+        final OClass cls = db.getMetadata().getSchema().getClassByClusterId(cl.getId());
+        String newClusterName = null;
+        if (cls != null) {
+          OClusterSelectionStrategy clSel = cls.getClusterSelection();
+          if (!(clSel instanceof OLocalClusterStrategy)) {
+            dManager.propagateSchemaChanges(db);
+            clSel = cls.getClusterSelection();
+          }
+
+          newClusterName = getPhysicalClusterNameById(clSel.getCluster(cls, null));
+          nodes = dbCfg.getServers(newClusterName, null);
+          masterNode = nodes.get(0);
+        }
+
+        if (!masterNode.equals(localNodeName))
+          throw new ODistributedException("Error on inserting into cluster '" + clusterName + "' where local node '" + localNodeName
+              + "' is not the master of it, but it's '" + masterNode + "'");
+
+        OLogManager.instance().warn(this, "Local node '" + localNodeName + "' is not the master for cluster '" + clusterName
+            + "' (it's '" + masterNode + "'). Switching to a valid cluster of the same class: '" + newClusterName + "'");
+
+        clusterName = newClusterName;
+      }
+
+      Boolean executionModeSynch = dbCfg.isExecutionModeSynchronous(clusterName);
+      if (executionModeSynch == null)
+        executionModeSynch = iMode == 0;
+
+      if (executionModeSynch) {
+        // SYNCHRONOUS CALL: REPLICATE IT
+        final Object masterResult = dManager.sendRequest(getName(), Collections.singleton(clusterName), nodes,
+            new OCreateRecordTask(iRecordId, iContent, iRecordVersion, iRecordType), EXECUTION_MODE.RESPONSE);
+
+        if (masterResult instanceof ONeedRetryException)
+          throw (ONeedRetryException) masterResult;
+        else if (masterResult instanceof Exception)
+          throw OException.wrapException(new ODistributedException("Error on execution distributed CREATE_RECORD"),
+              (Exception) masterResult);
+
+        // COPY THE CLUSTER POS -> RID
+        final OPlaceholder masterPlaceholder = (OPlaceholder) masterResult;
+        iRecordId.copyFrom(masterPlaceholder.getIdentity());
+
+        return new OStorageOperationResult<OPhysicalPosition>(
+            new OPhysicalPosition(masterPlaceholder.getIdentity().getClusterPosition(), masterPlaceholder.getVersion()));
+      }
+
+      // ASYNCHRONOUS CALL: EXECUTE LOCALLY AND THEN DISTRIBUTE
+      final OStorageOperationResult<OPhysicalPosition> localResult;
+
+      localResult = (OStorageOperationResult<OPhysicalPosition>) ODistributedAbstractPlugin.runInDistributedMode(new Callable() {
+
+        @Override
+        public Object call() throws Exception {
+          // USE THE DATABASE TO CALL HOOKS
+          final ODatabaseDocumentInternal db = ODatabaseRecordThreadLocal.INSTANCE.get();
+
+          final ORecord record = Orient.instance().getRecordFactoryManager().newInstance(iRecordType);
+          ORecordInternal.fill(record, iRecordId, iRecordVersion, iContent, true);
+          db.save(record);
+
+          final OPhysicalPosition ppos = new OPhysicalPosition(iRecordType);
+          ppos.clusterPosition = record.getIdentity().getClusterPosition();
+          ppos.recordVersion = record.getVersion();
+          return new OStorageOperationResult<OPhysicalPosition>(ppos);
+        }
+      });
+
+      // ASYNCHRONOUSLY REPLICATE IT TO ALL THE OTHER NODES
+      nodes.remove(localNodeName);
+      if (!nodes.isEmpty()) {
+        asynchronousExecution(new OAsynchDistributedOperation(getName(), Collections.singleton(clusterName), nodes,
+            new OCreateRecordTask(iRecordId, iContent, iRecordVersion, iRecordType)));
+      }
+
+      // UPDATE RID WITH NEW POSITION
+      iRecordId.clusterPosition = localResult.getResult().clusterPosition;
+
+      return localResult;
+
+    } catch (
+
+    ONeedRetryException e)
+
+    {
+      // PASS THROUGH
+      throw e;
+    } catch (
+
+    Exception e)
+
+    {
+      handleDistributedException("Cannot route CREATE_RECORD operation for %s to the distributed node", e, iRecordId);
+      // UNREACHABLE
+      return null;
+    }
+
+  }
+
+  public OStorageOperationResult<ORawBuffer> readRecord(final ORecordId iRecordId, final String iFetchPlan,
+      final boolean iIgnoreCache, final ORecordCallback<ORawBuffer> iCallback) {
+
+    if (deletedRecords.get(iRecordId) != null)
+      // DELETED
+      throw new ORecordNotFoundException("Record " + iRecordId + " was not found");
+
+    try {
+      final String clusterName = getClusterNameByRID(iRecordId);
+
+      final ODistributedConfiguration dbCfg = dManager.getDatabaseConfiguration(getName());
+      final List<String> nodes = dbCfg.getServers(clusterName, null);
+
+      // CHECK IF LOCAL NODE OWNS THE DATA AND READ-QUORUM = 1: GET IT LOCALLY BECAUSE IT'S FASTER
+      if (nodes.isEmpty() || nodes.contains(dManager.getLocalNodeName()) && dbCfg.getReadQuorum(clusterName) <= 1) {
+        // DON'T REPLICATE
+        return (OStorageOperationResult<ORawBuffer>) ODistributedAbstractPlugin.runInDistributedMode(new Callable() {
+          @Override
+          public Object call() throws Exception {
+            return wrapped.readRecord(iRecordId, iFetchPlan, iIgnoreCache, iCallback);
+          }
+        });
+      }
+
+      // DISTRIBUTE IT
+      final Object result = dManager.sendRequest(getName(), Collections.singleton(clusterName), nodes,
+          new OReadRecordTask(iRecordId), EXECUTION_MODE.RESPONSE);
+
+      if (result instanceof ONeedRetryException)
+        throw (ONeedRetryException) result;
+      else if (result instanceof Exception)
+        throw OException.wrapException(new ODistributedException("Error on execution distributed READ_RECORD"), (Exception) result);
+
+      return new OStorageOperationResult<ORawBuffer>((ORawBuffer) result);
+
+    } catch (ONeedRetryException e) {
+      // PASS THROUGH
+      throw e;
+    } catch (Exception e) {
+      handleDistributedException("Cannot route READ_RECORD operation for %s to the distributed node", e, iRecordId);
+      // UNREACHABLE
+      return null;
+    }
+  }
+
+  @Override
+  public OStorageOperationResult<ORawBuffer> readRecordIfVersionIsNotLatest(final ORecordId rid, final String fetchPlan,
+      final boolean ignoreCache, final int recordVersion) throws ORecordNotFoundException {
+
+    if (deletedRecords.get(rid) != null)
+      // DELETED
+      throw new ORecordNotFoundException("Record " + rid + " was not found");
+
+    try {
+      final String clusterName = getClusterNameByRID(rid);
+
+      final ODistributedConfiguration dbCfg = dManager.getDatabaseConfiguration(getName());
+      final List<String> nodes = dbCfg.getServers(clusterName, null);
+
+      // CHECK IF LOCAL NODE OWNS THE DATA AND READ-QUORUM = 1: GET IT LOCALLY BECAUSE IT'S FASTER
+      if (nodes.isEmpty() || nodes.contains(dManager.getLocalNodeName()) && dbCfg.getReadQuorum(clusterName) <= 1) {
+        // DON'T REPLICATE
+        return (OStorageOperationResult<ORawBuffer>) ODistributedAbstractPlugin.runInDistributedMode(new Callable() {
+          @Override
+          public Object call() throws Exception {
+            return wrapped.readRecordIfVersionIsNotLatest(rid, fetchPlan, ignoreCache, recordVersion);
+          }
+        });
+      }
+
+      // DISTRIBUTE IT
+      final Object result = dManager.sendRequest(getName(), Collections.singleton(clusterName), nodes,
+          new OReadRecordIfNotLatestTask(rid, recordVersion), EXECUTION_MODE.RESPONSE);
+
+      if (result instanceof ONeedRetryException)
+        throw (ONeedRetryException) result;
+      else if (result instanceof Exception)
+        throw OException.wrapException(new ODistributedException("Error on execution distributed READ_RECORD"), (Exception) result);
+
+      return new OStorageOperationResult<ORawBuffer>((ORawBuffer) result);
+
+    } catch (ONeedRetryException e) {
+      // PASS THROUGH
+      throw e;
+    } catch (Exception e) {
+      handleDistributedException("Cannot route READ_RECORD operation for %s to the distributed node", e, rid);
+      // UNREACHABLE
+      return null;
+    }
+  }
+
+  @Override
+  public OSBTreeCollectionManager getSBtreeCollectionManager() {
+    return wrapped.getSBtreeCollectionManager();
+  }
+
+  @Override
+  public OStorageOperationResult<Integer> updateRecord(final ORecordId iRecordId, final boolean updateContent,
+      final byte[] iContent, final int iVersion, final byte iRecordType, final int iMode,
+      final ORecordCallback<Integer> iCallback) {
+    resetLastValidBackup();
+
+    if (deletedRecords.get(iRecordId) != null)
+      // DELETED
+      throw new ORecordNotFoundException("Record " + iRecordId + " was not found");
+
+    if (OScenarioThreadLocal.INSTANCE.get() == RUN_MODE.RUNNING_DISTRIBUTED)
+      // ALREADY DISTRIBUTED
+      return wrapped.updateRecord(iRecordId, updateContent, iContent, iVersion, iRecordType, iMode, iCallback);
+
+    try {
+      final String clusterName = getClusterNameByRID(iRecordId);
+
+      final ODistributedConfiguration dbCfg = dManager.getDatabaseConfiguration(getName());
+
+      final String localNodeName = dManager.getLocalNodeName();
+
+      checkNodeIsMaster(localNodeName, dbCfg);
+
+      final List<String> nodes = dbCfg.getServers(clusterName, null);
+
+      if (nodes.isEmpty()) {
+
+        // DON'T REPLICATE OR DISTRIBUTE
+        return (OStorageOperationResult<Integer>) ODistributedAbstractPlugin.runInDistributedMode(new Callable() {
+          @Override
+          public Object call() throws Exception {
+            return wrapped.updateRecord(iRecordId, updateContent, iContent, iVersion, iRecordType, iMode, iCallback);
+          }
+        });
+      }
+
+      Boolean executionModeSynch = dbCfg.isExecutionModeSynchronous(clusterName);
+      if (executionModeSynch == null)
+        executionModeSynch = iMode == 0;
+
+      if (executionModeSynch) {
+        // SYNCHRONOUS: LOAD PREVIOUS CONTENT TO BE USED IN CASE OF UNDO
+        final OStorageOperationResult<ORawBuffer> previousContent = readRecord(iRecordId, null, false, null);
+        if (previousContent == null)
+          throw new ORecordNotFoundException("Record with rid " + iRecordId + " was not found in database");
+
+        // REPLICATE IT
+        final Object result = dManager.sendRequest(
+            getName(), Collections.singleton(clusterName), nodes, new OUpdateRecordTask(iRecordId,
+                previousContent.getResult().getBuffer(), previousContent.getResult().version, iContent, iVersion, iRecordType),
+            EXECUTION_MODE.RESPONSE);
+
+        if (result instanceof ONeedRetryException)
+          throw (ONeedRetryException) result;
+        else if (result instanceof Exception)
+          throw OException.wrapException(new ODistributedException("Error on execution distributed UPDATE_RECORD"),
+              (Exception) result);
+
+        // UPDATE LOCALLY
+        return new OStorageOperationResult<Integer>((Integer) result);
+      }
+
+      // ASYNCHRONOUS CALL: EXECUTE LOCALLY AND THEN DISTRIBUTE
+      final OStorageOperationResult<Integer> localResult;
+
+      localResult = (OStorageOperationResult<Integer>) ODistributedAbstractPlugin.runInDistributedMode(new Callable() {
+
+        @Override
+        public Object call() throws Exception {
+          // USE THE DATABASE TO CALL HOOKS
+          final ODatabaseDocumentInternal db = ODatabaseRecordThreadLocal.INSTANCE.get();
+
+          final ORecord record = Orient.instance().getRecordFactoryManager().newInstance(iRecordType);
+          ORecordInternal.fill(record, iRecordId, iVersion, iContent, true);
+          db.save(record);
+
+          return new OStorageOperationResult<Integer>(record.getVersion());
+        }
+      });
+
+      nodes.remove(localNodeName);
+      if (!nodes.isEmpty()) {
+
+        // LOAD PREVIOUS CONTENT TO BE USED IN CASE OF UNDO
+        final OStorageOperationResult<ORawBuffer> previousContent = readRecord(iRecordId, null, false, null);
+
+        asynchronousExecution(
+            new OAsynchDistributedOperation(getName(), Collections.singleton(clusterName), nodes, new OUpdateRecordTask(iRecordId,
+                previousContent.getResult().getBuffer(), previousContent.getResult().version, iContent, iVersion, iRecordType)));
+      }
+
+      return localResult;
+
+    } catch (
+
+    ONeedRetryException e) {
+      // PASS THROUGH
+      throw e;
+    } catch (Exception e) {
+
+      handleDistributedException("Cannot route UPDATE_RECORD operation for %s to the distributed node", e, iRecordId);
+      // UNREACHABLE
+      return null;
+    }
+
+  }
+
+  @Override
+
+  public OStorageOperationResult<Boolean> deleteRecord(final ORecordId iRecordId, final int iVersion, final int iMode,
+      final ORecordCallback<Boolean> iCallback) {
+    resetLastValidBackup();
+
+    if (OScenarioThreadLocal.INSTANCE.get() == RUN_MODE.RUNNING_DISTRIBUTED)
+      // ALREADY DISTRIBUTED
+      return wrapped.deleteRecord(iRecordId, iVersion, iMode, iCallback);
+
+    try {
+      final String clusterName = getClusterNameByRID(iRecordId);
+
+      final ODistributedConfiguration dbCfg = dManager.getDatabaseConfiguration(getName());
+
+      final String localNodeName = dManager.getLocalNodeName();
+
+      checkNodeIsMaster(localNodeName, dbCfg);
+
+      final List<String> nodes = dbCfg.getServers(clusterName, null);
+
+      if (nodes.isEmpty()) {
+        // DON'T REPLICATE OR DISTRIBUTE
+        return (OStorageOperationResult<Boolean>) ODistributedAbstractPlugin.runInDistributedMode(new Callable() {
+          @Override
+          public Object call() throws Exception {
+            return wrapped.deleteRecord(iRecordId, iVersion, iMode, iCallback);
+          }
+        });
+      }
+
+      Boolean executionModeSynch = dbCfg.isExecutionModeSynchronous(clusterName);
+      if (executionModeSynch == null)
+        executionModeSynch = iMode == 0;
+
+      if (executionModeSynch) {
+        // REPLICATE IT
+        final Object result = dManager.sendRequest(getName(), Collections.singleton(clusterName), nodes,
+            new ODeleteRecordTask(iRecordId, iVersion), EXECUTION_MODE.RESPONSE);
+
+        if (result instanceof ONeedRetryException)
+          throw (ONeedRetryException) result;
+        else if (result instanceof Exception)
+          throw OException.wrapException(new ODistributedException("Error on execution distributed DELETE_RECORD"),
+              (Exception) result);
+
+        return new OStorageOperationResult<Boolean>(true);
+      }
+
+      // ASYNCHRONOUS CALL: EXECUTE LOCALLY AND THEN DISTRIBUTE
+      final OStorageOperationResult<Boolean> localResult;
+
+      localResult = (OStorageOperationResult<Boolean>) ODistributedAbstractPlugin.runInDistributedMode(new Callable() {
+
+        @Override
+        public Object call() throws Exception {
+          // USE THE DATABASE TO CALL HOOKS
+          final ODatabaseDocumentInternal db = ODatabaseRecordThreadLocal.INSTANCE.get();
+          try {
+            db.delete(iRecordId, iVersion);
+            return new OStorageOperationResult<Boolean>(true);
+          } catch (ORecordNotFoundException e) {
+            return new OStorageOperationResult<Boolean>(false);
+          }
+        }
+      });
+
+      nodes.remove(localNodeName);
+      if (!nodes.isEmpty())
+        asynchronousExecution(new OAsynchDistributedOperation(getName(), Collections.singleton(clusterName), nodes,
+            new ODeleteRecordTask(iRecordId, iVersion)));
+
+      return localResult;
+
+    } catch (
+
+    ONeedRetryException e) {
+      // PASS THROUGH
+      throw e;
+    } catch (Exception e) {
+
+      handleDistributedException("Cannot route DELETE_RECORD operation for %s to the distributed node", e, iRecordId);
+      // UNREACHABLE
+      return null;
+    }
+
+  }
+
+  @Override
+  public OStorageOperationResult<Boolean> hideRecord(ORecordId recordId, int mode, ORecordCallback<Boolean> callback) {
+    throw new UnsupportedOperationException();
+  }
+
+  @Override
+  public ORecordMetadata getRecordMetadata(ORID rid) {
+    return wrapped.getRecordMetadata(rid);
+  }
+
+  @Override
+  public boolean cleanOutRecord(ORecordId recordId, final int recordVersion, int iMode, ORecordCallback<Boolean> callback) {
+    return wrapped.cleanOutRecord(recordId, recordVersion, iMode, callback);
+  }
+
+  @Override
+  public boolean existsResource(final String iName) {
+    return wrapped.existsResource(iName);
+  }
+
+  public OCluster getClusterByName(final String iName) {
+    return wrapped.getClusterByName(iName);
+  }
+
+  @Override
+  public ORecordConflictStrategy getConflictStrategy() {
+    return getUnderlying().getConflictStrategy();
+  }
+
+  @Override
+  public void setConflictStrategy(final ORecordConflictStrategy iResolver) {
+    getUnderlying().setConflictStrategy(iResolver);
+  }
+
+  @Override
+  @SuppressWarnings("unchecked")
+  public <T> T removeResource(final String iName) {
+    return (T) wrapped.removeResource(iName);
+  }
+
+  @Override
+  public <T> T getResource(final String iName, final Callable<T> iCallback) {
+    return (T) wrapped.getResource(iName, iCallback);
+  }
+
+  @Override
+  public void open(final String iUserName, final String iUserPassword, final Map<String, Object> iProperties) {
+    wrapped.open(iUserName, iUserPassword, iProperties);
+  }
+
+  @Override
+  public void create(final Map<String, Object> iProperties) {
+    wrapped.create(iProperties);
+  }
+
+  @Override
+  public boolean exists() {
+    return wrapped.exists();
+  }
+
+  @Override
+  public void reload() {
+    wrapped.reload();
+  }
+
+  @Override
+  public void delete() {
+    wrapped.delete();
+  }
+
+  @Override
+  public void incrementalBackup(final String backupDirectory) {
+    wrapped.incrementalBackup(backupDirectory);
+  }
+
+  @Override
+  public void restoreFromIncrementalBackup(final String filePath) {
+    wrapped.restoreFromIncrementalBackup(filePath);
+  }
+
+  @Override
+  public void close() {
+    close(false, false);
+  }
+
+  @Override
+  public void close(final boolean iForce, final boolean onDelete) {
+    wrapped.close(iForce, onDelete);
+
+    if (isClosed())
+      shutdownAsynchronousWorker();
+  }
+
+  @Override
+  public boolean isClosed() {
+    return wrapped.isClosed();
+  }
+
+  @Override
+  public void commit(final OTransaction iTx, final Runnable callback) {
+    resetLastValidBackup();
+
+    if (OScenarioThreadLocal.INSTANCE.get() == RUN_MODE.RUNNING_DISTRIBUTED) {
+      // ALREADY DISTRIBUTED
+      wrapped.commit(iTx, callback);
+      return;
+    }
+
+    final ODistributedConfiguration dbCfg = dManager.getDatabaseConfiguration(getName());
+
+    final String localNodeName = dManager.getLocalNodeName();
+
+    checkNodeIsMaster(localNodeName, dbCfg);
+
+    try {
+      if (!dbCfg.isReplicationActive(null, localNodeName)) {
+        // DON'T REPLICATE
+        ODistributedAbstractPlugin.runInDistributedMode(new Callable() {
+          @Override
+          public Object call() throws Exception {
+            wrapped.commit(iTx, callback);
+            return null;
+          }
+        });
+
+        return;
+      }
+
+      OTransactionInternal.setStatus((OTransactionAbstract) iTx, OTransaction.TXSTATUS.BEGUN);
+
+      final OTxTask txTask = new OTxTask();
+      final Set<String> involvedClusters = new HashSet<String>();
+
+      Boolean executionModeSynch = dbCfg.isExecutionModeSynchronous(null);
+      if (executionModeSynch == null)
+        executionModeSynch = Boolean.TRUE;
+
+      final List<ORecordOperation> tmpEntries = new ArrayList<ORecordOperation>();
+
+      for (ORecordOperation txEntry : iTx.getCurrentRecordEntries())
+        tmpEntries.add(txEntry);
+
+      iTx.clearRecordEntries();
+
+      for (ORecordOperation op : tmpEntries) {
+        final OAbstractRecordReplicatedTask task;
+
+        final ORecord record = op.getRecord();
+
+        final ORecordId rid = (ORecordId) record.getIdentity();
+
+        switch (op.type) {
+        case ORecordOperation.CREATED: {
+          if (rid.isNew()) {
+            // CREATE THE TASK PASSING THE RECORD OR A COPY BASED ON EXECUTION TYPE: IF ASYNCHRONOUS THE COPY PREVENT TO EARLY
+            // ASSIGN CLUSTER IDS
+            final ORecord rec = executionModeSynch ? record : record.copy();
+            task = new OCreateRecordTask(rec);
+            if (record instanceof ODocument)
+              ((ODocument) record).validate();
+            break;
+          }
+          // ELSE TREAT IT AS UPDATE: GO DOWN
+        }
+
+        case ORecordOperation.UPDATED: {
+          if (record instanceof ODocument)
+            ((ODocument) record).validate();
+
+          // LOAD PREVIOUS CONTENT TO BE USED IN CASE OF UNDO
+          final OStorageOperationResult<ORawBuffer> previousContent = wrapped.readRecord(rid, null, false, null);
+
+          if (previousContent.getResult() == null)
+            // DELETED
+            throw new ORecordNotFoundException("Cannot update record '" + rid + "' because has been deleted");
+
+          final int v = executionModeSynch ? record.getVersion() : record.getVersion();
+          task = new OUpdateRecordTask(rid, previousContent.getResult().getBuffer(), previousContent.getResult().version,
+              record.toStream(), v, ORecordInternal.getRecordType(record));
+
+          break;
+        }
+
+        case ORecordOperation.DELETED: {
+          final int v = executionModeSynch ? record.getVersion() : record.getVersion();
+          task = new ODeleteRecordTask(rid, v);
+          break;
+        }
+
+        default:
+          continue;
+        }
+
+        involvedClusters.add(getClusterNameByRID(rid));
+        txTask.add(task);
+      }
+
+      OTransactionInternal.setStatus((OTransactionAbstract) iTx, OTransaction.TXSTATUS.COMMITTING);
+
+      final Set<String> nodes = dbCfg.getServers(involvedClusters);
+
+      // if (executionModeSynch && !iTx.hasRecordCreation()) {
+      if (executionModeSynch) {
+        // SYNCHRONOUS
+
+        final int maxAutoRetry = OGlobalConfiguration.DISTRIBUTED_CONCURRENT_TX_MAX_AUTORETRY.getValueAsInteger();
+        final int autoRetryDelay = OGlobalConfiguration.DISTRIBUTED_CONCURRENT_TX_AUTORETRY_DELAY.getValueAsInteger();
+
+        // AUTO-RETRY IN CASE RECORDS ARE LOCKED
+        Object result = null;
+        for (int retry = 1; retry <= maxAutoRetry; ++retry) {
+          // SYNCHRONOUS CALL: REPLICATE IT
+          result = dManager.sendRequest(getName(), involvedClusters, nodes, txTask, EXECUTION_MODE.RESPONSE);
+          if (!processCommitResult(localNodeName, iTx, txTask, involvedClusters, tmpEntries, nodes, autoRetryDelay, result))
+            // RETRY
+            continue;
+
+          return;
+        }
+
+        if (ODistributedServerLog.isDebugEnabled())
+          ODistributedServerLog.debug(this, localNodeName, null, ODistributedServerLog.DIRECTION.NONE,
+              "distributed transaction retries exceed maximum auto-retries (%d)", maxAutoRetry);
+
+        // ONLY CASE: ODistributedRecordLockedException MORE THAN AUTO-RETRY
+        throw (ODistributedRecordLockedException) result;
+      }
+
+      // ASYNCH
+      ODistributedAbstractPlugin.runInDistributedMode(new Callable() {
+
+        @Override
+        public Object call() throws Exception {
+          ((OTransactionRealAbstract) iTx).restore();
+          wrapped.commit(iTx, callback);
+          return null;
+        }
+      });
+
+      nodes.remove(localNodeName);
+      if (!nodes.isEmpty()) {
+        if (executionModeSynch)
+          dManager.sendRequest(getName(), involvedClusters, nodes, txTask, EXECUTION_MODE.RESPONSE);
+        else {
+
+          // MANAGE REPLICATION CALLBACK
+          final OAsyncReplicationOk onAsyncReplicationOk = OExecutionThreadLocal.INSTANCE.get().onAsyncReplicationOk;
+          final OAsyncReplicationError onAsyncReplicationError = getAsyncReplicationError();
+
+          // ASYNCHRONOUSLY REPLICATE IT TO ALL THE OTHER NODES
+          asynchronousExecution(new OAsynchDistributedOperation(getName(), involvedClusters, nodes, txTask, new OCallable() {
+            @Override
+            public Object call(final Object iArgument) {
+              if (iArgument instanceof OTxTaskResult) {
+                sendTxCompleted(localNodeName, involvedClusters, nodes, (OTxTaskResult) iArgument);
+
+                if (onAsyncReplicationOk != null)
+                  onAsyncReplicationOk.onAsyncReplicationOk();
+
+                return null;
+              } else if (iArgument instanceof Exception) {
+                try {
+                  final OAbstractRemoteTask undo = txTask.getUndoTaskForLocalStorage(iArgument);
+
+                  if (undo != null)
+                    try {
+
+                      final ODatabaseDocumentTx database = new ODatabaseDocumentTx(getURL());
+                      database.setProperty(ODatabase.OPTIONS.SECURITY.toString(), OSecurityServerUser.class);
+                      database.open("system", "system");
+
+                      try {
+
+                        undo.execute(serverInstance, dManager, database);
+                      } finally {
+                        database.close();
+                      }
+
+                    } catch (Exception e) {
+                      ODistributedServerLog.error(this, localNodeName, null, ODistributedServerLog.DIRECTION.NONE,
+                          "async distributed transaction failed, cannot revert local transaction. Current node could have a not aligned database. Remote answer: %s",
+                          e, iArgument);
+                      throw OException.wrapException(
+                          new OTransactionException(
+                              "Error on execution async distributed transaction, the database could be inconsistent"),
+                          (Exception) iArgument);
+                    }
+
+                  if (ODistributedServerLog.isDebugEnabled())
+                    ODistributedServerLog.debug(this, localNodeName, null, ODistributedServerLog.DIRECTION.NONE,
+                        "async distributed transaction failed: %s", iArgument);
+
+                  if (iArgument instanceof RuntimeException)
+                    throw (RuntimeException) iArgument;
+                  else
+                    throw OException.wrapException(new OTransactionException("Error on execution async distributed transaction"),
+                        (Exception) iArgument);
+
+                } finally {
+
+                  if (onAsyncReplicationError != null)
+                    onAsyncReplicationError.onAsyncReplicationError((Throwable) iArgument, 0);
+
+                }
+              }
+
+              // UNKNOWN RESPONSE TYPE
+              if (ODistributedServerLog.isDebugEnabled())
+                ODistributedServerLog.debug(this, localNodeName, null, ODistributedServerLog.DIRECTION.NONE,
+                    "async distributed transaction error, received unknown response type: %s", iArgument);
+
+              throw new OTransactionException(
+                  "Error on committing async distributed transaction, received unknown response type " + iArgument);
+            }
+          }));
+        }
+      }
+
+    } catch (
+
+    OValidationException e) {
+      throw e;
+    } catch (Exception e) {
+
+      handleDistributedException("Cannot route TX operation against distributed node", e);
+    }
+
+  }
+
+  protected boolean processCommitResult(String localNodeName, OTransaction iTx, OTxTask txTask, Set<String> involvedClusters,
+      List<ORecordOperation> tmpEntries, Set<String> nodes, int autoRetryDelay, Object result) throws InterruptedException {
+    if (result instanceof OTxTaskResult) {
+      final OTxTaskResult txResult = ((OTxTaskResult) result);
+
+      final List<Object> list = txResult.results;
+
+      for (int i = 0; i < txTask.getTasks().size(); ++i) {
+        final Object o = list.get(i);
+
+        final OAbstractRecordReplicatedTask task = txTask.getTasks().get(i);
+
+        if (task instanceof OCreateRecordTask) {
+          final OCreateRecordTask t = (OCreateRecordTask) task;
+          iTx.updateIdentityAfterCommit(t.getRid(), ((OPlaceholder) o).getIdentity());
+          ORecordInternal.setVersion(iTx.getRecord(t.getRid()), ((OPlaceholder) o).getVersion());
+        } else if (task instanceof OUpdateRecordTask) {
+          final OUpdateRecordTask t = (OUpdateRecordTask) task;
+          ORecordInternal.setVersion(iTx.getRecord(t.getRid()), (Integer) o);
+        } else if (task instanceof ODeleteRecordTask) {
+
+        }
+
+      }
+
+      // RESET DIRTY FLAGS TO AVOID CALLING AUTO-SAVE
+      for (ORecordOperation op : tmpEntries) {
+        final ORecord record = op.getRecord();
+        if (record != null)
+          ORecordInternal.unsetDirty(record);
+      }
+
+      sendTxCompleted(localNodeName, involvedClusters, nodes, txResult);
+
+    } else if (result instanceof ODistributedRecordLockedException) {
+      // AUTO RETRY
+      if (autoRetryDelay > 0)
+        Thread.sleep(autoRetryDelay);
+      return false;
+
+    } else if (result instanceof Exception) {
+      // EXCEPTION: LOG IT AND ADD AS NESTED EXCEPTION
+      if (ODistributedServerLog.isDebugEnabled())
+        ODistributedServerLog.debug(this, localNodeName, null, ODistributedServerLog.DIRECTION.NONE,
+            "distributed transaction error: %s", result, result.toString());
+
+      if (result instanceof OTransactionException || result instanceof ONeedRetryException)
+        throw (RuntimeException) result;
+
+      throw OException.wrapException(new OTransactionException("Error on committing distributed transaction"), (Exception) result);
+    } else {
+      // UNKNOWN RESPONSE TYPE
+      if (ODistributedServerLog.isDebugEnabled())
+        ODistributedServerLog.debug(this, localNodeName, null, ODistributedServerLog.DIRECTION.NONE,
+            "distributed transaction error, received unknown response type: %s", result);
+
+      throw new OTransactionException("Error on committing distributed transaction, received unknown response type " + result);
+    }
+    return true;
+  }
+
+  private void sendTxCompleted(String localNodeName, Set<String> involvedClusters, Set<String> nodes, OTxTaskResult txResult) {
+    // SEND FINAL TX COMPLETE TASK TO UNLOCK RECORDS
+    final Object completedResult = dManager.sendRequest(getName(), involvedClusters, nodes, new OCompletedTxTask(txResult.locks),
+        EXECUTION_MODE.RESPONSE);
+
+    if (!(completedResult instanceof Boolean) || !((Boolean) completedResult).booleanValue()) {
+      // EXCEPTION: LOG IT AND ADD AS NESTED EXCEPTION
+      ODistributedServerLog.error(this, localNodeName, null, ODistributedServerLog.DIRECTION.NONE,
+          "distributed transaction complete error: %s", completedResult);
+    }
+  }
+
+  @Override
+  public void rollback(final OTransaction iTx) {
+    wrapped.rollback(iTx);
+  }
+
+  @Override
+  public OStorageConfiguration getConfiguration() {
+    return wrapped.getConfiguration();
+  }
+
+  @Override
+  public int getClusters() {
+    return wrapped.getClusters();
+  }
+
+  @Override
+  public Set<String> getClusterNames() {
+    return wrapped.getClusterNames();
+  }
+
+  @Override
+  public OCluster getClusterById(int iId) {
+    return wrapped.getClusterById(iId);
+  }
+
+  @Override
+  public Collection<? extends OCluster> getClusterInstances() {
+    return wrapped.getClusterInstances();
+  }
+
+  @Override
+  public int addCluster(final String iClusterName, boolean forceListBased, final Object... iParameters) {
+    for (int retry = 0; retry < 10; ++retry) {
+      int clId = wrapped.addCluster(iClusterName, false, iParameters);
+
+      if (OScenarioThreadLocal.INSTANCE.get() == RUN_MODE.DEFAULT) {
+
+        final StringBuilder cmd = new StringBuilder("create cluster ");
+        cmd.append(iClusterName);
+
+        // EXECUTE THIS OUTSIDE LOCK TO AVOID DEADLOCKS
+        OCommandSQL commandSQL = new OCommandSQL(cmd.toString());
+        commandSQL.addExcludedNode(getNodeId());
+
+        final Object result = command(commandSQL);
+        if (result != null && ((Integer) result).intValue() != clId) {
+          OLogManager.instance().warn(this,
+              "Error on creating cluster on distributed nodes: ids are different (local=%d and remote=%d). Retrying %d/%d...", clId,
+              ((Integer) result).intValue(), retry, 10);
+
+          wrapped.dropCluster(clId, false);
+
+          // REMOVE ON REMOTE NODES TOO
+          cmd.setLength(0);
+          cmd.append("drop cluster ");
+          cmd.append(iClusterName);
+
+          commandSQL = new OCommandSQL(cmd.toString());
+          commandSQL.addExcludedNode(getNodeId());
+
+          command(commandSQL);
+
+          try {
+            Thread.sleep(300);
+          } catch (InterruptedException e) {
+          }
+
+          wrapped.reload();
+          continue;
+        }
+      }
+      return clId;
+    }
+
+    throw new ODistributedException("Error on creating cluster on distributed nodes: local and remote ids assigned are different");
+  }
+
+  @Override
+  public int addCluster(String iClusterName, int iRequestedId, boolean forceListBased, Object... iParameters) {
+    return wrapped.addCluster(iClusterName, iRequestedId, forceListBased, iParameters);
+  }
+
+  public boolean dropCluster(final String iClusterName, final boolean iTruncate) {
+    return wrapped.dropCluster(iClusterName, iTruncate);
+  }
+
+  @Override
+  public boolean dropCluster(final int iId, final boolean iTruncate) {
+    return wrapped.dropCluster(iId, iTruncate);
+  }
+
+  @Override
+  public long count(final int iClusterId) {
+    return wrapped.count(iClusterId);
+  }
+
+  @Override
+  public long count(int iClusterId, boolean countTombstones) {
+    return wrapped.count(iClusterId, countTombstones);
+  }
+
+  public long count(final int[] iClusterIds) {
+    return wrapped.count(iClusterIds);
+  }
+
+  @Override
+  public long count(int[] iClusterIds, boolean countTombstones) {
+    return wrapped.count(iClusterIds, countTombstones);
+  }
+
+  @Override
+  public long getSize() {
+    return wrapped.getSize();
+  }
+
+  @Override
+  public long countRecords() {
+    return wrapped.countRecords();
+  }
+
+  @Override
+  public int getDefaultClusterId() {
+    return wrapped.getDefaultClusterId();
+  }
+
+  @Override
+  public void setDefaultClusterId(final int defaultClusterId) {
+    wrapped.setDefaultClusterId(defaultClusterId);
+  }
+
+  @Override
+  public int getClusterIdByName(String iClusterName) {
+    return wrapped.getClusterIdByName(iClusterName);
+  }
+
+  @Override
+  public String getPhysicalClusterNameById(final int iClusterId) {
+    return wrapped.getPhysicalClusterNameById(iClusterId);
+  }
+
+  @Override
+  public boolean checkForRecordValidity(final OPhysicalPosition ppos) {
+    return wrapped.checkForRecordValidity(ppos);
+  }
+
+  @Override
+  public String getName() {
+    return wrapped.getName();
+  }
+
+  @Override
+  public String getURL() {
+    return wrapped.getURL();
+  }
+
+  @Override
+  public long getVersion() {
+    return wrapped.getVersion();
+  }
+
+  @Override
+  public void synch() {
+    wrapped.synch();
+  }
+
+  @Override
+  public long[] getClusterDataRange(final int currentClusterId) {
+    return wrapped.getClusterDataRange(currentClusterId);
+  }
+
+  @Override
+  public <V> V callInLock(final Callable<V> iCallable, final boolean iExclusiveLock) {
+    return wrapped.callInLock(iCallable, iExclusiveLock);
+  }
+
+  public STATUS getStatus() {
+    return wrapped.getStatus();
+  }
+
+  @Override
+  public void checkForClusterPermissions(final String iClusterName) {
+    wrapped.checkForClusterPermissions(iClusterName);
+  }
+
+  @Override
+  public OPhysicalPosition[] higherPhysicalPositions(int currentClusterId, OPhysicalPosition entry) {
+    return wrapped.higherPhysicalPositions(currentClusterId, entry);
+  }
+
+  public OServer getServer() {
+    return serverInstance;
+  }
+
+  public ODistributedServerManager getDistributedManager() {
+    return dManager;
+  }
+
+  @Override
+  public OPhysicalPosition[] ceilingPhysicalPositions(int clusterId, OPhysicalPosition physicalPosition) {
+    return wrapped.ceilingPhysicalPositions(clusterId, physicalPosition);
+  }
+
+  @Override
+  public OPhysicalPosition[] floorPhysicalPositions(int clusterId, OPhysicalPosition physicalPosition) {
+    return wrapped.floorPhysicalPositions(clusterId, physicalPosition);
+  }
+
+  @Override
+  public OPhysicalPosition[] lowerPhysicalPositions(int currentClusterId, OPhysicalPosition entry) {
+    return wrapped.lowerPhysicalPositions(currentClusterId, entry);
+  }
+
+  public OStorage getUnderlying() {
+    return wrapped;
+  }
+
+  @Override
+  public boolean isRemote() {
+    return false;
+  }
+
+  @Override
+  public OCurrentStorageComponentsFactory getComponentsFactory() {
+    return wrapped.getComponentsFactory();
+  }
+
+  @Override
+  public String getType() {
+    return "distributed";
+  }
+
+  @Override
+  public void freeze(final boolean throwException) {
+    getFreezableStorage().freeze(throwException);
+  }
+
+  @Override
+  public void release() {
+    getFreezableStorage().release();
+  }
+
+  @Override
+  public List<String> backup(final OutputStream out, final Map<String, Object> options, final Callable<Object> callable,
+      final OCommandOutputListener iListener, final int compressionLevel, final int bufferSize) throws IOException {
+    final String localNode = dManager.getLocalNodeName();
+
+    final ODistributedServerManager.DB_STATUS prevStatus = dManager.getDatabaseStatus(localNode, getName());
+    if (prevStatus == ODistributedServerManager.DB_STATUS.ONLINE)
+      // SET STATUS = BACKUP
+      dManager.setDatabaseStatus(localNode, getName(), ODistributedServerManager.DB_STATUS.BACKUP);
+
+    try {
+
+      return wrapped.backup(out, options, callable, iListener, compressionLevel, bufferSize);
+
+    } finally {
+      if (prevStatus == ODistributedServerManager.DB_STATUS.ONLINE)
+        // RESTORE PREVIOUS STATUS
+        dManager.setDatabaseStatus(localNode, getName(), ODistributedServerManager.DB_STATUS.ONLINE);
+    }
+  }
+
+  @Override
+  public void restore(final InputStream in, final Map<String, Object> options, final Callable<Object> callable,
+      final OCommandOutputListener iListener) throws IOException {
+    wrapped.restore(in, options, callable, iListener);
+  }
+
+  @Override
+  public long getLastOperationId() {
+    return lastOperationId.get();
+  }
+
+  public void setLastOperationId(final long lastOperationId) {
+    this.lastOperationId.set(lastOperationId);
+  }
+
+  public void pushDeletedRecord(final ORecordId rid, final int version) {
+    resetLastValidBackup();
+
+    deletedRecords.putIfAbsent(rid, new OPair<Long, Integer>(System.currentTimeMillis(), version));
+  }
+
+  public boolean resurrectDeletedRecord(final ORecordId rid) {
+    return deletedRecords.remove(rid) != null;
+  }
+
+  public String getClusterNameByRID(final ORecordId iRid) {
+    final OCluster cluster = getClusterById(iRid.clusterId);
+    return cluster != null ? cluster.getName() : "*";
+  }
+
+  @Override
+  public String getStorageId() {
+    return dManager.getLocalNodeName() + "." + getName();
+  }
+
+  @Override
+  public String getNodeId() {
+    return dManager != null ? dManager.getLocalNodeName() : "?";
+  }
+
+  public void shutdownAsynchronousWorker() {
+    running = false;
+    asynchWorker.interrupt();
+    try {
+      asynchWorker.join();
+    } catch (InterruptedException e) {
+    }
+    asynchronousOperationsQueue.clear();
+  }
+
+  protected void checkNodeIsMaster(final String localNodeName, final ODistributedConfiguration dbCfg) {
+    final ODistributedConfiguration.ROLES nodeRole = dbCfg.getServerRole(localNodeName);
+    if (nodeRole != ODistributedConfiguration.ROLES.MASTER)
+      throw new ODistributedException("Cannot execute write operation on node '" + localNodeName + "' because is non master");
+  }
+
+  public File getLastValidBackup() {
+    return lastValidBackup;
+  }
+
+  public void setLastValidBackup(final File lastValidBackup) {
+    this.lastValidBackup = lastValidBackup;
+  }
+
+  protected void asynchronousExecution(final OAsynchDistributedOperation iOperation) {
+    asynchronousOperationsQueue.offer(iOperation);
+  }
+
+  protected OAsyncReplicationError getAsyncReplicationError() {
+    if (OExecutionThreadLocal.INSTANCE.get().onAsyncReplicationError != null) {
+
+      final OAsyncReplicationError subCallback = OExecutionThreadLocal.INSTANCE.get().onAsyncReplicationError;
+      final ODatabaseDocumentTx currentDatabase = (ODatabaseDocumentTx) ODatabaseRecordThreadLocal.INSTANCE.get();
+      final ODatabaseDocumentTx copyDatabase = currentDatabase.copy();
+      currentDatabase.activateOnCurrentThread();
+
+      return new OAsyncReplicationError() {
+        @Override
+        public ACTION onAsyncReplicationError(final Throwable iException, final int iRetry) {
+          copyDatabase.activateOnCurrentThread();
+          switch (subCallback.onAsyncReplicationError(iException, iRetry)) {
+          case RETRY:
+            break;
+
+          case IGNORE:
+          }
+
+          return OAsyncReplicationError.ACTION.IGNORE;
+        }
+      };
+    } else
+      return null;
+  }
+
+  protected void handleDistributedException(final String iMessage, final Exception e, final Object... iParams) {
+    if (e != null) {
+      if (e instanceof OException)
+        throw (OException) e;
+      else if (e.getCause() instanceof OException)
+        throw (OException) e.getCause();
+      else if (e.getCause() != null && e.getCause().getCause() instanceof OException)
+        throw (OException) e.getCause().getCause();
+    }
+
+    OLogManager.instance().error(this, iMessage, e, iParams);
+    throw OException.wrapException(new OStorageException(String.format(iMessage, iParams)), e);
+  }
+
+  private OFreezableStorage getFreezableStorage() {
+    if (wrapped instanceof OFreezableStorage)
+      return ((OFreezableStorage) wrapped);
+    else
+      throw new UnsupportedOperationException("Storage engine " + wrapped.getType() + " does not support freeze operation");
+  }
+
+  private void resetLastValidBackup() {
+    if (lastValidBackup != null) {
+      lastValidBackup = null;
+    }
+  }
+}