package com.orientechnologies.orient.server.handler;

import com.orientechnologies.common.log.OLogManager;
import com.orientechnologies.orient.core.Orient;
import com.orientechnologies.orient.core.db.ODatabaseComplex;
import com.orientechnologies.orient.core.db.ODatabaseInternal;
import com.orientechnologies.orient.core.db.ODatabaseLifecycleListener;
import com.orientechnologies.orient.core.hook.ORecordHook;
import com.orientechnologies.orient.server.config.OServerConfiguration;
import com.orientechnologies.orient.server.config.OServerHookConfiguration;
import com.orientechnologies.orient.server.config.OServerParameterConfiguration;

import java.lang.reflect.Method;
import java.util.List;

/**
 * User: kasper fock Date: 09/11/12 Time: 22:35 Registers hooks defined the in xml configuration.
 * 
 * Hooks can be defined in xml as :
 * 
 * <hooks> <hook class="HookClass"> <parameters> <parameter name="foo" value="bar" /> </parameters> </hook> </hooks> In case any
 * parameters is defined the hook class should have a method with following signature: public void config(OServer oServer,
 * OServerParameterConfiguration[] iParams)
 */
public class OConfigurableHooksManager implements ODatabaseLifecycleListener {

  private List<OServerHookConfiguration> configuredHooks;

  public OConfigurableHooksManager(final OServerConfiguration iCfg) {
    configuredHooks = iCfg.hooks;
    if (configuredHooks != null && !configuredHooks.isEmpty())
      Orient.instance().addDbLifecycleListener(this);
  }

  @Override
  public PRIORITY getPriority() {
    return PRIORITY.LAST;
  }

  @Override
<<<<<<< HEAD
  public void onCreate(final ODatabaseInternal iDatabase) {
=======
  public void onCreate(final ODatabase iDatabase) {
>>>>>>> 865d1a9a
    onOpen(iDatabase);
  }

  public void onOpen(ODatabaseInternal iDatabase) {
    if (iDatabase instanceof ODatabaseComplex) {
      final ODatabaseComplex<?> db = (ODatabaseComplex<?>) iDatabase;
      for (OServerHookConfiguration hook : configuredHooks) {
        try {
          final ORecordHook.HOOK_POSITION pos = ORecordHook.HOOK_POSITION.valueOf(hook.position);
          final ORecordHook h = (ORecordHook) Class.forName(hook.clazz).newInstance();
          if (hook.parameters != null && hook.parameters.length > 0)
            try {
              final Method m = h.getClass().getDeclaredMethod("config", new Class[] { OServerParameterConfiguration[].class });
              m.invoke(h, new Object[] { hook.parameters });
            } catch (Exception e) {
              OLogManager
                  .instance()
                  .warn(
                      this,
                      "[configure] Failed to configure hook '%s'. Parameters specified but hook don support parameters. Should have a method config with parameters OServerParameterConfiguration[] ",
                      hook.clazz);

            }
          db.registerHook(h, pos);
        } catch (Exception e) {
          OLogManager.instance().error(this, "[configure] Failed to configure hook '%s' due to the an error : ", e, hook.clazz,
              e.getMessage());
        }
      }
    }

  }

  public void onClose(ODatabaseInternal iDatabase) {
  }

  public String getName() {
    return "HookRegisters";
  }
}
<|MERGE_RESOLUTION|>--- conflicted
+++ resolved
@@ -1,85 +1,86 @@
-package com.orientechnologies.orient.server.handler;
-
-import com.orientechnologies.common.log.OLogManager;
-import com.orientechnologies.orient.core.Orient;
-import com.orientechnologies.orient.core.db.ODatabaseComplex;
-import com.orientechnologies.orient.core.db.ODatabaseInternal;
-import com.orientechnologies.orient.core.db.ODatabaseLifecycleListener;
-import com.orientechnologies.orient.core.hook.ORecordHook;
-import com.orientechnologies.orient.server.config.OServerConfiguration;
-import com.orientechnologies.orient.server.config.OServerHookConfiguration;
-import com.orientechnologies.orient.server.config.OServerParameterConfiguration;
-
-import java.lang.reflect.Method;
-import java.util.List;
-
-/**
- * User: kasper fock Date: 09/11/12 Time: 22:35 Registers hooks defined the in xml configuration.
- * 
- * Hooks can be defined in xml as :
- * 
- * <hooks> <hook class="HookClass"> <parameters> <parameter name="foo" value="bar" /> </parameters> </hook> </hooks> In case any
- * parameters is defined the hook class should have a method with following signature: public void config(OServer oServer,
- * OServerParameterConfiguration[] iParams)
- */
-public class OConfigurableHooksManager implements ODatabaseLifecycleListener {
-
-  private List<OServerHookConfiguration> configuredHooks;
-
-  public OConfigurableHooksManager(final OServerConfiguration iCfg) {
-    configuredHooks = iCfg.hooks;
-    if (configuredHooks != null && !configuredHooks.isEmpty())
-      Orient.instance().addDbLifecycleListener(this);
-  }
-
-  @Override
-  public PRIORITY getPriority() {
-    return PRIORITY.LAST;
-  }
-
-  @Override
-<<<<<<< HEAD
-  public void onCreate(final ODatabaseInternal iDatabase) {
-=======
-  public void onCreate(final ODatabase iDatabase) {
->>>>>>> 865d1a9a
-    onOpen(iDatabase);
-  }
-
-  public void onOpen(ODatabaseInternal iDatabase) {
-    if (iDatabase instanceof ODatabaseComplex) {
-      final ODatabaseComplex<?> db = (ODatabaseComplex<?>) iDatabase;
-      for (OServerHookConfiguration hook : configuredHooks) {
-        try {
-          final ORecordHook.HOOK_POSITION pos = ORecordHook.HOOK_POSITION.valueOf(hook.position);
-          final ORecordHook h = (ORecordHook) Class.forName(hook.clazz).newInstance();
-          if (hook.parameters != null && hook.parameters.length > 0)
-            try {
-              final Method m = h.getClass().getDeclaredMethod("config", new Class[] { OServerParameterConfiguration[].class });
-              m.invoke(h, new Object[] { hook.parameters });
-            } catch (Exception e) {
-              OLogManager
-                  .instance()
-                  .warn(
-                      this,
-                      "[configure] Failed to configure hook '%s'. Parameters specified but hook don support parameters. Should have a method config with parameters OServerParameterConfiguration[] ",
-                      hook.clazz);
-
-            }
-          db.registerHook(h, pos);
-        } catch (Exception e) {
-          OLogManager.instance().error(this, "[configure] Failed to configure hook '%s' due to the an error : ", e, hook.clazz,
-              e.getMessage());
-        }
-      }
-    }
-
-  }
-
-  public void onClose(ODatabaseInternal iDatabase) {
-  }
-
-  public String getName() {
-    return "HookRegisters";
-  }
-}
+package com.orientechnologies.orient.server.handler;
+
+import com.orientechnologies.common.log.OLogManager;
+import com.orientechnologies.orient.core.Orient;
+import com.orientechnologies.orient.core.db.ODatabaseComplex;
+import com.orientechnologies.orient.core.db.ODatabaseInternal;
+import com.orientechnologies.orient.core.db.ODatabaseLifecycleListener;
+import com.orientechnologies.orient.core.hook.ORecordHook;
+import com.orientechnologies.orient.server.config.OServerConfiguration;
+import com.orientechnologies.orient.server.config.OServerHookConfiguration;
+import com.orientechnologies.orient.server.config.OServerParameterConfiguration;
+
+import java.lang.reflect.Method;
+import java.util.List;
+
+/**
+ * User: kasper fock Date: 09/11/12 Time: 22:35 Registers hooks defined the in xml configuration.
+ * 
+ * Hooks can be defined in xml as :
+ * 
+ * <hooks> <hook class="HookClass"> <parameters> <parameter name="foo" value="bar" /> </parameters> </hook> </hooks> In case any
+ * parameters is defined the hook class should have a method with following signature: public void config(OServer oServer,
+ * OServerParameterConfiguration[] iParams)
+ */
+public class OConfigurableHooksManager implements ODatabaseLifecycleListener {
+
+  private List<OServerHookConfiguration> configuredHooks;
+
+  public OConfigurableHooksManager(final OServerConfiguration iCfg) {
+    configuredHooks = iCfg.hooks;
+    if (configuredHooks != null && !configuredHooks.isEmpty())
+      Orient.instance().addDbLifecycleListener(this);
+  }
+
+  @Override
+  public PRIORITY getPriority() {
+    return PRIORITY.LAST;
+  }
+
+  @Override
+  public PRIORITY getPriority() {
+    return PRIORITY.LAST;
+  }
+
+  @Override
+  public void onCreate(final ODatabaseInternal iDatabase) {
+    onOpen(iDatabase);
+  }
+
+  public void onOpen(ODatabaseInternal iDatabase) {
+    if (iDatabase instanceof ODatabaseComplex) {
+      final ODatabaseComplex<?> db = (ODatabaseComplex<?>) iDatabase;
+      for (OServerHookConfiguration hook : configuredHooks) {
+        try {
+          final ORecordHook.HOOK_POSITION pos = ORecordHook.HOOK_POSITION.valueOf(hook.position);
+          final ORecordHook h = (ORecordHook) Class.forName(hook.clazz).newInstance();
+          if (hook.parameters != null && hook.parameters.length > 0)
+            try {
+              final Method m = h.getClass().getDeclaredMethod("config", new Class[] { OServerParameterConfiguration[].class });
+              m.invoke(h, new Object[] { hook.parameters });
+            } catch (Exception e) {
+              OLogManager
+                  .instance()
+                  .warn(
+                      this,
+                      "[configure] Failed to configure hook '%s'. Parameters specified but hook don support parameters. Should have a method config with parameters OServerParameterConfiguration[] ",
+                      hook.clazz);
+
+            }
+          db.registerHook(h, pos);
+        } catch (Exception e) {
+          OLogManager.instance().error(this, "[configure] Failed to configure hook '%s' due to the an error : ", e, hook.clazz,
+              e.getMessage());
+        }
+      }
+    }
+
+  }
+
+  public void onClose(ODatabaseInternal iDatabase) {
+  }
+
+  public String getName() {
+    return "HookRegisters";
+  }
+}