--- conflicted
+++ resolved
@@ -292,13 +292,9 @@
   protected ORecordVersion updateRecord(final ODatabaseRecord iDatabase, final ORecordId rid, final byte[] buffer,
       final ORecordVersion version, final byte recordType, boolean updateContent) {
     final ORecordInternal<?> newRecord = Orient.instance().getRecordFactoryManager().newInstance(recordType);
-<<<<<<< HEAD
     fillRecord(rid, buffer, version, newRecord, null);
-=======
-    newRecord.fill(rid, version, buffer, true);
 
     newRecord.setContentChanged(updateContent);
->>>>>>> 0ccab879
 
     final ORecordInternal<?> currentRecord;
     if (newRecord instanceof ODocument) {
