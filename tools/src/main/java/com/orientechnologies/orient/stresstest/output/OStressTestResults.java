--- conflicted
+++ resolved
@@ -52,11 +52,6 @@
         this.mode = mode;
         this.threadsNumber = threadsNumber;
         this.iterationsNumber = iterationsNumber;
-<<<<<<< HEAD
-=======
-        results = new StringBuffer();
-        operationsExecutorResultses = new ArrayList<OOperationsExecutorResults>();
->>>>>>> 96ace3d3
     }
 
     public void addTotalExecutionTime(long totalTime) {
@@ -89,11 +84,7 @@
 
         if (totalTime != 0) {
             results.append("\nTotal execution time: ")
-<<<<<<< HEAD
-                    .append(String.format("%.2f", totalTime / (float) 1000))
-=======
                     .append(String.format("%.2f", totalTime / 1000f))
->>>>>>> 96ace3d3
                     .append(" seconds.");
         }
 
